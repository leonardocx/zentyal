<<<<<<< HEAD
samba4 (4.1.1-zentyal3) precise; urgency=low

  * Include patch for s4 libcli raw library to set per packet case sensitive
    flag

 -- Samuel Cabrero <scabrero@zentyal.com>  Wed, 20 Nov 2013 12:13:17 +0100
=======
samba4 (4.1.2-zentyal1) precise; urgency=low

  * New upstream release

 -- José A. Calvo <jacalvo@zentyal.com>  Fri, 22 Nov 2013 13:12:32 +0100
>>>>>>> 0567e212

samba4 (4.1.1-zentyal2) precise; urgency=low

  * Fixed key permissions regression in 4.1.1

 -- José A. Calvo <jacalvo@zentyal.com>  Tue, 12 Nov 2013 12:23:17 +0100

samba4 (4.1.1-zentyal1) precise; urgency=low

  * New upstream release

 -- José A. Calvo <jacalvo@zentyal.com>  Mon, 11 Nov 2013 11:45:20 +0100

samba4 (4.1.0rc4-zentyal5) precise; urgency=low

  * Improve init script

 -- Samuel Cabrero <scabrero@zentyal.com>  Thu, 07 Nov 2013 18:07:15 +0100

samba4 (4.1.0rc4-zentyal4) precise; urgency=low

  * Improve VFS scannedonly memory management

 -- Samuel Cabrero <scabrero@zentyal.com>  Fri, 25 Oct 2013 17:07:03 +0200

samba4 (4.1.0rc4-zentyal3) precise; urgency=low

  * Fix VFS scannedonly reporting 0 bytes size. Folders are no longer
    scanned when they are opened.

 -- Samuel Cabrero <scabrero@zentyal.com>  Thu, 24 Oct 2013 16:35:36 +0200

samba4 (4.1.0rc4-zentyal2) precise; urgency=low

  * New upstream release

 -- Samuel Cabrero <scabrero@zentyal.com>  Fri, 18 Oct 2013 17:57:02 +0200

samba4 (4.1.0rc4-zentyal1) precise; urgency=low

  * New upstream release

 -- Samuel Cabrero <scabrero@zentyal.com>  Sat, 28 Sep 2013 17:32:57 +0200

samba4 (4.1.0rc3-zentyal3) precise; urgency=low

  * Build errors as public library
  * Add secdesc.h to public headers

 -- Samuel Cabrero <scabrero@zentyal.com>  Tue, 17 Sep 2013 03:53:52 +0200

samba4 (4.1.0rc3-zentyal2) precise; urgency=low

  * Fix domain join problem related to dns account for bind creation

 -- Samuel Cabrero <scabrero@zentyal.com>  Thu, 12 Sep 2013 19:41:39 +0200

samba4 (4.1.0rc3-zentyal1) precise; urgency=low

  * New upstream release

 -- José A. Calvo <jacalvo@zentyal.com>  Wed, 11 Sep 2013 18:31:03 +0200

samba4 (4.1.0rc2-zentyal9) precise; urgency=low

  * scannedonly VFS plugin: Do not unlink cache file when accessed file is
    newer

 -- Samuel Cabrero <scabrero@zentyal.com>  Tue, 10 Sep 2013 20:41:35 +0200

samba4 (4.1.0rc2-zentyal8) precise; urgency=low

  * Fix segfault in scannedonly VFS plugin

 -- Samuel Cabrero <scabrero@zentyal.com>  Sun, 08 Sep 2013 17:46:08 +0200

samba4 (4.1.0rc2-zentyal7) precise; urgency=low

  * Fix segfault in scannedonly VFS plugin

 -- Samuel Cabrero <scabrero@zentyal.com>  Thu, 05 Sep 2013 16:22:19 +0200

samba4 (4.1.0rc2-zentyal6) precise; urgency=low

  * Removed the .pc links to avoid conflicts with distro packages.

 -- Carlos Perelló Marín <cperello@zentyal.com>  Wed, 20 Aug 2013 17:45:31 +0200

samba4 (4.1.0rc2-zentyal5) precise; urgency=low

  * Build talloc, tevent, tdb, ldb, samba-security as public libs
  * Add dynconfig.h and ndr_security.h to public headers
  * Add param_options and LP_RESOLVE to smbclient-raw library

 -- Samuel Cabrero <scabrero@zentyal.com>  Wed, 14 Aug 2013 00:12:26 +0200

samba4 (4.1.0rc2-zentyal4) precise; urgency=low

  * Removed link to a non existing .pc file.

 -- Carlos Perelló Marín <cperello@zentyal.com>  Mon, 12 Aug 2013 12:26:48 +0200

samba4 (4.1.0rc2-zentyal3) precise; urgency=low

  * Installed links for the .pc files so other libraries are able to find it.

 -- Carlos Perelló Marín <cperello@zentyal.com>  Mon, 12 Aug 2013 11:04:40 +0200

samba4 (4.1.0rc2-zentyal1) precise; urgency=low

  * New upstream release

 -- Carlos Perelló Marín <cperello@zentyal.com>  Sun, 11 Aug 2013 13:45:39 +0200

samba4 (4.1.0rc1-zentyal4) precise; urgency=low

  * Added python modules to the standard python paths.
  * Added missing dependency on libbsd0 package.

 -- Carlos Perelló Marín <cperello@zentyal.com>  Sun, 11 Aug 2013 12:35:53 +0200

samba4 (4.1.0rc1-zentyal3) precise; urgency=low

  * Delete update-alternatives commands for swat

 -- José A. Calvo <jacalvo@zentyal.com>  Wed, 17 Jul 2013 00:12:47 +0200

samba4 (4.1.0rc1-zentyal2) precise; urgency=low

  * New upstream release

 -- Samuel Cabrero <scabrero@zentyal.com>  Mon, 15 Jul 2013 20:10:34 +0200

samba4 (4.1.0rc1-zentyal1) precise; urgency=low

  * New upstream release

 -- Samuel Cabrero <scabrero@zentyal.com>  Mon, 15 Jul 2013 13:08:17 +0200

samba4 (4.0.7-zentyal1) precise; urgency=low

  * New upstream release

 -- Samuel Cabrero <scabrero@zentyal.com>  Tue, 02 Jul 2013 17:22:52 +0200

samba4 (4.0.5-zentyal2) precise; urgency=low

  * New upstream release

 -- José A. Calvo <jacalvo@zentyal.com>  Sun, 28 Apr 2013 10:59:25 +0200

samba4 (4.0.5-zentyal1) precise; urgency=low

  * New upstream release

 -- José A. Calvo <jacalvo@zentyal.com>  Wed, 17 Apr 2013 19:07:42 +0200

samba4 (4.0.4-zentyal1) precise; urgency=low

  * New upstream release

 -- José A. Calvo <jacalvo@zentyal.com>  Tue, 19 Mar 2013 11:56:36 +0100

samba4 (4.0.3-zentyal7) precise; urgency=low

  * New upstream release

 -- Samuel Cabrero <scabrero@zentyal.com>  Mon, 18 Feb 2013 09:26:59 +0100

samba4 (4.0.3-zentyal6) precise; urgency=low

  * New upstream release

 -- José A. Calvo <jacalvo@zentyal.com>  Sun, 17 Feb 2013 23:44:05 +0100

samba4 (4.0.3-zentyal5) precise; urgency=low

  * New upstream release

 -- Samuel Cabrero <scabrero@zentyal.com>  Fri, 15 Feb 2013 17:45:45 +0100

samba4 (4.0.3-zentyal4) precise; urgency=low

  * New upstart release

 -- Samuel Cabrero <scabrero@zentyal.com>  Fri, 15 Feb 2013 14:35:00 +0100

samba4 (4.0.3-zentyal3) precise; urgency=low

  * New upstream release

 -- Samuel Cabrero <scabrero@zentyal.com>  Thu, 14 Feb 2013 15:39:41 +0100

samba4 (4.0.3-zentyal2) precise; urgency=low

  * New upstream release

 -- José A. Calvo <jacalvo@zentyal.com>  Wed, 13 Feb 2013 19:00:38 +0100

samba4 (4.0.3-zentyal1) precise; urgency=low

  * New upstream release

 -- José A. Calvo <jacalvo@zentyal.com>  Tue, 12 Feb 2013 18:55:25 +0100

samba4 (4.0.2-zentyal1) precise; urgency=low

  * New upstream release

 -- Samuel Cabrero <scabrero@zentyal.com>  Wed, 30 Jan 2013 12:21:37 +0100

samba4 (4.0.1-zentyal5) precise; urgency=low

  * Migrate provision files to new location on upgrades

 -- Samuel Cabrero <scabrero@zentyal.com>  Wed, 30 Jan 2013 10:53:35 +0100

samba4 (4.0.1-zentyal4) precise; urgency=low

  * Fix postinst script

 -- Samuel Cabrero <scabrero@zentyal.com>  Tue, 29 Jan 2013 17:23:16 +0100

samba4 (4.0.1-zentyal3) precise; urgency=low

  * Force alternatives installation

 -- Samuel Cabrero <scabrero@zentyal.com>  Tue, 29 Jan 2013 15:05:05 +0100

samba4 (4.0.1-zentyal2) precise; urgency=low

  * Remove MIT kerberos clients dependence

 -- Samuel Cabrero <scabrero@zentyal.com>  Mon, 28 Jan 2013 12:18:58 +0100

samba4 (4.0.1-zentyal1) precise; urgency=low

  * Bundled all libraries

 -- Samuel Cabrero <scabrero@zentyal.com>  Fri, 25 Jan 2013 15:42:25 +0100

samba4 (4.0.1+dfsg1-1+zentyal3) precise; urgency=low

  * Fix samba4-clients package wrong dependence

 -- Samuel Cabrero <scabrero@zentyal.com>  Thu, 17 Jan 2013 11:51:40 +0100

samba4 (4.0.1+dfsg1-1+zentyal2) precise; urgency=low

  * Split scannedonly patch

 -- Samuel Cabrero <scabrero@zentyal.com>  Wed, 16 Jan 2013 18:33:58 +0100

samba4 (4.0.1+dfsg1-1+zentyal1) precise; urgency=low

  * New upstream release
  * scannedonly: Fix bug #9534 and send user and client IP over socket
                 along with file path

 -- Samuel Cabrero <scabrero@zentyal.com>  Tue, 08 Jan 2013 12:04:45 +0100

samba4 (4.0.0+dfsg1-1+zentyal1) precise; urgency=low

  * New upstream release

 -- Samuel Cabrero <scabrero@zentyal.com>  Tue, 11 Dec 2012 23:56:44 +0100

samba4 (4.0.0~rc6+dfsg1-1+zentyal1) precise; urgency=low

  * New upstream reslease

 -- Samuel Cabrero <scabrero@zentyal.com>  Tue, 04 Dec 2012 13:32:43 +0100

samba4 (4.0.0~rc5+dfsg1-1+zentyal4) precise; urgency=low

  * Improvements in ZAVS performance and logging. Fixed quarintinig files
    in subfolders

 -- Samuel Cabrero <scabrero@zentyal.com>  Tue, 27 Nov 2012 17:54:47 +0100

samba4 (4.0.0~rc5+dfsg1-1+zentyal3) precise; urgency=low

  * Fix segfault in DLZ patch loading empty keys file

 -- Samuel Cabrero <scabrero@zentyal.com>  Mon, 19 Nov 2012 12:32:57 +0100

samba4 (4.0.0~rc5+dfsg1-1+zentyal2) precise; urgency=low

  * Patch for heimdal API changes.

 -- Samuel Cabrero <scabrero@zentyal.com>  Fri, 16 Nov 2012 01:49:47 +0100

samba4 (4.0.0~rc5+dfsg1-1+zentyal1) precise; urgency=low

  * New upstream release
  * DLZ patch to allow domain dynamic updates using TSIG keys

 -- Samuel Cabrero <scabrero@zentyal.com>  Wed, 14 Nov 2012 17:41:24 +0100

samba4 (4.0.0~rc4+dfsg1-1+zentyal1) precise; urgency=low

  * New upstream release

 -- Samuel Cabrero <scabrero@zentyal.com>  Fri, 02 Nov 2012 14:58:06 +0100

samba4 (4.0.0~rc2+dfsg1-1+zentyal2) precise; urgency=low

  * Add nmbd daemon for netbios browsing support

 -- Samuel Cabrero <scabrero@zentyal.com>  Tue, 09 Oct 2012 17:07:07 +0200

samba4 (4.0.0~rc2+dfsg1-1+zentyal1) precise; urgency=low

  * New upstream release

 -- Samuel Cabrero <scabrero@zentyal.com>  Tue, 02 Oct 2012 17:43:43 +0200

samba4 (4.0.0~rc1+dfsg1-1+zentyal3) precise; urgency=low

  * Apply patches from Amitay Isaacs <amitay@gmail.com>
    s4-rpc: dnsserver: Ignore DNS zones that are not used by RPC dnsserver
    s4-dns: dlz_bind9: Ignore zones that are not used by BIND9 DLZ plugin
  * Do not check db on postinst if server not provisioned

 -- Samuel Cabrero <scabrero@zentyal.com>  Tue, 02 Oct 2012 12:12:37 +0200

samba4 (4.0.0~rc1+dfsg1-1+zentyal2) precise; urgency=low

  * Fix packaging, move manpages from samba4 to samba4-common-bin

 -- Samuel Cabrero <scabrero@zentyal.com>  Mon, 24 Sep 2012 18:37:49 +0200

samba4 (4.0.0~rc1+dfsg1-1+zentyal1) precise; urgency=low

  * New upstream release

 -- Samuel Cabrero <scabrero@zentyal.com>  Mon, 17 Sep 2012 15:52:03 +0200

samba4 (4.0.0~beta8+dfsg1-1+zentyal5) precise; urgency=low

  * Fix samba4.postinst, upgrades were failing if server not provisioned.

 -- Samuel Cabrero <scabrero@zentyal.com>  Wed, 12 Sep 2012 04:44:42 +0200

samba4 (4.0.0~beta8+dfsg1-1+zentyal4) precise; urgency=low

  * Fix typo in ZAVS options
  * Fix redundant file removal on infected files

 -- Samuel Cabrero <scabrero@zentyal.com>  Tue, 11 Sep 2012 03:09:51 +0200

samba4 (4.0.0~beta8+dfsg1-1+zentyal3) precise; urgency=low

  * Update ZAVS module. Fix quarantine actions.

 -- Samuel Cabrero <scabrero@zentyal.com>  Mon, 10 Sep 2012 23:44:14 +0200

samba4 (4.0.0~beta8+dfsg1-1+zentyal2) precise; urgency=low

  * Update ldb dependecy version

 -- Samuel Cabrero <scabrero@zentyal.com>  Fri, 31 Aug 2012 08:11:41 +0200

samba4 (4.0.0~beta8+dfsg1-1+zentyal1) precise; urgency=low

  * New upstream release.

 -- Samuel Cabrero <scabrero@zentyal.com>  Fri, 31 Aug 2012 07:31:59 +0200

samba4 (4.0.0~beta7+dfsg1-1+zentyal3) precise; urgency=low

  * New upstream release.

 -- Samuel Cabrero <scabrero@zentyal.com>  Wed, 29 Aug 2012 17:36:33 +0200

samba4 (4.0.0~beta5+dfsg1-1+zentyal3) precise; urgency=low

  * Do not provision during install

 -- Samuel Cabrero <scabrero@zentyal.com>  Thu, 23 Aug 2012 16:01:28 +0200

samba4 (4.0.0~beta5+dfsg1-1+zentyal2) precise; urgency=low

  * Add zavs vfs module (Zentyal Anti Virus for Samba)

 -- Samuel Cabrero <scabrero@zentyal.com>  Wed, 22 Aug 2012 19:33:17 +0200

samba4 (4.0.0~beta5+dfsg1-1+zentyal1) precise; urgency=low

  * New upstream release.

 -- Samuel Cabrero <scabrero@zentyal.com>  Fri, 03 Aug 2012 18:15:27 +0200

samba4 (4.0.0~beta2+dfsg1-1) unstable; urgency=low

  * New upstream release.
  * Update Slovak translation. Thanks Ivan Masár. Closes: #677906
  * Add build dependency on libacl1-dev.

 -- Jelmer Vernooij <jelmer@debian.org>  Mon, 18 Jun 2012 00:49:12 +0200

samba4 (4.0.0~beta1+dfsg1-3) unstable; urgency=high

  * Prevent adding share with invalid name when used in domain controller mode.

 -- Jelmer Vernooij <jelmer@debian.org>  Sun, 17 Jun 2012 17:00:00 +0200

samba4 (4.0.0~beta1+dfsg1-2) unstable; urgency=low

  * Create leading directories in addshare script. Closes: #677643
  * Use attr/attributes.h on GNU/kFreeBSD. Fixes finding of ATTR_ROOT.

 -- Jelmer Vernooij <jelmer@debian.org>  Sat, 16 Jun 2012 01:42:10 +0200

samba4 (4.0.0~beta1+dfsg1-1) unstable; urgency=medium

  * New upstream release.
  * Add 08_heimdal_config_h: Fixes compatibility with newer versions of
    Heimdal. Closes: #674918
  * Use standard spelling of domain controller in debconf templates.
    Closes: #670413
  * Switch to debhelper 9.
  * samba4-clients: Drop conflicts with smbclient; upstream has renamed
    the Samba4-specific smbclient and nmblookup binaries.

 -- Jelmer Vernooij <jelmer@debian.org>  Wed, 30 May 2012 18:42:06 +0200

samba4 (4.0.0~alpha20+dfsg1-1) unstable; urgency=medium

  * New upstream release.
   + No longer installs libkdc-policy.so. LP: #887537

 -- Jelmer Vernooij <jelmer@debian.org>  Tue, 01 May 2012 15:02:19 +0200

samba4 (4.0.0~alpha19+dfsg1-7) unstable; urgency=low

  * Only update smb.conf if it exists. Closes: #670560
  * Automatically add shares required for active directory controllers if they
    don't exist. Closes: #670558

 -- Jelmer Vernooij <jelmer@debian.org>  Thu, 26 Apr 2012 19:59:26 +0200

samba4 (4.0.0~alpha19+dfsg1-6) unstable; urgency=low

  * Rebuild against ldb 1.1.6.

 -- Jelmer Vernooij <jelmer@debian.org>  Fri, 20 Apr 2012 12:47:15 +0200

samba4 (4.0.0~alpha19+dfsg1-5) unstable; urgency=low

  * Use dbcheck when upgrading from recent versions of Samba4, as it's
    both more reliable and quicker than upgradeprovision.
  * Move samba-dsdb-modules from Recommends to Depends, as LDAP server
    support has been dropped. Closes: #669331

 -- Jelmer Vernooij <jelmer@debian.org>  Thu, 19 Apr 2012 17:33:33 +0200

samba4 (4.0.0~alpha19+dfsg1-4) unstable; urgency=low

  * Fix pattern matching line in setoption.py. Thanks Hleb Valoshka.
    Closes: #669015
  * setoption.py: Preserve mode on smb.conf file.

 -- Jelmer Vernooij <jelmer@debian.org>  Mon, 16 Apr 2012 17:33:07 +0200

samba4 (4.0.0~alpha19+dfsg1-3) unstable; urgency=low

  * Convert setoption.pl to Python to avoid dependency on perl-modules.
    Closes: #668800

 -- Jelmer Vernooij <jelmer@debian.org>  Sun, 15 Apr 2012 15:50:57 +0200

samba4 (4.0.0~alpha19+dfsg1-2) unstable; urgency=low

  * Correctly import server role and realm from existing smb.conf file.
    LP: #936891 LP: #832465 Closes: #659775
  * Force correct realm during upgradeprovision. LP: #728864

 -- Jelmer Vernooij <jelmer@debian.org>  Fri, 13 Apr 2012 16:47:37 +0200

samba4 (4.0.0~alpha19+dfsg1-1) unstable; urgency=low

  * New upstream release.
   + Drop patches applied upstream: 06_upgradedns, 08_smb2_deps.
   + Cope with missing sysvol folders during provision upgrade. LP: #930370
   + Depend on tdb 1.2.10.
   + Depend on ldb 1.1.5.
   + Fixes CVE-2012-1182: PIDL based autogenerated code allows overwriting
     beyond of allocated array.
  * Fix replaces: samba-common field in samba4-common-bin.
  * Update Catalan debconf translation. Thanks, Jordi Mallach.
    Closes: #663737

 -- Jelmer Vernooij <jelmer@debian.org>  Wed, 11 Apr 2012 16:58:39 +0200

samba4 (4.0.0~alpha18.dfsg1-4) unstable; urgency=low

  * Add patch 08_smb2_deps: Remove (unnecessary) dependencies on various
    private Samba 3 libraries, for which proper package Depends: lines were
    missing.  Closes: #665295
  * Add dependency on tdb-tools. This will be removed once upstream
    removes the use of tdbbackup in provision. Closes: #664658

 -- Jelmer Vernooij <jelmer@debian.org>  Wed, 28 Mar 2012 16:20:21 +0200

samba4 (4.0.0~alpha18.dfsg1-3) unstable; urgency=low

  * Fix compatibility with newer versions of Heimdal. Fixes FTBFS.
    Closes: #664820

 -- Jelmer Vernooij <jelmer@debian.org>  Wed, 21 Mar 2012 14:11:29 +0100

samba4 (4.0.0~alpha18.dfsg1-2) unstable; urgency=low

  * Add Replaces: python-samba to libsmbclient-raw0 as some
    private libraries have moved. Thanks Axel Beckert. Closes: #663641

 -- Jelmer Vernooij <jelmer@debian.org>  Tue, 13 Mar 2012 16:39:12 +0100

samba4 (4.0.0~alpha18.dfsg1-1) unstable; urgency=low

  [ Jelmer Vernooij ]
  * New upstream release.
   + Depend on newer versions of ldb.
   + Depend on tevent >= 0.9.15.
   + Sanitizes NetBIOS names. LP: #938592
   + Re-adds support for 'security = domain' parsing. LP: #916556
  * Fix typo in recommendations of samba4: samba4-dsdb-modules ->
    samba-dsdb-modules.
  * Recommend attr package for Samba4.
  * Create util.h -> samba_util.h symlink for backwards compatibility.
  * Add dependency on libbsd-dev, used for strlcat and strlcpy.
  * Extracts waf source code. Closes: #654500

  [ Debconf translations ]
  * Russian (Yuri Kozlov).  Closes: #651583
  * Portuguese (Miguel Figueiredo).  Closes: #653557
  * German (Holger Wansing).  Closes: #653714
  * Norwegian Bokmål (Bjørn Steensrud).  Closes: #654284
  * Spanish (Javier Fernández-Sanguino).  Closes: #656403
  * Danish (Joe Hansen).  Closes: #656785
  * Dutch (Jeroen Schot).  Closes: #657469
  * Hebrew (Omer Zak).
  * Polish (Michał Kułach).  Closes: #659570
  * Czech (Miroslav Kure).  Closes: #659573
  * Turkish (İsmail BAYDAN).  Closes: #659575
  * Japanese (Kenshi Muto).  Closes: #659978
  * Esperanto (Felipe Castro)

  [ Jelmer Vernooij ]
  * Rename upgradedns to less generic samba_upgradedns.
  * Bump standards version to 3.9.3 (no changes).
  * Use DEP-5 for copyright file.
  * Indonesian (Mahyuddin Susanto).  Closes: #660031
  * Italian (Luca Monducci).  Closes: #660150
  * Use samba-tool to retrieve configuration options from debconf.
    LP: #936891, Closes: #659775
  * Add really basic autopkgtest test.
  * Fix bundled libraries for samba.samba3 python module. LP: #889869

 -- Jelmer Vernooij <jelmer@debian.org>  Mon, 12 Mar 2012 19:01:00 +0100

samba4 (4.0.0~alpha17.dfsg2-1) unstable; urgency=low

  * Remove more non-free IETF files. Closes: #547280
  * Rebuild for newer version of ldb.

 -- Jelmer Vernooij <jelmer@debian.org>  Sat, 03 Dec 2011 01:41:49 +0100

samba4 (4.0.0~alpha17.dfsg1-3) unstable; urgency=low

  * Install libmemcache.so, libutil_str.so and various other private libraries
    required by the samba3 module in python-samba. LP: #889864, LP: #889869

 -- Jelmer Vernooij <jelmer@debian.org>  Sun, 13 Nov 2011 17:03:29 +0100

samba4 (4.0.0~alpha17.dfsg1-2) unstable; urgency=low

  * Include upstart file to eliminate delta with Ubuntu.

 -- Jelmer Vernooij <jelmer@debian.org>  Fri, 11 Nov 2011 16:13:58 +0100

samba4 (4.0.0~alpha17.dfsg1-1) unstable; urgency=low

  * Strip non-free IETF RFC files. Closes: #547280
  * Rebuild against newer ldb. Closes: #648326
  * Updated Swedish debconf translation. Thanks Martin Bagge.
    Closes: #644942
  * Updated French debconf translation. Thanks Christian Perrier.
    Closes: #644465

 -- Jelmer Vernooij <jelmer@debian.org>  Fri, 11 Nov 2011 03:16:37 +0100

samba4 (4.0.0~alpha17-3) unstable; urgency=low

  * Upload to unstable. Closes: #642905
  * Use default python version rather than 2.7.

 -- Jelmer Vernooij <jelmer@debian.org>  Tue, 27 Sep 2011 00:11:31 +0200

samba4 (4.0.0~alpha17-2) experimental; urgency=low

  * In -dev package dependencies, depend on a specific version of other
    Samba dev packages.

 -- Jelmer Vernooij <jelmer@debian.org>  Sat, 24 Sep 2011 23:10:30 +0200

samba4 (4.0.0~alpha17-1) experimental; urgency=low

  * New upstream release.
  * Add libsmbclient-{raw0,dev} packages, required for winexe.
  * Add libsamba-credentials0 and libsamba-credentials-dev packages for
    new public library for credentials management.

 -- Jelmer Vernooij <jelmer@debian.org>  Sun, 18 Sep 2011 15:14:42 +0200

samba4 (4.0.0~alpha17~git20110807.dfsg1-1) experimental; urgency=low

  * New upstream snapshot.
  * Depend on newer version of ldb. Closes: #636961
  * Update Indonesian Debconf translation. Thanks Mahyuddin Susanto.
    Closes: #608552
  * Preserve server role set in smb.conf. LP: #815586

 -- Jelmer Vernooij <jelmer@debian.org>  Sun, 07 Aug 2011 23:37:37 +0200

samba4 (4.0.0~alpha17~git20110801.dfsg1-1) experimental; urgency=low

  * Improve outdated package descriptions. Closes: #486370
  * New upstream release.
  * Bump standards version to 3.9.2 (no changes).
  * Add new libsamdb-dev package, required by openchange which relies on the
    samdb.pc file.
   + No header files are shipped yet, but an upstream fix is pending.
  * Recommend bind9utils in samba4 package.
  * Remove complex dependency loop between library packages. Closes: #598842
   + Disable currently unfinished ldb share module.
   + Split dcerpc server libraries out into libdcerpc-server{0,-dev} to
     cut dependency loop.
   + New samba-dsdb-modules package with all DSDB related LDB modules.
  * Move libwinbind-client library to libgensec0. Closes: #623327
  * Add support for multi-arch.
  * Switch to new style debhelper.
  * Fix symbolic link for ldb modules. Closes: #632974

 -- Jelmer Vernooij <jelmer@debian.org>  Sun, 31 Jul 2011 20:16:03 +0200

samba4 (4.0.0~alpha15.dfsg1-1) experimental; urgency=low

  * New upstream snapshot.

 -- Jelmer Vernooij <jelmer@debian.org>  Fri, 22 Apr 2011 02:57:04 +0200

samba4 (4.0.0~alpha15~git20110410.dfsg1-1) experimental; urgency=low

  * New upstream snapshot.
   + Drop patch now applied upstream: 02_backupkey_private.diff
  * Switch to dh_python2. Closes: #617059

 -- Jelmer Vernooij <jelmer@debian.org>  Sat, 05 Mar 2011 14:44:25 +0100

samba4 (4.0.0~alpha15~git20110224.dfsg1-2) experimental; urgency=low

  * Depend on newer version of Heimdal which exposes more hx509 symbols.
    Fixes FTBFS.
  * Tighten libldb1 dependency for LDB modules.
  * Depend on newer version of pyldb.  Closes: #615631

 -- Jelmer Vernooij <jelmer@debian.org>  Mon, 28 Feb 2011 03:52:35 +0100

samba4 (4.0.0~alpha15~git20110224.dfsg1-1) experimental; urgency=low

  * New upstream release.
   + Avoids unnecessary setlocale call to "C". LP: #519025, #519025
  * Fix dependency on newer version of ldb. Closes: #614466
  * Add missing dependency on python-samba, required for testparm. LP: #641082
  * Use libwbclient. LP: #714344, Closes: #611214
  * Make sure /var/run/samba exists. LP: #646037

 -- Jelmer Vernooij <jelmer@debian.org>  Wed, 23 Feb 2011 00:35:59 +0100

samba4 (4.0.0~alpha15~git20110124.dfsg1-2) experimental; urgency=low

  * Build-depend on newer version of heimdal-multidev with fixed kdc.h.
  * Build-depend on versioned libkdc2-heimdal which includes kdc_log. Closes: #611112

 -- Jelmer Vernooij <jelmer@debian.org>  Tue, 25 Jan 2011 09:22:16 -0800

samba4 (4.0.0~alpha15~git20110124.dfsg1-1) experimental; urgency=low

  * New upstream snapshot.
   + Removes unresolved symbols from libraries.
     Closes: #596690, #599075, #602855.  LP: #658116, #592882, #646042
  * Add dependency on comerr-dev.
  * Update Spanish Debconf translation. Thanks Ricardo Fraile. Closes: #596075
  * Update Danish debconf translation. Thanks Joe Dalton. Closes:
    #598779
  * Re-remove non-free IETF RFCs, add test to prevent future regression.
    Closes: #547280
  * Depend on libreadline-dev rather than libreadline5-dev. Closes: #553846
  * Upgrade provision data between releases. Closes: #600117

 -- Jelmer Vernooij <jelmer@debian.org>  Fri, 15 Oct 2010 01:32:48 +0200

samba4 (4.0.0~alpha14~bzr13684.dfsg1-1) unstable; urgency=low

  * New upstream snapshot.
   + Depend on libsubunit-dev.
  * Support talloc 2.0.1.
  * Update dependency for ldb to be >= 0.9.14. Closes: #596745
  * Support parallel builds.

 -- Jelmer Vernooij <jelmer@debian.org>  Tue, 28 Sep 2010 09:46:54 +0200

samba4 (4.0.0~alpha13+git+bzr12785.dfsg1-1) experimental; urgency=low

  * Install provision scripts to /usr/share/samba/setup.
  * Move nsstest from samba4 to winbind4.
  * Support building against tdb 1.2.1.

 -- Jelmer Vernooij <jelmer@debian.org>  Fri, 10 Sep 2010 17:45:20 +0200

samba4 (4.0.0~alpha13+git+bzr12687.dfsg1-1) experimental; urgency=low

  * New upstream snapshot.
  * Mark as compatible with older versions of tdb (>= 1.2.2).

 -- Jelmer Vernooij <jelmer@debian.org>  Wed, 08 Sep 2010 03:30:03 +0200

samba4 (4.0.0~alpha13+git+bzr12670.dfsg1-1) experimental; urgency=low

  * Add missing dependency on pkg-config.
  * Require subunit >= 0.0.6, older versions have a broken tap2subunit.
  * Debconf translations:
    - Swedish (Martin Bagge).  Closes: #586819
  * New upstream snapshot.
    - Fixes symbols for LDB modules. Closes: #594763, #594771, #594773.
  * Require tdb 1.2.3. Closes: #595644

 -- Jelmer Vernooij <jelmer@debian.org>  Sun, 05 Sep 2010 17:34:46 +0200

samba4 (4.0.0~alpha13+git+bzr12292.dfsg1-1) experimental; urgency=low

  * New upstream snapshot.
   + Fixes provision to be able to find the data path again.
  * Depend on libreadline-dev rather than libreadline5-dev. Closes: #553846
  * Suggest swat2.
  * Migrate to Bazaar.
  * Bump standards version to 3.9.1 (no changes).

 -- Jelmer Vernooij <jelmer@debian.org>  Sun, 22 Aug 2010 02:38:51 +0200

samba4 (4.0.0~alpha13+git20100618.dfsg1-1) experimental; urgency=low

  [ Jelmer Vernooij ]
  * New upstream snapshot. Closes: #578009, #577880
   + Add dependency on python-dnspython.
   + Removes last Python string exception. Closes: #585327
   + Installs all display specifiers. Closes: #548911

  [ Christian Perrier ]
  * Debconf translations:
    - Swedish (Martin Bagge).  Closes: #552734
    - Russian (Yuri Kozlov).  Closes: #563346
    - Spanish (Omar Campagne).  Closes: #579099

 -- Jelmer Vernooij <jelmer@debian.org>  Sun, 28 Feb 2010 02:33:37 +0100

samba4 (4.0.0~alpha8+git20100227.dfsg1-1) experimental; urgency=low

  * Fix sections of libndr-standard0 and libndr0.
  * New upstream snapshot.

 -- Jelmer Vernooij <jelmer@debian.org>  Mon, 22 Feb 2010 11:19:07 +0100

samba4 (4.0.0~alpha8+git20100222.dfsg1-1) experimental; urgency=low

  [ Christian Perrier ]
  * Change "Provides:" in init script to avoid conflicting Provides
    with samba. Closes: #547209
  * Swedish debconf translation (Martin Bagge).  Closes: #552734

  [ Jelmer Vernooij ]
  * Depend on specific version of libldb. Closes: #562389
  * Build against system Heimdal and remove the copy of Heimdal from the 
    Samba 4 source tree, since it contains non-free IETF RFC/I-D.
    Closes: #547280
  * Bump standards version to 3.8.4.
  * Switch to dpkg-source 3.0 (quilt) format

 -- Jelmer Vernooij <jelmer@debian.org>  Wed, 03 Feb 2010 15:17:20 +0100

samba4 (4.0.0~alpha8+git20090912-1) unstable; urgency=low

  * Upload to unstable.
  * Fix nmblookup.1.gz filename for alternatives.
  * New upstream snapshot.
   + Add new binary packages libndr-standard0 and libndr-standard-dev.
  * Bump standards version to 3.8.3.
  * Remove unused patch system.

 -- Jelmer Vernooij <jelmer@debian.org>  Sat, 12 Sep 2009 13:28:33 +0200

samba4 (4.0.0~alpha8+git20090718-1) experimental; urgency=low

  * New upstream snapshot.
  * The server package now suggests a version of bind9 that supports 
    update-policy.

 -- Jelmer Vernooij <jelmer@debian.org>  Sat, 18 Jul 2009 17:34:30 +0200

samba4 (4.0.0~alpha8~git20090620-1) experimental; urgency=low

  * Support building against Python2.6.
  * Add missing dependency on tdb >= 1.1.3. (Closes: #517171)
  * Add missing dependencies on tdb-dev and libtalloc-dev to
    libldb-samba4-dev. (Closes: #525885)
  * Use newer version of tevent. (Closes: #531480, #533457, #533455)
  * New upstream snapshot.
  * Bump standards version to 3.8.2.
  * Reorganization to let Samba 3 and Samba 4 co-exist on the same system:
   + Depend on samba-common for smb.conf, /etc/samba/gdbcommands,
     /usr/share/samba/{panic-action,*.dat}.
   + Rename samba4-common to samba4-common-bin.
  * samba4-testsuite now recommends subunit, since it can output subunit
    streams.
  * Document license for Active Directory schemas.
  * Fix init script to run samba rather than smbd. (Closes: #522646)
  * Removed libldb-samba4-{dev,0}, now using libldb{-dev,0} since there
    are no longer any differences.

 -- Jelmer Vernooij <jelmer@debian.org>  Thu, 18 Jun 2009 00:19:44 +0200

samba4 (4.0.0~alpha7~20090225-1) experimental; urgency=low

  * Build-depend on pkg-config, as we no longer seem to pull that in 
    through any other dependencies. (Closes: #516882)

 -- Jelmer Vernooij <jelmer@debian.org>  Wed, 25 Feb 2009 04:04:36 +0100

samba4 (4.0.0~alpha7~20090223-1) experimental; urgency=low

  * Add build dependency on libpopt-dev, so the system libpopt is always used 
    rather than the one included by Samba.
  * Use the alternatives system for the smbstatus, nmblookup, net and testparm 
    binaries as well as various data files.
  * Make the samba4 and samba4-testsuite packages conflict with 
    samba-tools. (Closes: #506236)
  * Build against external libtevent.

 -- Jelmer Vernooij <jelmer@debian.org>  Sat, 21 Feb 2009 17:46:41 +0100

samba4 (4.0.0~alpha6-1) experimental; urgency=low

  * New upstream release.

 -- Jelmer Vernooij <jelmer@debian.org>  Tue, 20 Jan 2009 02:59:15 +0100

samba4 (4.0.0~alpha5+20090105-1) experimental; urgency=low

  * New upstream snapshot.

 -- Jelmer Vernooij <jelmer@debian.org>  Mon, 05 Jan 2009 21:08:53 +0100

samba4 (4.0.0~alpha5+20081126-1) experimental; urgency=low

  * New upstream snapshot.

 -- Jelmer Vernooij <jelmer@samba.org>  Wed, 26 Nov 2008 03:48:41 +0100

samba4 (4.0.0~alpha5+20081101-1) experimental; urgency=low

  * New upstream snapshot.

 -- Jelmer Vernooij <jelmer@samba.org>  Sat, 01 Nov 2008 14:40:09 +0100

samba4 (4.0.0~alpha5+20081031-1) experimental; urgency=low

  * New upstream snapshot.

 -- Jelmer Vernooij <jelmer@samba.org>  Fri, 31 Oct 2008 00:10:41 +0100

samba4 (4.0.0~alpha5+20081014-1) experimental; urgency=low

  * Fix typo in description. (Closes: 500811)
  * New upstream snapshot.

 -- Jelmer Vernooij <jelmer@samba.org>  Thu, 09 Oct 2008 18:41:59 +0200

samba4 (4.0.0~alpha5+20080930-1) experimental; urgency=low

  * New upstream snapshot.

 -- Jelmer Vernooij <jelmer@samba.org>  Tue, 30 Sep 2008 16:19:22 +0200

samba4 (4.0.0~alpha5+20080825-1) experimental; urgency=low

  * Add watch file.
  * Use policy-compliant sysconfdir and localstatedir. (Closes: #495944)

 -- Jelmer Vernooij <jelmer@samba.org>  Mon, 25 Aug 2008 17:42:44 +0200

samba4 (4.0.0~alpha4~20080727-1) experimental; urgency=low

  [ Steve Langasek ]
  * Add missing dependency on libparse-yapp-perl to libparse-pidl-perl.

  [ Jelmer Vernooij ]
  * Make samba4-common conflict with samba-common. (Closes: #492088)
  * New Slovak translation. (Closes: #487889)
  * New Thai translation from Theppitak Karoonboonyanan. (Closes: #486614)
  * New Vietnamese translation from Clytie Siddall. (Closes: #486618)
  * New Bulgarian translation from Damyan Ivanov. (Closes: #486626)
  * New Japanese translation from Kenshi Muto. (Closes: #486648)
  * New Galician translation from Jacobo Tarrio. (Closes: #486701)
  * New Turkish translation from Mehmet TURKER. (Closes: #487244)
  * New Czech translation from Miroslav Kure. (Closes: #487265)
  * New Arabic translation from Ossama Khayat. (Closes: #487322)
  * New German translation from Holger Wansing. (Closes: #487542)
  * New Italian translation from Luca Monducci. (Closes: #487720)
  * New Portugese translation from the Portuguese Translation Team. 
    (Closes: #487753)
  * New Korean translation from Sunjae Park. (Closes: #487894)
  * New Lithuanian translation from Gintautas Miliauskas. (Closes: #487895)
  * New Romanian translation from Eddy Petrișor. (Closes: #488874)

 -- Jelmer Vernooij <jelmer@samba.org>  Sun, 27 Jul 2008 15:38:41 +0200

samba4 (4.0.0~alpha4~20080617-1) experimental; urgency=low

  * Fixed maintainer email address.
  * New upstream snapshot.
  * Remove dependency on unpackaged libevents in ldb pkg-config file.

 -- Jelmer Vernooij <jelmer@samba.org>  Mon, 16 Jun 2008 21:29:43 +0200

samba4 (4.0.0~alpha4~20080616-1) experimental; urgency=low

  * Fix dependency of libsamba-hostconfig-dev on libsamba-hostconfig0.
  * Fix dependency of libldb-samba4-dev on libldb-samba4-0.
  * Remove tdb binaries as they're already packaged elsewhere. 
    (Closes: #485619, #486270)
  * New upstream snapshot.
  * New French translation from Christian Perrier. (Closes: #486072)

 -- Jelmer Vernooij <jelmer@samba.org>  Sat, 14 Jun 2008 20:39:13 +0200

samba4 (4.0.0~alpha4~20080522-1) experimental; urgency=low

  * New upstream snapshot. (Closes: #478328)

 -- Jelmer Vernooij <jelmer@samba.org>  Thu, 22 May 2008 02:25:05 +0200

samba4 (4.0.0~alpha4~20080403-1) experimental; urgency=low

  * Rename source package to samba4.

 -- Jelmer Vernooij <jelmer@samba.org>  Mon, 28 Jan 2008 17:23:58 +0100

samba (4.0.0~alpha3~20080120-1) experimental; urgency=low

  * New upstream snapshot.

 -- Jelmer Vernooij <jelmer@samba.org>  Sat, 19 Jan 2008 22:34:08 +0100

samba (4.0.0~alpha2~svn26294-1) experimental; urgency=low

  * New upstream snapshot.
  * Set Vcs-Svn field.

 -- Jelmer Vernooij <jelmer@samba.org>  Sat, 19 Jan 2008 22:32:28 +0100

samba (4.0.0~~tp5-1) experimental; urgency=low

  * New upstream release.
  * Set homepage field.

 -- Jelmer Vernooij <jelmer@samba.org>  Sun, 25 Nov 2007 16:28:02 +0000

samba (4.0.0~~svn22819-1) experimental; urgency=low

  * New upstream snapshot.

 -- Jelmer Vernooij <jelmer@samba.org>  Wed, 09 May 2007 15:28:50 +0200

samba (4.0.0~~svn19515-1) experimental; urgency=low

  * New upstream versions (svn snapshots of r19515).

 -- Jelmer Vernooij <jelmer@samba.org>  Mon, 30 Oct 2006 16:45:36 +0100

samba (3.9.1+4.0.0tp2-1) experimental; urgency=low

  * New upstream version (tech preview 2).

  [ Jelmer Vernooij ]
  * Remove setntacl utility (it doesn't do anything).
  * Include oLschema2ldif.1 in the ldb-tools package.
  * Enable shared library building.
  * Put ldb, tdb, gtksamba, talloc and gensec libraries into seperate binary packages.
  * Pass fewer options for paths to configure
  * Adapt to new paths from upstream

 -- Jelmer Vernooij <jelmer@samba.org>  Thu, 23 Mar 2006 01:13:32 +0100

samba (3.9.1+4.0.0tp1-1) experimental; urgency=low

  * New upstream version (tech preview 1).

  [ Steinar H. Gunderson ]
  * Forward-port panic-action script from the Samba 3 packaging.
    * Patch the smb.conf provisioning template (only used by swat in the
      Debian packaging) to use the panic-action script by default.
    * Patch the samba-common postinst to generate smb.conf files with the
      same setting.
  * Include ntlm_auth.1 and smbd.8 man pages in the samba package.
  * Make the samba dependency on samba-common versioned.
  * Install /usr/bin/setntacl manually; the upstream install target doesn't
    seem to do it anymore.
  * Ask for the realm (and give it to the upgrade script) when upgrading from
    Samba 3; it can't be easily autodetected. (Note that upgrade still seems
    to be broken for now.)

  [ Jelmer Vernooij ]
  * Remove gwsam utility.
  * Include gwcrontab.1 and gepdump.1 man pages in the samba-gtk-frontends
    package.
  * Remove ldbtest utility from ldb-tools package.

 -- Steinar H. Gunderson <sesse@debian.org>  Tue, 24 Jan 2006 16:01:59 +0100

samba4 (3.9.0-SVN-build-6710-1) unstable; urgency=low

  * Newer upstream version

 -- Jelmer Vernooij <jelmer@samba.org>  Thu, 12 May 2005 14:04:05 +0200

samba4 (3.9.0-SVN-build-655-1) unstable; urgency=low

  * Initial release.

 -- Jelmer Vernooij <jelmer@samba.org>  Thu, 13 May 2004 01:38:41 +0200
samba (3.9.0+SVN12946-1) experimental; urgency=low

  * New upstream version.
    * Fix upgrades from Samba 3 giving too few parameters to provision().
      (Closes: #348079)
  * Add sections to binary packages to match the archive:
    * libparse-pidl-perl: perl
    * samba-dev: devel
    * samba-gtk-frontends: x11
  * Adjust our export procedure we get the Subversion revision number in
    include/version.h (and thus in the build itself), and document how in
    README.building.
  * Remove "reload" option from the init script, since Samba 4 doesn't
    understand SIGHUP yet.

 -- Steinar H. Gunderson <sesse@debian.org>  Sun, 15 Jan 2006 13:43:43 +0100

samba (3.9.0+SVN12856-1) experimental; urgency=low

  * New upstream version.
  * Move testparm from samba into samba-common.
    * Make samba-common Architecture: any.
    * Make samba-common replace/conflict samba (<= 3.9.0+SVN12739-1).
  * Make samba-clients depend on samba-common.
  * Make samba-common depend on debconf.
  * Replace debconf dependencies with ${misc:Depends}, to automatically
    get the debconf-2.0 alternative right.
  * Include the newuser binary in samba-server package.
  * Add missing Build-Depends on: libgnutls-dev, libreadline5-dev,
    libpam0g-dev. All were causing silent build failures (ie. the package
    was simply built without the features).
  * Remove Build-Depends on libldap-dev.
  * Include NEWS file.

 -- Steinar H. Gunderson <sesse@debian.org>  Wed, 11 Jan 2006 22:08:32 +0100

samba (3.9.0+SVN12739-1) experimental; urgency=low

  * Move /usr/lib/samba/setup from samba-common to samba.
    * Make samba replace samba-common (<= 3.9.0+SVN12726-1)
  * Add a missing db_stop in samba.postinst, probably causing problems
    starting the daemon in some cases.
  * Add orphan files from /usr/bin (and relevant manpages) into their
    correct packages:
    * ldb-tools: ldbrename, ldbtest, oLschema2ldif.
    * samba: ntlm_auth.
    * samba-clients: getntacl.
    * samba-gtk-frontends: gwcrontab.
    * winregistry-tools: winreg.
    * samba3dump and tdbtorture remain orphans.
  * Add new executable /usr/bin/testparm to samba package.
    * Add /var/lib/samba directory to samba package; it's needed by
      testparm.
  * Rewrite configuration/bootstrapping to be able to install the client
    only and still get a usable smb.conf. The basic idea is:
    * samba-common looks for an smb.conf. If there is none, it asks for
      realm and domain and generates a skeleton smb.conf.
    * If samba notices an upgrade from Samba 3, it asks whether the user
      wants to upgrade. If not, it leaves everything alone (and broken).
    * Otherwise, samba asks whether the user wants to set up a PDC. If yes,
      it adds "server role = pdc" to smb.conf and provisions the server.
  * Removed unused file samba.conffiles.
  * Run dh_installdebconf on architecture-independent packages as well, now
    that samba-common has a config script.
  * Let samba-clients conflict/replace samba-common (<< 3.9.0), as they share
    /usr/bin/net.

 -- Steinar H. Gunderson <sesse@debian.org>  Fri,  6 Jan 2006 14:25:50 +0100

samba (3.9.0+SVN12726-1) experimental; urgency=low

  * First upload to Debian main.

  * Package renaming to get more in line with Samba 3 packaging:
    * Rename samba-server package to just samba, for consistency with the
      Samba 3 packaging.
      * Rename samba.samba.init to samba.init, now that the init script and the
        server package are called the same.
    * Rename samba-swat to swat, and add a dependency from swat to samba.

  * debian/rules changes:
    * Change SOURCEPATH to reflect that we now have the packaging in debian/,
      not packaging/debian/. This will have to be reverted whenever upstream
      syncs with us.
    * Removed debmake comment, it's hardly relevant any more.
    * Removed comment that there aren't any architecture-independent packages
      (because there are).
    * Remove redundant "package=samba" variable.
    * Do "make pch ; make all" instead of "make proto ; -make pch ; make all";
      some build system bug prevents us from just doing "make pch all", but
      since we're more or less guaranteed a recent gcc version, the pch target
      shouldn't fail, so we won't allow it to.
    * Remove autogen.sh call from configure; it should be done in the
      upstream tarball, not in maintainer scripts.

  * debian/control changes:
    * Copied Uploaders: line from Samba 3 packaging, adding myself.
    * Rename samba-client package to samba-clients.
    * Make samba-clients Replaces/Conflicts smbclient.
    * Build-depend on docbook-xml, not just docbook-xsl -- the documentation
      needs data from both to build.
    * Move the samba binary package to the top, so it's the one receiving
      the README.* files, among others.

  * Maintainer script changes:
    * Attempt to upgrade from Samba 3 if that's what the user tries to do.
      * Copy upgrade script into /usr/lib/samba/setup.
      * Check for upgrade from << 3.9.0 in config, and ask the user for upgrade
        if relevant.
      * Check for upgrade from << 3.9.0 in postinst, and upgrade if the user
        wished to.
    * Only provision in samba.postinst if we're doing a fresh install.
    * Support purging properly in postrm, both for samba and samba-common
      (adapted from the Samba 3 packaging).
    * Don't ask about an administrator password -- just let the provisioning
      scripts make up a random one.
      * Updated README.Debian to show the user how to change the password.
      * Make samba recommend ldb-tools.
    * Install README.building along with all the other documentation.
    * Don't try to ask about the "done" question, which we nuked in a previous
      release.

  * Updated debian/copyright.
    * Added Samba copyright holders.
    * Noted that talloc, ldb and tdb are under the LGPL.
    * Added copyright holders and licensing for the packaging itself.

  * Remove a few unused files in the packaging.
  * Change debhelper compatibility level to 5.
    * Update versioned depends accordingly.
  * Don't give --pidfile to start-stop-daemon when stopping -- current
    versions of Samba 4 won't die when the parent is killed.
  * Updated README.debian somewhat, and renamed to use a capital D.
  * Rewritten README.building, to reflect the magic that has to be done
    with the package in another repository.
  * Update po/POTFILES.in to reflect name change (from samba4-server ->
    samba-server -> samba).

 -- Steinar H. Gunderson <sesse@debian.org>  Thu,  5 Jan 2006 21:27:13 +0100

samba (3.9.0+SVN12395-1) unstable; urgency=low

  * New snapshot, drop 4 suffix

 -- Jelmer Vernooij <jelmer@samba.org>  Tue, 20 Dec 2005 13:38:26 +0100

samba4 (3.9.0+SVN12312-1) unstable; urgency=low

  * New upstream snapshot.

 -- Jelmer Vernooij <jelmer@samba.org>  Mon, 27 Jun 2005 11:25:57 +0200
<|MERGE_RESOLUTION|>--- conflicted
+++ resolved
@@ -1,17 +1,15 @@
-<<<<<<< HEAD
-samba4 (4.1.1-zentyal3) precise; urgency=low
+samba4 (4.1.2-zentyal2) precise; urgency=low
 
   * Include patch for s4 libcli raw library to set per packet case sensitive
     flag
 
  -- Samuel Cabrero <scabrero@zentyal.com>  Wed, 20 Nov 2013 12:13:17 +0100
-=======
+
 samba4 (4.1.2-zentyal1) precise; urgency=low
 
   * New upstream release
 
  -- José A. Calvo <jacalvo@zentyal.com>  Fri, 22 Nov 2013 13:12:32 +0100
->>>>>>> 0567e212
 
 samba4 (4.1.1-zentyal2) precise; urgency=low
 
