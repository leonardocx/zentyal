#!/bin/bash

# Builds all the packages modified in the working copy.
# Also copies the new debian/changelog to packaging

# If a list of packages is passed by argument it
# builds them instead of the modified.

# Array of keys allowed to sign
SIGN_KEYS=()
SIGN_KEYS+=('F9FEF52C19AD31B8') # jacalvo
SIGN_KEYS+=('38FD168F6F20BA36') # jenkins

# Get the list of available keys
SYSTEM_KEYS=($(gpg --list-public-keys --with-colons | awk -F ':' '{print $5}'))

for ((i=0;i < ${#SIGN_KEYS[@]};i++)) {
    K=${SIGN_KEYS[$i]}
    for ((j=0; j < ${#SYSTEM_KEYS[@]}; j++)) {
        S=${SYSTEM_KEYS[$j]}
        if [ "$K" == "$S" ]; then
            KEY_ID=$S
        fi
    }
}

if [ -z "$KEY_ID" ]; then
    echo "Key not found!"
    exit 1
fi

if [ $# -gt 0 ]
then
    packages="$@"
else
    packages=`git ls-files -m|grep ChangeLog|cut -d' ' -f8|cut -d'/' -f1|sort|uniq`
fi

cwd=`pwd`
for i in $packages
do
    changelog="$i/debian/changelog"
    git co $changelog
    echo "Building package $i..."
<<<<<<< HEAD
    $cwd/../extra/zbuildtools/zentyal-package $i || exit 1
=======
    ../extra/zbuildtools/zentyal-package $i || exit 1
>>>>>>> e91446d2
    cd debs-ppa
    dpkg-source -x zentyal-${i}_*.dsc || exit 1
    cd zentyal-${i}-*
    dpkg-buildpackage -k$KEY_ID -S -sa || exit 1
    cp debian/changelog "../../$changelog"
    cd $cwd
done

# Show notification if libnotify-bin is installed
which notify-send || exit 0
name=`basename $0`
notify-send $name "The build of the following packages has finished: $@"<|MERGE_RESOLUTION|>--- conflicted
+++ resolved
@@ -42,11 +42,7 @@
     changelog="$i/debian/changelog"
     git co $changelog
     echo "Building package $i..."
-<<<<<<< HEAD
-    $cwd/../extra/zbuildtools/zentyal-package $i || exit 1
-=======
     ../extra/zbuildtools/zentyal-package $i || exit 1
->>>>>>> e91446d2
     cd debs-ppa
     dpkg-source -x zentyal-${i}_*.dsc || exit 1
     cd zentyal-${i}-*
