--- conflicted
+++ resolved
@@ -1,5 +1,5 @@
-<<<<<<< HEAD
 HEAD
+	+ Adapt firewall rules to new accept chains
 	+ Updated to use the new security group concept.
 3.1.2
 	+ Fixed the connection validation form so the enable / disable checkbox
@@ -12,10 +12,6 @@
 	+ Added support for IPsec/L2TP
 	+ Added Pre-Depends on mysql-server to avoid problems with upgrades
 	+ Depend on zentyal-core 3.1
-=======
-3.0.3
-	+ Adapt firewall rules to new accept chains
->>>>>>> a8a05d1f
 3.0.2
 	+ Disabled connection names with spaces
 3.0.1
