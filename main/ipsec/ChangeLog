<<<<<<< HEAD
HEAD
	+ Added support for IPSEC/L2TP.
=======
3.0.2
>>>>>>> 43e35798
	+ Disabled connection names with spaces
3.0.1
	+ Removed inappropiate local subnet checks
	+ Adapted to changes in EBox::LogHelper::_convertTimestamp
	+ Added lsof as dependency as it is needed for 'ipsec verify'
	+ Removed unnecesary unique attributes in ConfGeneral form
2.3.4
	+ IPsec is now under Infrastructure instead of UTM
	+ Added checks to local and remote subnets addresses
2.3.3
	+ Added any IP to remote address options
2.3.2
	+ Adapted to new Model management framework
2.3.1
	+ Create tables with MyISAM engine by default
2.3
	+ Added loghelper support
	+ Replaced autotools with zbuildtools
	+ Deleted confkey copied from VPN module
2.1.6
	+ Set disableAutocomplete for general IPSec configuration form
2.1.5
	+ Removed /zentyal prefix from URLs
2.1.4
	+ Fixed FirewallHelper crash during save changes when subnet not defined
	+ Delete empty enable-module scripts to avoid a useless sudo sh execution
2.1.3
	+ Fixed argument passing in constructor, readonly instances now work
	+ Added some help messages
2.1.2
	+ Added IPsec service with needed protocols and firewall rule
	+ Fix firewallHelper to not to NAT IPsec destinations
2.1.1
	+ Removed workarounds on component's parent/child relationship
2.1
	+ Initial release<|MERGE_RESOLUTION|>--- conflicted
+++ resolved
@@ -1,9 +1,6 @@
-<<<<<<< HEAD
 HEAD
 	+ Added support for IPSEC/L2TP.
-=======
 3.0.2
->>>>>>> 43e35798
 	+ Disabled connection names with spaces
 3.0.1
 	+ Removed inappropiate local subnet checks
