<<<<<<< HEAD
3.3
	+ Delete migration code from old versions
	+ Set version to 3.3
=======
HEAD
	+ Added missing EBox::Exceptions uses
>>>>>>> a07742c3
3.2
	+ Set version to 3.2
3.1.6
	+ Override daemons when migrating from 3.0
3.1.5
	+ Improved the way we handle L2TP daemons.
3.1.4
	+ Fixed the AD support to retrieve Groups from AD directly and default on
	  Domain users group.
	+ Stability fixes with default configuration.
3.1.3
	+ Postrouting rules have no oaccept chain, use ACCEPT target
	+ Added menu icon
	+ Adapt L2TP firewall rules to new accept chains
	+ Adapt firewall rules to new accept chains
	+ Updated to use the new security group concept.
3.1.2
	+ Fixed the connection validation form so the enable / disable checkbox
	  works.
	+ Block the connection enabling if the tunnel configuration does not pass
	  validation.
3.1.1
	+ Fixed bug in Users model when zentyal-samba is not installed
3.1
	+ Added support for IPsec/L2TP
	+ Added Pre-Depends on mysql-server to avoid problems with upgrades
	+ Depend on zentyal-core 3.1
3.0.2
	+ Disabled connection names with spaces
3.0.1
	+ Removed inappropiate local subnet checks
	+ Adapted to changes in EBox::LogHelper::_convertTimestamp
	+ Added lsof as dependency as it is needed for 'ipsec verify'
	+ Removed unnecesary unique attributes in ConfGeneral form
2.3.4
	+ IPsec is now under Infrastructure instead of UTM
	+ Added checks to local and remote subnets addresses
2.3.3
	+ Added any IP to remote address options
2.3.2
	+ Adapted to new Model management framework
2.3.1
	+ Create tables with MyISAM engine by default
2.3
	+ Added loghelper support
	+ Replaced autotools with zbuildtools
	+ Deleted confkey copied from VPN module
2.1.6
	+ Set disableAutocomplete for general IPSec configuration form
2.1.5
	+ Removed /zentyal prefix from URLs
2.1.4
	+ Fixed FirewallHelper crash during save changes when subnet not defined
	+ Delete empty enable-module scripts to avoid a useless sudo sh execution
2.1.3
	+ Fixed argument passing in constructor, readonly instances now work
	+ Added some help messages
2.1.2
	+ Added IPsec service with needed protocols and firewall rule
	+ Fix firewallHelper to not to NAT IPsec destinations
2.1.1
	+ Removed workarounds on component's parent/child relationship
2.1
	+ Initial release<|MERGE_RESOLUTION|>--- conflicted
+++ resolved
@@ -1,11 +1,7 @@
-<<<<<<< HEAD
 3.3
+	+ Added missing EBox::Exceptions uses
 	+ Delete migration code from old versions
 	+ Set version to 3.3
-=======
-HEAD
-	+ Added missing EBox::Exceptions uses
->>>>>>> a07742c3
 3.2
 	+ Set version to 3.2
 3.1.6
