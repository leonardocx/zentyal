<<<<<<< HEAD
3.3
	+ Switch from Error to TryCatch for exception handling
=======
HEAD
	+ Unallow edition of interface in rules until it is supported
3.2.2
>>>>>>> 91ea1cff
	+ Added missing EBox::Exceptions uses
	+ Show menu icon when zentyal-l7-protocols is not installed
	+ Set version to 3.3
3.2
	+ Set version to 3.2
3.1.3
	+ Added missing EBox::Gettext use
3.1.2
	+ Fixed recursive bug that tried to add two times the same
	  interface to InterfaceRates model
3.1.1
	+ Added support to priorize ACK, SYN, FIN and RST small packages.
3.1
	+ Depend on zentyal-core 3.1
3.0.1
	+ Fixed row synchronization with interface changes in Interfaces rates model
	+ Do not create builder or reset chains for non set or trunk interfaces
	+ Fixed bug in checking rules when they are re-enabled
2.3.6
	+ Use full path for notifier of notifyActions. More restrictive
	  notifyForeignModelAction(). Moved this method from parent to subclass
2.3.5
	+ Added modeldepends to yaml schema
2.3.4
	+ Use Clone::Fast instead of Clone
2.3.3
	+ Disabled rules for ppp and non set interfaces
	+ iptables range option used in commands upon object range members
	+ Added all interfaces option in rule select interface option
2.3.2
	+ Separate rules in internal (download) and external (upload)
	+ Use regular models instead of a dynamic select composite
	+ Adapted to new Model management framework
	+ Implement new EBox::NetworkObserver::regenGatewaysFailover()
	+ Fixed duplicate rows in interfaces rates page
2.3.1
	+ Use printableName instead of name to select services
2.3
	+ Replaced autotools with zbuildtools
2.1.4
	+ Add new objects and services from modal box works now
	+ R2Q constant now is configurable through conf key to allow
	  greater guaranteed rates for better upload links
2.1.3
	+ Removed /zentyal prefix from URLs
	+ Better message in exception from _checkRate
2.1.2
	+ Removed use of obsolete LogAdmin
2.1.1
	+ Fields validation optimized
	+ Compatible with Objects with IP ranges
2.1
	+ Added call to initial-setup in postinst
2.0.3
	+ Fixed L7 shaping when watching more than one interface
	+ Some performance improvements
2.0.2
	+ Minor performance improvements with L7 protocols
2.0.1
	+ Do traffic shaping after routing in POSTROUTING chain
1.5.4
	+ Bugfix: l7-based rules can now be combined with port-based rules
	+ Bugfix: There is no more duplicated iptables commands
	+ Start class identifiers in 0x300
	+ Flush previous rules does not launch a misleading exception
	  anymore
1.5.3
	+ Zentyal rebrand
	+ Fixed l7 chains creation for virtual ifaces
	+ Removed unused postinst migrations
1.5.2
	+ Migrated l7 filter to userspace
1.5.1
	+ Bug fix: Check against objects in edit rules works again
1.5
	+ Bug fix: Return if changed if it really happens any change in
	  the model for Interface Rate
	+ Bug fix: Return 0 if the interface is an internal one from
	  TrafficShaping::uploadRate method
	+ Bug fix: implement interfaceChangeDone to handle
	  transitions from static -> nonset. Remove relevant
	  entries from InterfaceRate and TS models and mark
	  modelManager as changed.
	+ Bug fix: don't create builders when there aren't
	  enough interfaces
	+ Add support for ppp configured interfaces
	+ Disable MAC filter based rules
1.4
	+ Minor UI adjustments in titles for new release
1.3.13
	+ Bug fix: InterfaceRate doesn't show duplicates any more
	+ Bug fix: RulesTable is notified by changes on InterfaceRate
	+ Disable ifaceExternalChanged until network observers are complete
	+ Disable logging of iptable rules
	+ Remove migration directory
	+ Do not run migrations from postinst
1.3.6
	+ bug fix: l7 filter rules need to be added to both external and internal
	interfaces to be able to detect traffic properly
	+ Add model to set upload/download rate fields for gateways. This allows
	users to use this module with DHCP configured gateways
	+ bug fix: traffic shaping chains are resetted to all interfaces
	when l7 protocosl are available
1.1.20
	+ fix regression introduced when firewall was changed to execute iptables command
at once
1.1.10
	+ Bugfix:Enable module depends on firewall as well as network in order to work
1.1
	+ Use the new row() and ids() API
1.0.1
	+ Enable module depends on firewall as well as network
0.12.101
	+ Detect if there's a l7 capable kernel using modinfo xt_layer7
0.12.100
	+ Add traffic shaping rules to POSTROUTING
0.12.99
	+ New release
0.12.2
	+ Add support for l7filter
0.12.1
	+ Bugfix. Fetch value from rate properly
0.12
	+ Add field help to model
0.11.104
	+ Do not return a "removed message" with 0 rows removed
0.11.104
	+ Bugfix. Return empty array and not undef if there are no rules
0.11.103
	+ Bugfix. Extend IptablesRule from Firewall to add setReverseService.
	  To properly add ingress rules
0.11.102
	+ Use the new EBox::Model:Row api
	+ Do not order iptables rules by priority
0.11.101
	+ Fixing typo in actions performed by the module
0.11.100
	+ Rules are introduced into a ordered table
0.11.99
	+ eBox -> internal networks traffic flow is not shaped
	anymore
	+ Exposing API from models
	+ Removing old code to decrease the module complexity and LOC by
	more than 500 lines
	+ Traffic shaping rules may be enabled/disabled by user
0.11
	+ Difference easily internal/external interfaces through GUI
	+ Normalizing guaranteed rates from two or more rules now works
	correctly under rate decreasing
	+ Warning about a change on gateways when there is at least a rule
	on internal interfaces models
	+ Bugfix: Rates are now checked if the source or destination is an
	object
0.10.99
	+ Use last model/view changes to get rid of the multitable code
	+ Remove rules using an object when it's removed
	+ Use services module
	+ Adding a rule using an object with no members is now not
	possible
	+ Now rules are applied in PREROUTING chain to avoid NAT
	+ Now traffic shaping rules are aware about gateway changes
	+ Use composite with a 'select' layout instead of old tailored
	version. This includes some refurbishing and enhancing on
	notifying changes on Network module regarding to traffic shaping
	rules
0.9.100
	+ New release
0.9.99
    + New release
0.9.3
	+ New release
0.9.2
	+ New release
0.9.1
	+ Added support for  shaping on internal and external interfaces
	+ Added support to prioritise traffic (from 0 to 7)
	+ More fine-grained rules to mark traffic
0.9
	+ Added Polish translation
	+ Initial release<|MERGE_RESOLUTION|>--- conflicted
+++ resolved
@@ -1,11 +1,6 @@
-<<<<<<< HEAD
 3.3
 	+ Switch from Error to TryCatch for exception handling
-=======
-HEAD
 	+ Unallow edition of interface in rules until it is supported
-3.2.2
->>>>>>> 91ea1cff
 	+ Added missing EBox::Exceptions uses
 	+ Show menu icon when zentyal-l7-protocols is not installed
 	+ Set version to 3.3
