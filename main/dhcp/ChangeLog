--- conflicted
+++ resolved
@@ -1,13 +1,10 @@
 HEAD
-<<<<<<< HEAD
 	+ Adapted to new Model management framework
-=======
 	+ Packaging fixes for precise
 2.3.3
 	+ Recover from excepcion when parsing leases file
 	+ Modifications in the Thin Client options to allow an easy
 	  configuration of Zentyal LTSP
->>>>>>> 45737c5e
 2.3.2
 	+ Service descriptions are now translatable and added printableNames
 2.3.1
