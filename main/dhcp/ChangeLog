--- conflicted
+++ resolved
@@ -1,9 +1,6 @@
 HEAD
-<<<<<<< HEAD
 	+ Adapted to new Model management framework
-=======
 	+ Use new services API
->>>>>>> 5db5cc8f
 2.3.5
 	+ Create tables with MyISAM engine by default
 2.3.4
