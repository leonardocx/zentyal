HEAD
<<<<<<< HEAD
	+ Fix deadlock in preSetConf when DHCP is used
	+ Moved bandwidth test to remoteservices
=======
	+ Remove all gateway based routes before adding the configured one
	and raise exception if the route addition command fails
>>>>>>> 20c0cfa5
2.3.8
	+ internalIpAddresses() does not throw exception if there are no ifaces
	+ ifaceExternalChanged() is now called when static or PPP interfaces
	  changes from external to internal
	+ Implement new EBox::Events::WatcherProvider
	+ Remove no longer necessary ad-hoc vifacesConf cache
	+ Adapted to new Model management framework
	+ Reimplemented Ifaces/Vifaces/VLANs storage according to new conf backend
	+ Added vnet to the ignored interfaces list
2.3.7
	+ Send additional info in Gateways watcher
	+ Added clone action to multi gw and wan failover tables
	+ Added EBox::Network::internalIpAddresses()
	+ Added regenGatewaysFailover() to NetworkObserver so modules can
	  implement actions to be done after failover regenerates routing tables
	+ Fixed calculation of fail ratio
	+ Assure that we have always one gateway marked as default
	+ Restart traffic shaping on postinst to avoid rule loss on upgrades
	+ Regenerate traffic shaping rules after failover event
	+ EBox::Network::setNameservers does not fail if the same server
	  is already in the list
	+ Fixed calls to storeSelectedDefaultGateway with undef argument
	+ EBox::Network::importInterfacesFile skips gateway adition instead of
	  aborting if already exists one
	+ Insert fwmark ip rules before from ones
	+ Remove no longer necessary mark rules when having several interfaces
	+ Pre-create failover and check-ip chains on network start to always ensure
	  that rules are inserted in the proper position
	+ Remove obsolete import of EBox::Order
	+ Do not add gateways to /etc/network/interfaces to avoid conflicts
2.3.6
	+ Create tables with MyISAM engine by default
	+ Fixed path of dhclient.conf
2.3.5
	+ Fixed path of dhclient hooks
2.3.4
	+ Not allowed to attach static interfaces to a network which
	  has already another interface atached
	+ Fixed restore of default gateway in failover event
2.3.3
	+ Packaging fixes for precise
2.3.2
	+ Updated Standards-Version to 3.9.2
2.3.1
	+ Adapted messages in the UI for new editions
	+ Use printableName instead of name to select services
	+ Fixed executable permissions in ppp hooks and external-ip.pl
	+ Bridge interfaces are correctly removed; fixed _hasChanged method
	+ Menu entry Diagnostic Tools in Network renamed to Tools
	+ Added WakeOnLan to the Network Diagnostic Tools
	+ Added proxySettings to return the proxy settings to other modules
	+ Added new ip rules to avoid connection problems on multigateway & UDP
	+ Virtual interfaces called '0' does not longer raise error
2.3
	+ Cache vifacesConf() result to improve performance
	+ Replaced autotools with zbuildtools
	+ Added gatewayDelete method to NetworkObserver and use it to check
	  gateway removal in gateway table
2.2.3
	+ Allow to disable traffic balance with no_balance_$gwname config keys
	+ Fixed bridged interfaces change when the bridge is not configured
	+ Do not mark traffic to default gateway if it is disabled
2.2.2
	+ Fixed bug setting ip route rules with PPPoE interfaces
2.2.1
	+ External IP address getter now works even in an unpolite situation
2.1.16
	+ Does not sometimes fail in external IP address getter when
	  multigw is enabled
2.1.15
	+ Fixed unique IP check on gateways table
2.1.14
	+ Fixed problems bringing up static interfaces during boot
2.1.13
	+ Proper use of ro/rw instances on failover event
	+ Avoid duplicated gateway due to network wizard
	+ Disable autocomplete in gateway proxy configuration
	+ Disable autocomplete in dynamic DNS provider configuration
2.1.12
	+ PPPoE works again after regression by PPTP changes
	+ Reviewed some subscription strings
	+ Removed all the obsolete traffic monitoring stuff using jnettop and rrdtool
	+ Added custom mtu configuration for the interfaces in /etc/zentyal/network.conf
	+ Improved texts in configure interfaces wizard
	+ Fixed dashboard network graphs for interfaces with strange characters
2.1.11
	+ Change provider for getting the public IP address in DynDNS
	+ Better integration with core theme
	+ Removed /zentyal prefix from URLs
	+ Avoid errors deleting non-existent gateways
2.1.10
	+ Avoid duplicated restart during postinst
	+ Added staticIfaceAddressChangedDone notification
	+ Fixed module name in actions logging
	+ Send only gw.hostname.dyndomain.tld to avoid ddclient go nuts
2.1.9
	+ Calculate interfaces widget size for a better default dashboard balance
2.1.8
	+ Remove pppoe debug in hooks
	+ Allowed '/' character in proxy username
	+ Manual log of audit actions in Iface, VIface and Vlan CGIs
	+ Update wizard pages with new order option
	+ Use pppoe name on chap-secrets
2.1.7
	+ Now chap-secrets configuration for pptp module is not overwritten
	+ Use the new "Add new..." option in the object selectors
	+ Set connected gateway as warn level event and minor improvements
	  in the failover messages
	+ Added maxfail option to PPP configuration files to retry lost connections
	+ Added logic to manage PPP gateways in failover tests
	+ Failover tests are now ran with a read-only instance even if there are
	  unsaved changes on the interface and the generated events notify this
	+ Removed unused EnableBalanceTraffic CGI
	+ Removed use of obsolete LogAdmin
2.1.6
	+ Mark DHCP interfaces as changed in the Wizard to get IP on first save
	+ Removed unnecessary call to ids() in DHCP hook
2.1.5
	+ Added interfaces created by libvirt and virtualbox to the ignore list
	+ Dynamic DNS: Transform gateway names when multigw is on to send
	  only valid domain names
2.1.4
	+ Group sudo commands when adding routes and cleaning VLANs
	+ Added new Zentyal Cloud service for DynDNS
	+ Fixed DynDNS help string
2.1.2
	+ Allow internal bridges
	+ Gateways, Balance Traffic and WAN Failover are now together
	  as tabs of the Gateways submenu
	+ Improved order of the submenus
	+ Setting DHCP gateway does not longer require saving changes twice
	+ Remove unnecessary code from GatewayTable::syncRows
	+ Do not execute ifup on interfaces during the boot to avoid
	  multiple instances of dhclient
	+ Fixed problem with uniqueness check in GatewayTable
	+ Added report for bandwidth tests
	+ Avoid warning in GatewayTable::syncRows when gateway is undef
	+ Added debug to dhcp-gateway.pl script
	+ New interfaces alias are checked to avoid name clashes
2.1.1
	+ Bugfix: PPPoE gateway is now properly set
2.1
	+ Removed ebox- prefix from src/scripts/*
	+ Removed unnecesary call to isReadOnly in syncRows
	+ Move ebox-netcfg-import to importInterfacesFile method
	+ Remove obsolete migration
	+ Added new initialSetup method for post-install
	+ Replace /etc/ebox/80network.conf with /etc/zentyal/network.conf
	+ Bug fix: Traffic monitor didn't work in non-English installations
	+ Zoneedit service url changed
	+ Basic support for other methods to retrieve IP
	+ Do not try to start ddclient daemon if disabled
	+ Make source event not i18n
	+ Safer way to get the PPPoE 'tty' ethernet interface
	+ Added PPPoE logging in /var/log/ebox/pppoe.log and ebox.log
	+ Installation does not fail if the restart of EventDaemon fails
	+ Now the ifaces_to_ignore variable is considered in ebox-netcfg-import
2.0.8
	+ PPPoE MTU rule is no longer flushed on module restart
2.0.7
	+ Show DHCP as default option in wizards if there is only one interface
	+ Avoid problems when removing interfaces (vlan, briges)
	+ Fixed support for bridged vlans configuration
	+ Set all interfaces as changed on backup restore
	+ PPPOE MTU is now changed when reconfiguring gateways
	+ Set default order for dashboard widgets
2.0.6
	+ WAN Failover now supports DHCP and PPPoE interfaces
	+ Disable reverse path to avoid failover checking problems
	+ Better default values for failover rules
	+ Use masks in fwmark to avoid interferences with traffic shaping
	+ Warning in log if failover event disabled due to unsaved changes
	+ Failover does not enable unwatched gateways
	+ Reload events daemon after upgrade to apply failover changes
2.0.5
	+ Include Zentyal in multigateway rules when setting 'any' as source
	+ Make Interfaces page title translatable
2.0.4
	+ Fixed failover problems in some scenarios
2.0.3
	+ Fixed syntax and string quote in 99proxy.conf
2.0.2
	+ Add support for authenticated proxy
	+ Fixed traffic shaping problems in multigateway scenarios
2.0.1
	+ Fixed network confirmation page to work with bridges
	+ Improved load balancing to avoid web sessions loss
2.0
	+ Fixed network wizard interface and logic
1.5.8
	+ Added options for internal ifaces in wizard configuration
	+ Bug fix: disabling global proxy configuration didn't work
1.5.7
	+ More global proxy configuration and domain configuration improvements.
	+ Zentyal rebrand
1.5.6
	+ Do not show unreplaced {link} variable in dashboard if not available
	+ Add support to define a system wide proxy
1.5.5
	+ New setup wizard
1.5.4
	+ Bridged mode support
1.5.3
	+ Fixed failover problems with undefined default gateway
1.5.2
	+ Traceroute works again in network diagnostic tools
	+ Using iptables statistic module instead of route for better traffic
	  balancing
1.5.1
	+ Fixed nasty bug of traceroute in Diagnostic Tools with invalid host
	+ Flush cache when regenerating routes
	+ Bug fix: use '>='  and not '>' to check if a test exceeds $maxRatio
	  in Failover watcher
	+ Bug fix: do not run failover probes when all are disabled because
	  they enable a disabled gateway.
	+ Add and use EBox::NetworkObserver::ifaceMethodChangeDone to tell
	  observers that a configuration method change has been carried out.
	  So far observers were only notified right before the change takes place.
	+ Add _notifyChangedIface() to factor code that calls observer to
	  notify ifaceMethodChanged and ifaceMethodChangeDone
	+ Add etherIface to fetch the ethernet interface from a  ppp interface
	+ Bug fix: do not mess with ebox's apache packets in failover test
	+ Make failover test more robust
	+ Added internal/external property to interfaces widget
1.4.2
	+ Restart squid when failover events are produced to avoid problems
	+ Do not check host when adding a ping to gateway rule in WAN Failover
1.4.1
	+ Do not run ifdown for network interfaces when network is started from
	  /etc/init.d/ebox start This seems to avoid some issues with DHCP
	  configured gateways at boot time
1.4
	+ i18n help string
1.3.15
	+ Bug fix: warning instead of error if can't add failover rule
	+ Bug fix: now a gateway without IP assigned can be edited
1.3.14
	+ Added multi-gateway support for DHCP and PPPoE
	+ Add a warning if a user sets an interface as external and we detect
	  the connection is made through that interface
	+ Remove migration scrips:
		- 0001_import_default_gateway.pl
		- 0002_add_weight_to_gateway.pl
		- 0003_import_routes_to_mvc.pl
		- 0004_import_dns_to_mvc.pl
1.3.13
	+ Bug fix: configuration of PPPoE interfaces now works when
	  confirmation is required because of other modules
	+ Default field in gateways model uses '/ajax/viewer/booleanViewer.mas'
	  instead of in-place edition
1.3.11
	+ Bug fix: fix issue with virtual interfaces on vlan interfaces
	+ Add breadcrumbs
1.3.10
	+ Added PPPoE support
1.3.7
	+ Bug fix: update ebox-netcfg-import to not add upload and download as those
	  fields do no exist any longer
1.3.6
	+ Remove upload/download fields from gateways.
	  Traffic shaping has its own model for that
	+ Bug fix: traffic generated by eBox didn't come out from the
	  right interface as we cleared the CONNMARK with a --save-mark
1.3.4
	+ bugfix: add use=web to guess the public address
	+ bugfix: make ddclient work with dhcp configured interfaces
	+ bugfix: multi gateway rules work again
1.3.3
	+ Bugfix: Edition and removal routes is working again
	+ Remove those static routes that they have been manually added
1.3.1
	+ bugfix: do not use Net::DNS
	+ bugfix: used vlan interface can be removed
1.3.0
	+ bugfix: restart network interfaces properly
1.2
	+ Added support for WAN failover
	+ ifaceNetmask method now uses DHCPNetmask to get the dhcp ifaces
	netmask instead NetWrapper call this adds symethrie with
	ifaceAdrress method and fixes a bug when changing a dhcp interface
	with no lease to static interface
1.1.30
	+ Added support for all missing netmasks between /16 and /32
	+ Added support for search domain in /etc/resolv.conf
	+ Use a template to write down /etc/resolv.conf to allow easier
	user modifications
	+ Use ICMP for traceroute diagnosis
1.1
	+ Added traceroute on network diagnosis
	+ Use new rows() and ids() API
	+ Bugfix: ebox-netcfg-import uses model API to import default gateway
	+ Support for dyndns
	+ Gateway models does not use longet custom views
	+ Gateway rules table now use services
0.12.99
	+ New release
0.12
	+ Use new EBox::Model::Row api
	+ Add help to model fields
	+ Remove default option auotmatically if another router is set as default
0.11.102
	+ Bugfix: Static routes are deleted from ip when they are not
	useful
	+ Bugfix: Fixing wrong href in multigateway rules page
0.11.101
	+ Static routes become a model with three methods exposed
	+ Remove usage of a deprecated method in NetWrappers
	+ DNS resolvers become  a model with three methods exposed. Now
	you may add as many DNS resolvers you want
	+ Use separator ':' in exposed method using '/' for addresses
O.11.100
	+ Disable network traffic monitor due to a bug in perl and RRDs module
	+ Use /etc/network/interfaces and not /var/lib/zentyal/tmp/interfaces
	+ Run saveConfig() after importing network configuration and not save()
	  which forced a restart of the interfaces stored
	  in /etc/network/interfaces at package installation time
	+ Add default gateway to /etc/network/interfaces
0.11.99
	+ Added traffic rate monitoring done on demand and in
	real-time. The monitoring may be filter by source address and
	service (protocol/port).
0.11
	+ move helper scripts to data dir (applied Soren's patch)
	+ Bugfix: Change from static to other method works again
0.10.99
	+ New release
0.10
	+ Remove all interfaces from /etc/network/interfaces but lo
	  after importing network configuration
0.9.100
	+ Fixing bug with static routes which prevented them from working
	  if the multigateway support was enabled
	+ Fixing bug importing gateway IP addresses from network
	  configuration
	+ Added /22 netmask setting iface IP address
	+ Update models to new API
	+ Get rid of custom controllers
0.9.99
	+ Restore conntrack mark in OUTPUT chain to make traffic generated in
	  eBox go through the right router.
0.9.3
	+ Use value() instead of printableValue() in protocol
	+ Add iptables rule to chain OUTPUT in table mangle to send traffic
	  originated in eBox through the default router.
0.9.2
	+ Always add weighted routers when configuring routers. Instead
	 of adding them when traffic balancing is enabled. Use iptables
	 to send unmarked packets through the default router
0.9.1
	+ Add support for traffic load balancing
	+ Try several times to fetch the mac address for each router
0.9
	+ Added Polish translation
        + Added Aragonese translation
	+ Added German translation
	+ Removed dependency: dhcp-hooks don't require firewall module
	anymore to operate correctly

0.8.99
	+ Support multigateway configuration
	+ Remove old default router configuration
	+ Add migration script from version 0 to 1
O.8.1
	+ New release
0.8
	+ Add netmask /30 (Patch from rampa at encomix.org)
0.7.99
	+ New release
0.7.1
	+ New release
	+ Use of ebox-sudoers-friendly
0.7
	+ First public release
0.6
	+ Separate module from ebox base
	+ move to client
	+ API documented using naturaldocs
	+ Update INSTALL
	+ Update debian scripts<|MERGE_RESOLUTION|>--- conflicted
+++ resolved
@@ -1,11 +1,8 @@
 HEAD
-<<<<<<< HEAD
+	+ Remove all gateway based routes before adding the configured one
+	  and raise exception if the route addition command fails
 	+ Fix deadlock in preSetConf when DHCP is used
 	+ Moved bandwidth test to remoteservices
-=======
-	+ Remove all gateway based routes before adding the configured one
-	and raise exception if the route addition command fails
->>>>>>> 20c0cfa5
 2.3.8
 	+ internalIpAddresses() does not throw exception if there are no ifaces
 	+ ifaceExternalChanged() is now called when static or PPP interfaces
