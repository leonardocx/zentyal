HEAD
<<<<<<< HEAD
	+ Bridged interfaces added to 'auto' directive in
	  /etc/networks/interfaces to avoid network startup problems
=======
	+ Only disable ipv6 in enableActions if ipv6 is available
>>>>>>> 87294958
	+ Dont allow to set a local address as network proxy
	+ Fixed error in json response trigered by widget size
3.0.2
	+ Disable IPv6 on enable actions to avoid problems with samba4
	+ Added more coherence checks to static routes table
	+ Allow to set broadcast address in wakeonlan tool
	+ Fixed unproper use of last inside try
3.0.1
	+ Added domain option to /etc/resolv.conf
	+ Supersede DHCP offered nameservers, domain name and search domain if
	  these values are already configured in Zentyal
	+ Fixed gateways setup in wizard
	+ Fixed bug in Gateways watcher which inhibited the call to regen
	  failover notifier method in modules which are network observers
	+ Vlanes and vifaces are now ordered by name in interface page
	+ Fixed error disabling reverse path for virtual interfaces
2.3.15
	+ Expanded allowed character set in interface PPPoE password
	+ Reviewed registration strings
	+ Fixed treatment for wake on lan objects in template, now there is no
	  crash in Network Tools when entering an empty host
2.3.14
	+ Fixed bug which made impossible to remove bridged interfaces
	+ Management of CHAP secrets file recovers from removal of Zentyal marks
	+ Add two methods to NetworkObserver interface to notify observers about
	  address changes on dhcp interfaces
	+ Forbid interfaces alias with ':' character
	+ Assign ip address 127.0.1.1/8 to loopback interface in module restart
	  and remove the post-up hook from /etc/network/interfaces file.
2.3.13
	+ Removed some warnings when external is undefined
	+ Added modeldepends to yaml schema
	+ New libossp-uuid-perl dependency
	+ Zentyal Cloud DynDNS updates are now done outside the VPN and using
	  the credentials obtained when the server is subscribed
2.3.12
	+ Interface is now auto-detected when adding gateways
	+ New table to allow disabling of traffic balance for some gateways
2.3.11
	+ Fixed typo which made EBox::Network::ifaceAddress return empty
	  addresses for virtual interfaces
	+ Fixed validation of gateway names
	+ Removed undefined value warning in setIfaceStatic()
	+ Using EBox::Object::Members to generate multigw iptables rules
2.3.10
	+ Restricted gateway names to be sane with dyndns and fixed dyndns
	  configuration with old incorrect gateway names
	+ Disabled dnspark until ddclient upstream fix a bug with this provideer
	+ Multigw rules more robust when no-static interfaces are down
	+ Removed redis transaction workarounds in _setConf
	+ Fixed unconfigured gateway removal, raise exception if the route
	  addition command fails
2.3.9
	+ Remove all gateway based routes before adding the configured one
	  and raise exception if the route addition command fails
	+ Fix deadlock in preSetConf when DHCP is used
	+ Moved bandwidth test to remoteservices
2.3.8
	+ internalIpAddresses() does not throw exception if there are no ifaces
	+ ifaceExternalChanged() is now called when static or PPP interfaces
	  changes from external to internal
	+ Implement new EBox::Events::WatcherProvider
	+ Remove no longer necessary ad-hoc vifacesConf cache
	+ Adapted to new Model management framework
	+ Reimplemented Ifaces/Vifaces/VLANs storage according to new conf backend
	+ Added vnet to the ignored interfaces list
2.3.7
	+ Send additional info in Gateways watcher
	+ Added clone action to multi gw and wan failover tables
	+ Added EBox::Network::internalIpAddresses()
	+ Added regenGatewaysFailover() to NetworkObserver so modules can
	  implement actions to be done after failover regenerates routing tables
	+ Fixed calculation of fail ratio
	+ Assure that we have always one gateway marked as default
	+ Restart traffic shaping on postinst to avoid rule loss on upgrades
	+ Regenerate traffic shaping rules after failover event
	+ EBox::Network::setNameservers does not fail if the same server
	  is already in the list
	+ Fixed calls to storeSelectedDefaultGateway with undef argument
	+ EBox::Network::importInterfacesFile skips gateway adition instead of
	  aborting if already exists one
	+ Insert fwmark ip rules before from ones
	+ Remove no longer necessary mark rules when having several interfaces
	+ Pre-create failover and check-ip chains on network start to always ensure
	  that rules are inserted in the proper position
	+ Remove obsolete import of EBox::Order
	+ Do not add gateways to /etc/network/interfaces to avoid conflicts
2.3.6
	+ Create tables with MyISAM engine by default
	+ Fixed path of dhclient.conf
2.3.5
	+ Fixed path of dhclient hooks
2.3.4
	+ Not allowed to attach static interfaces to a network which
	  has already another interface atached
	+ Fixed restore of default gateway in failover event
2.3.3
	+ Packaging fixes for precise
2.3.2
	+ Updated Standards-Version to 3.9.2
2.3.1
	+ Adapted messages in the UI for new editions
	+ Use printableName instead of name to select services
	+ Fixed executable permissions in ppp hooks and external-ip.pl
	+ Bridge interfaces are correctly removed; fixed _hasChanged method
	+ Menu entry Diagnostic Tools in Network renamed to Tools
	+ Added WakeOnLan to the Network Diagnostic Tools
	+ Added proxySettings to return the proxy settings to other modules
	+ Added new ip rules to avoid connection problems on multigateway & UDP
	+ Virtual interfaces called '0' does not longer raise error
2.3
	+ Cache vifacesConf() result to improve performance
	+ Replaced autotools with zbuildtools
	+ Added gatewayDelete method to NetworkObserver and use it to check
	  gateway removal in gateway table
2.2.3
	+ Allow to disable traffic balance with no_balance_$gwname config keys
	+ Fixed bridged interfaces change when the bridge is not configured
	+ Do not mark traffic to default gateway if it is disabled
2.2.2
	+ Fixed bug setting ip route rules with PPPoE interfaces
2.2.1
	+ External IP address getter now works even in an unpolite situation
2.1.16
	+ Does not sometimes fail in external IP address getter when
	  multigw is enabled
2.1.15
	+ Fixed unique IP check on gateways table
2.1.14
	+ Fixed problems bringing up static interfaces during boot
2.1.13
	+ Proper use of ro/rw instances on failover event
	+ Avoid duplicated gateway due to network wizard
	+ Disable autocomplete in gateway proxy configuration
	+ Disable autocomplete in dynamic DNS provider configuration
2.1.12
	+ PPPoE works again after regression by PPTP changes
	+ Reviewed some subscription strings
	+ Removed all the obsolete traffic monitoring stuff using jnettop and rrdtool
	+ Added custom mtu configuration for the interfaces in /etc/zentyal/network.conf
	+ Improved texts in configure interfaces wizard
	+ Fixed dashboard network graphs for interfaces with strange characters
2.1.11
	+ Change provider for getting the public IP address in DynDNS
	+ Better integration with core theme
	+ Removed /zentyal prefix from URLs
	+ Avoid errors deleting non-existent gateways
2.1.10
	+ Avoid duplicated restart during postinst
	+ Added staticIfaceAddressChangedDone notification
	+ Fixed module name in actions logging
	+ Send only gw.hostname.dyndomain.tld to avoid ddclient go nuts
2.1.9
	+ Calculate interfaces widget size for a better default dashboard balance
2.1.8
	+ Remove pppoe debug in hooks
	+ Allowed '/' character in proxy username
	+ Manual log of audit actions in Iface, VIface and Vlan CGIs
	+ Update wizard pages with new order option
	+ Use pppoe name on chap-secrets
2.1.7
	+ Now chap-secrets configuration for pptp module is not overwritten
	+ Use the new "Add new..." option in the object selectors
	+ Set connected gateway as warn level event and minor improvements
	  in the failover messages
	+ Added maxfail option to PPP configuration files to retry lost connections
	+ Added logic to manage PPP gateways in failover tests
	+ Failover tests are now ran with a read-only instance even if there are
	  unsaved changes on the interface and the generated events notify this
	+ Removed unused EnableBalanceTraffic CGI
	+ Removed use of obsolete LogAdmin
2.1.6
	+ Mark DHCP interfaces as changed in the Wizard to get IP on first save
	+ Removed unnecessary call to ids() in DHCP hook
2.1.5
	+ Added interfaces created by libvirt and virtualbox to the ignore list
	+ Dynamic DNS: Transform gateway names when multigw is on to send
	  only valid domain names
2.1.4
	+ Group sudo commands when adding routes and cleaning VLANs
	+ Added new Zentyal Cloud service for DynDNS
	+ Fixed DynDNS help string
2.1.2
	+ Allow internal bridges
	+ Gateways, Balance Traffic and WAN Failover are now together
	  as tabs of the Gateways submenu
	+ Improved order of the submenus
	+ Setting DHCP gateway does not longer require saving changes twice
	+ Remove unnecessary code from GatewayTable::syncRows
	+ Do not execute ifup on interfaces during the boot to avoid
	  multiple instances of dhclient
	+ Fixed problem with uniqueness check in GatewayTable
	+ Added report for bandwidth tests
	+ Avoid warning in GatewayTable::syncRows when gateway is undef
	+ Added debug to dhcp-gateway.pl script
	+ New interfaces alias are checked to avoid name clashes
2.1.1
	+ Bugfix: PPPoE gateway is now properly set
2.1
	+ Removed ebox- prefix from src/scripts/*
	+ Removed unnecesary call to isReadOnly in syncRows
	+ Move ebox-netcfg-import to importInterfacesFile method
	+ Remove obsolete migration
	+ Added new initialSetup method for post-install
	+ Replace /etc/ebox/80network.conf with /etc/zentyal/network.conf
	+ Bug fix: Traffic monitor didn't work in non-English installations
	+ Zoneedit service url changed
	+ Basic support for other methods to retrieve IP
	+ Do not try to start ddclient daemon if disabled
	+ Make source event not i18n
	+ Safer way to get the PPPoE 'tty' ethernet interface
	+ Added PPPoE logging in /var/log/ebox/pppoe.log and ebox.log
	+ Installation does not fail if the restart of EventDaemon fails
	+ Now the ifaces_to_ignore variable is considered in ebox-netcfg-import
2.0.8
	+ PPPoE MTU rule is no longer flushed on module restart
2.0.7
	+ Show DHCP as default option in wizards if there is only one interface
	+ Avoid problems when removing interfaces (vlan, briges)
	+ Fixed support for bridged vlans configuration
	+ Set all interfaces as changed on backup restore
	+ PPPOE MTU is now changed when reconfiguring gateways
	+ Set default order for dashboard widgets
2.0.6
	+ WAN Failover now supports DHCP and PPPoE interfaces
	+ Disable reverse path to avoid failover checking problems
	+ Better default values for failover rules
	+ Use masks in fwmark to avoid interferences with traffic shaping
	+ Warning in log if failover event disabled due to unsaved changes
	+ Failover does not enable unwatched gateways
	+ Reload events daemon after upgrade to apply failover changes
2.0.5
	+ Include Zentyal in multigateway rules when setting 'any' as source
	+ Make Interfaces page title translatable
2.0.4
	+ Fixed failover problems in some scenarios
2.0.3
	+ Fixed syntax and string quote in 99proxy.conf
2.0.2
	+ Add support for authenticated proxy
	+ Fixed traffic shaping problems in multigateway scenarios
2.0.1
	+ Fixed network confirmation page to work with bridges
	+ Improved load balancing to avoid web sessions loss
2.0
	+ Fixed network wizard interface and logic
1.5.8
	+ Added options for internal ifaces in wizard configuration
	+ Bug fix: disabling global proxy configuration didn't work
1.5.7
	+ More global proxy configuration and domain configuration improvements.
	+ Zentyal rebrand
1.5.6
	+ Do not show unreplaced {link} variable in dashboard if not available
	+ Add support to define a system wide proxy
1.5.5
	+ New setup wizard
1.5.4
	+ Bridged mode support
1.5.3
	+ Fixed failover problems with undefined default gateway
1.5.2
	+ Traceroute works again in network diagnostic tools
	+ Using iptables statistic module instead of route for better traffic
	  balancing
1.5.1
	+ Fixed nasty bug of traceroute in Diagnostic Tools with invalid host
	+ Flush cache when regenerating routes
	+ Bug fix: use '>='  and not '>' to check if a test exceeds $maxRatio
	  in Failover watcher
	+ Bug fix: do not run failover probes when all are disabled because
	  they enable a disabled gateway.
	+ Add and use EBox::NetworkObserver::ifaceMethodChangeDone to tell
	  observers that a configuration method change has been carried out.
	  So far observers were only notified right before the change takes place.
	+ Add _notifyChangedIface() to factor code that calls observer to
	  notify ifaceMethodChanged and ifaceMethodChangeDone
	+ Add etherIface to fetch the ethernet interface from a  ppp interface
	+ Bug fix: do not mess with ebox's apache packets in failover test
	+ Make failover test more robust
	+ Added internal/external property to interfaces widget
1.4.2
	+ Restart squid when failover events are produced to avoid problems
	+ Do not check host when adding a ping to gateway rule in WAN Failover
1.4.1
	+ Do not run ifdown for network interfaces when network is started from
	  /etc/init.d/ebox start This seems to avoid some issues with DHCP
	  configured gateways at boot time
1.4
	+ i18n help string
1.3.15
	+ Bug fix: warning instead of error if can't add failover rule
	+ Bug fix: now a gateway without IP assigned can be edited
1.3.14
	+ Added multi-gateway support for DHCP and PPPoE
	+ Add a warning if a user sets an interface as external and we detect
	  the connection is made through that interface
	+ Remove migration scrips:
		- 0001_import_default_gateway.pl
		- 0002_add_weight_to_gateway.pl
		- 0003_import_routes_to_mvc.pl
		- 0004_import_dns_to_mvc.pl
1.3.13
	+ Bug fix: configuration of PPPoE interfaces now works when
	  confirmation is required because of other modules
	+ Default field in gateways model uses '/ajax/viewer/booleanViewer.mas'
	  instead of in-place edition
1.3.11
	+ Bug fix: fix issue with virtual interfaces on vlan interfaces
	+ Add breadcrumbs
1.3.10
	+ Added PPPoE support
1.3.7
	+ Bug fix: update ebox-netcfg-import to not add upload and download as those
	  fields do no exist any longer
1.3.6
	+ Remove upload/download fields from gateways.
	  Traffic shaping has its own model for that
	+ Bug fix: traffic generated by eBox didn't come out from the
	  right interface as we cleared the CONNMARK with a --save-mark
1.3.4
	+ bugfix: add use=web to guess the public address
	+ bugfix: make ddclient work with dhcp configured interfaces
	+ bugfix: multi gateway rules work again
1.3.3
	+ Bugfix: Edition and removal routes is working again
	+ Remove those static routes that they have been manually added
1.3.1
	+ bugfix: do not use Net::DNS
	+ bugfix: used vlan interface can be removed
1.3.0
	+ bugfix: restart network interfaces properly
1.2
	+ Added support for WAN failover
	+ ifaceNetmask method now uses DHCPNetmask to get the dhcp ifaces
	netmask instead NetWrapper call this adds symethrie with
	ifaceAdrress method and fixes a bug when changing a dhcp interface
	with no lease to static interface
1.1.30
	+ Added support for all missing netmasks between /16 and /32
	+ Added support for search domain in /etc/resolv.conf
	+ Use a template to write down /etc/resolv.conf to allow easier
	user modifications
	+ Use ICMP for traceroute diagnosis
1.1
	+ Added traceroute on network diagnosis
	+ Use new rows() and ids() API
	+ Bugfix: ebox-netcfg-import uses model API to import default gateway
	+ Support for dyndns
	+ Gateway models does not use longet custom views
	+ Gateway rules table now use services
0.12.99
	+ New release
0.12
	+ Use new EBox::Model::Row api
	+ Add help to model fields
	+ Remove default option auotmatically if another router is set as default
0.11.102
	+ Bugfix: Static routes are deleted from ip when they are not
	useful
	+ Bugfix: Fixing wrong href in multigateway rules page
0.11.101
	+ Static routes become a model with three methods exposed
	+ Remove usage of a deprecated method in NetWrappers
	+ DNS resolvers become  a model with three methods exposed. Now
	you may add as many DNS resolvers you want
	+ Use separator ':' in exposed method using '/' for addresses
O.11.100
	+ Disable network traffic monitor due to a bug in perl and RRDs module
	+ Use /etc/network/interfaces and not /var/lib/zentyal/tmp/interfaces
	+ Run saveConfig() after importing network configuration and not save()
	  which forced a restart of the interfaces stored
	  in /etc/network/interfaces at package installation time
	+ Add default gateway to /etc/network/interfaces
0.11.99
	+ Added traffic rate monitoring done on demand and in
	real-time. The monitoring may be filter by source address and
	service (protocol/port).
0.11
	+ move helper scripts to data dir (applied Soren's patch)
	+ Bugfix: Change from static to other method works again
0.10.99
	+ New release
0.10
	+ Remove all interfaces from /etc/network/interfaces but lo
	  after importing network configuration
0.9.100
	+ Fixing bug with static routes which prevented them from working
	  if the multigateway support was enabled
	+ Fixing bug importing gateway IP addresses from network
	  configuration
	+ Added /22 netmask setting iface IP address
	+ Update models to new API
	+ Get rid of custom controllers
0.9.99
	+ Restore conntrack mark in OUTPUT chain to make traffic generated in
	  eBox go through the right router.
0.9.3
	+ Use value() instead of printableValue() in protocol
	+ Add iptables rule to chain OUTPUT in table mangle to send traffic
	  originated in eBox through the default router.
0.9.2
	+ Always add weighted routers when configuring routers. Instead
	 of adding them when traffic balancing is enabled. Use iptables
	 to send unmarked packets through the default router
0.9.1
	+ Add support for traffic load balancing
	+ Try several times to fetch the mac address for each router
0.9
	+ Added Polish translation
        + Added Aragonese translation
	+ Added German translation
	+ Removed dependency: dhcp-hooks don't require firewall module
	anymore to operate correctly

0.8.99
	+ Support multigateway configuration
	+ Remove old default router configuration
	+ Add migration script from version 0 to 1
O.8.1
	+ New release
0.8
	+ Add netmask /30 (Patch from rampa at encomix.org)
0.7.99
	+ New release
0.7.1
	+ New release
	+ Use of ebox-sudoers-friendly
0.7
	+ First public release
0.6
	+ Separate module from ebox base
	+ move to client
	+ API documented using naturaldocs
	+ Update INSTALL
	+ Update debian scripts<|MERGE_RESOLUTION|>--- conflicted
+++ resolved
@@ -1,10 +1,7 @@
 HEAD
-<<<<<<< HEAD
+	+ Only disable IPv6 in enableActions if IPv6 is available
 	+ Bridged interfaces added to 'auto' directive in
 	  /etc/networks/interfaces to avoid network startup problems
-=======
-	+ Only disable ipv6 in enableActions if ipv6 is available
->>>>>>> 87294958
 	+ Dont allow to set a local address as network proxy
 	+ Fixed error in json response trigered by widget size
 3.0.2
