--- conflicted
+++ resolved
@@ -1,8 +1,4 @@
-<<<<<<< HEAD
-HEAD
-=======
 2.3.13
->>>>>>> 6489a44e
 	+ Removed some warnings when external is undefined
 	+ Added modeldepends to yaml schema
 	+ New libossp-uuid-perl dependency
