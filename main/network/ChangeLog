--- conflicted
+++ resolved
@@ -1,5 +1,5 @@
 HEAD
-<<<<<<< HEAD
+	+ Corrected typo in message on tab multigw when only one gw is present
 	+ Better check for ipv6 presence before disabling it
 	+ Removed no longer necessary jQuery noConflict()
 	+ Adapted DNS resolver model to authorization mode changes
@@ -17,9 +17,6 @@
 	+ Added externalIpAddresses method to retrieve the list of IP addresses
 	  that are external.
 	+ Depend on zentyal-core 3.1
-=======
-	+ Corrected typo in message on tab multigw when only one gw is present
->>>>>>> 4cc1df6f
 3.0.6
 	+ PPPoE set iface script is more robust against locks
 	+ Adapted to use of ifaceByAddress, removed IPAddressExists
