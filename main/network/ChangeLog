HEAD
<<<<<<< HEAD
	+ When adding a new IP (viface or static iface) it is checked to avoid
	  collision with the current HA floating IPs
3.4
	+ Use service instead of deprecated invoke-rc.d for init.d scripts
	+ Added bonding support (contribution by Vsevolod Kukol)
=======
	+ Don't use owner module in external-ip.pl script
	+ Changed failover firewall rules to not use owner module
3.3.1
>>>>>>> a8cc8f4a
	+ Fixed regression in VLANs interface (contribution by Chris Pitchford)
	+ Fixed bug which made impossible to edit pppoe gateways
	+ Fix regresion in the installer wizard that made options for static
	  interfaces be always shown
	+ Set version to 3.4
3.3
	+ Add module not enabled warning to interfaces page
	+ Switch from Error to TryCatch for exception handling
	+ Update strings to new offering
	+ ppp-set-iface.pl script should not regen gateway if we are saving changes
	+ Flush interfaces list cache after all ifups and all ifdowns
	+ Added missing EBox::Exceptions uses
	+ Delete migration code from old versions
	+ Write resolvconf head, base and tail
	+ Set proper file name for HTTP proxy configuration for APT
	+ Set HTTP proxy wide settings in /etc/environment
	+ Do not disable DNSResolver model when users mode is external AD
	+ Added resolvconf as dependency to avoid problems in installations
	  without the ubuntu-minimal metapackage
	+ Use new resolvconf framework to manage resolvers list
	+ Fix setNameservers method in Network to avoid error in import
	  interfaces
	+ Set version to 3.3
3.2
	+ Set version to 3.2
3.1.6
	+ Guard against undefined rows getting auto value in GatewayTable
3.1.5
	+ Fix addition of gateways in initial configuration wizard
	+ Override daemons when migrating from 3.0
3.1.4
	+ Adapted to new CSS styles
	+ Use upstart for ddclient daemon management
3.1.3
	+ Clearer messages for gateway not reachable condition
	+ Fixed bug which unallowed to disable the proxy server
	+ Fix regression is Gateways table due to the change of behaviour
	  of update row notifications
	+ Added menu icon
	+ Fix regression in dhcp-gateway.pl which interfered with save
	  change process
	+ Increase regenGateways() timeout from 60 to 180 seconds
	+ Add zentyal-users to package breaks control to avoid errors with
	  bad users version
	+ Fixed regression in external interface check in Network -> Interfaces
	  after having nginx as source of all requests to apache
	+ Warning in initial configuration wizard when trying to set as external
	  the interface used to access the administration interface
	+ To fix dhclient erratic behaviour, we always restart the dhcp interfaces
	+ Corrected typo in message on tab multigw when only one gw is present
	+ Better check for ipv6 presence before disabling it
	+ Removed no longer necessary jQuery noConflict()
	+ Adapted DNS resolver model to authorization mode changes
	  in users and squid module
3.1.2
	+ Ported JS code to jQuery
3.1.1
	+ Do not add /32 mask to default route when deleting routes
3.1
	+ Updated to reflect the Apache -> WebAdmin rename.
	+ Added netInitRange and netEndRange methods from the dhcp module to be
	  shared between modules.
	+ Added localGatewayIP method to get the Zentyal's IP address that may be
	  used as the gateway of the given IP.
	+ Added externalIpAddresses method to retrieve the list of IP addresses
	  that are external.
	+ Depend on zentyal-core 3.1
3.0.6
	+ PPPoE set iface script is more robust against locks
	+ Adapted to use of ifaceByAddress, removed IPAddressExists
	+ Don't allow to use a local address as gateway address
	+ Added ifaceByAddress method
3.0.5
	+ Guard against previous version of squid without
	  authenticationMode method
3.0.4
	+ Improve addition of localhost as primary resolver when DNS module is
	  enabled.
	+ Remove localhost as primary resolver when squid module is configured
	  to authenticate against external server
3.0.3
	+ Log warn instead of error when iface has not address in _multigwRoutes()
	+ Fixed error replacing nameserver when importing resolv.conf
	+ Remove leftover PPP provider files
	+ Remove attached vlans when a interface is not longer trunk
	+ Do not try to disable rp_filter for vlan interfaces
	+ Virtual interfaces on a bridge interface are not considered
	  bridges themselves
	+ Use EBox::Module::Base::writeConfFile to generate interfaces
	  file
	+ Only disable IPv6 in enableActions if IPv6 is available
	+ Bridged interfaces added to 'auto' directive in
	  /etc/networks/interfaces to avoid network startup problems
	+ Dont allow to set a local address as network proxy
	+ Fixed error in json response trigered by widget size
	+ Don't check for IPaddr in the same subnet on interfaces
	  that belong to the same bridge
3.0.2
	+ Disable IPv6 on enable actions to avoid problems with samba4
	+ Added more coherence checks to static routes table
	+ Allow to set broadcast address in wakeonlan tool
	+ Fixed unproper use of last inside try
3.0.1
	+ Added domain option to /etc/resolv.conf
	+ Supersede DHCP offered nameservers, domain name and search domain if
	  these values are already configured in Zentyal
	+ Fixed gateways setup in wizard
	+ Fixed bug in Gateways watcher which inhibited the call to regen
	  failover notifier method in modules which are network observers
	+ Vlanes and vifaces are now ordered by name in interface page
	+ Fixed error disabling reverse path for virtual interfaces
2.3.15
	+ Expanded allowed character set in interface PPPoE password
	+ Reviewed registration strings
	+ Fixed treatment for wake on lan objects in template, now there is no
	  crash in Network Tools when entering an empty host
2.3.14
	+ Fixed bug which made impossible to remove bridged interfaces
	+ Management of CHAP secrets file recovers from removal of Zentyal marks
	+ Add two methods to NetworkObserver interface to notify observers about
	  address changes on dhcp interfaces
	+ Forbid interfaces alias with ':' character
	+ Assign ip address 127.0.1.1/8 to loopback interface in module restart
	  and remove the post-up hook from /etc/network/interfaces file.
2.3.13
	+ Removed some warnings when external is undefined
	+ Added modeldepends to yaml schema
	+ New libossp-uuid-perl dependency
	+ Zentyal Cloud DynDNS updates are now done outside the VPN and using
	  the credentials obtained when the server is subscribed
2.3.12
	+ Interface is now auto-detected when adding gateways
	+ New table to allow disabling of traffic balance for some gateways
2.3.11
	+ Fixed typo which made EBox::Network::ifaceAddress return empty
	  addresses for virtual interfaces
	+ Fixed validation of gateway names
	+ Removed undefined value warning in setIfaceStatic()
	+ Using EBox::Object::Members to generate multigw iptables rules
2.3.10
	+ Restricted gateway names to be sane with dyndns and fixed dyndns
	  configuration with old incorrect gateway names
	+ Disabled dnspark until ddclient upstream fix a bug with this provideer
	+ Multigw rules more robust when no-static interfaces are down
	+ Removed redis transaction workarounds in _setConf
	+ Fixed unconfigured gateway removal, raise exception if the route
	  addition command fails
2.3.9
	+ Remove all gateway based routes before adding the configured one
	  and raise exception if the route addition command fails
	+ Fix deadlock in preSetConf when DHCP is used
	+ Moved bandwidth test to remoteservices
2.3.8
	+ internalIpAddresses() does not throw exception if there are no ifaces
	+ ifaceExternalChanged() is now called when static or PPP interfaces
	  changes from external to internal
	+ Implement new EBox::Events::WatcherProvider
	+ Remove no longer necessary ad-hoc vifacesConf cache
	+ Adapted to new Model management framework
	+ Reimplemented Ifaces/Vifaces/VLANs storage according to new conf backend
	+ Added vnet to the ignored interfaces list
2.3.7
	+ Send additional info in Gateways watcher
	+ Added clone action to multi gw and wan failover tables
	+ Added EBox::Network::internalIpAddresses()
	+ Added regenGatewaysFailover() to NetworkObserver so modules can
	  implement actions to be done after failover regenerates routing tables
	+ Fixed calculation of fail ratio
	+ Assure that we have always one gateway marked as default
	+ Restart traffic shaping on postinst to avoid rule loss on upgrades
	+ Regenerate traffic shaping rules after failover event
	+ EBox::Network::setNameservers does not fail if the same server
	  is already in the list
	+ Fixed calls to storeSelectedDefaultGateway with undef argument
	+ EBox::Network::importInterfacesFile skips gateway adition instead of
	  aborting if already exists one
	+ Insert fwmark ip rules before from ones
	+ Remove no longer necessary mark rules when having several interfaces
	+ Pre-create failover and check-ip chains on network start to always ensure
	  that rules are inserted in the proper position
	+ Remove obsolete import of EBox::Order
	+ Do not add gateways to /etc/network/interfaces to avoid conflicts
2.3.6
	+ Create tables with MyISAM engine by default
	+ Fixed path of dhclient.conf
2.3.5
	+ Fixed path of dhclient hooks
2.3.4
	+ Not allowed to attach static interfaces to a network which
	  has already another interface atached
	+ Fixed restore of default gateway in failover event
2.3.3
	+ Packaging fixes for precise
2.3.2
	+ Updated Standards-Version to 3.9.2
2.3.1
	+ Adapted messages in the UI for new editions
	+ Use printableName instead of name to select services
	+ Fixed executable permissions in ppp hooks and external-ip.pl
	+ Bridge interfaces are correctly removed; fixed _hasChanged method
	+ Menu entry Diagnostic Tools in Network renamed to Tools
	+ Added WakeOnLan to the Network Diagnostic Tools
	+ Added proxySettings to return the proxy settings to other modules
	+ Added new ip rules to avoid connection problems on multigateway & UDP
	+ Virtual interfaces called '0' does not longer raise error
2.3
	+ Cache vifacesConf() result to improve performance
	+ Replaced autotools with zbuildtools
	+ Added gatewayDelete method to NetworkObserver and use it to check
	  gateway removal in gateway table
2.2.3
	+ Allow to disable traffic balance with no_balance_$gwname config keys
	+ Fixed bridged interfaces change when the bridge is not configured
	+ Do not mark traffic to default gateway if it is disabled
2.2.2
	+ Fixed bug setting ip route rules with PPPoE interfaces
2.2.1
	+ External IP address getter now works even in an unpolite situation
2.1.16
	+ Does not sometimes fail in external IP address getter when
	  multigw is enabled
2.1.15
	+ Fixed unique IP check on gateways table
2.1.14
	+ Fixed problems bringing up static interfaces during boot
2.1.13
	+ Proper use of ro/rw instances on failover event
	+ Avoid duplicated gateway due to network wizard
	+ Disable autocomplete in gateway proxy configuration
	+ Disable autocomplete in dynamic DNS provider configuration
2.1.12
	+ PPPoE works again after regression by PPTP changes
	+ Reviewed some subscription strings
	+ Removed all the obsolete traffic monitoring stuff using jnettop and rrdtool
	+ Added custom mtu configuration for the interfaces in /etc/zentyal/network.conf
	+ Improved texts in configure interfaces wizard
	+ Fixed dashboard network graphs for interfaces with strange characters
2.1.11
	+ Change provider for getting the public IP address in DynDNS
	+ Better integration with core theme
	+ Removed /zentyal prefix from URLs
	+ Avoid errors deleting non-existent gateways
2.1.10
	+ Avoid duplicated restart during postinst
	+ Added staticIfaceAddressChangedDone notification
	+ Fixed module name in actions logging
	+ Send only gw.hostname.dyndomain.tld to avoid ddclient go nuts
2.1.9
	+ Calculate interfaces widget size for a better default dashboard balance
2.1.8
	+ Remove pppoe debug in hooks
	+ Allowed '/' character in proxy username
	+ Manual log of audit actions in Iface, VIface and Vlan CGIs
	+ Update wizard pages with new order option
	+ Use pppoe name on chap-secrets
2.1.7
	+ Now chap-secrets configuration for pptp module is not overwritten
	+ Use the new "Add new..." option in the object selectors
	+ Set connected gateway as warn level event and minor improvements
	  in the failover messages
	+ Added maxfail option to PPP configuration files to retry lost connections
	+ Added logic to manage PPP gateways in failover tests
	+ Failover tests are now ran with a read-only instance even if there are
	  unsaved changes on the interface and the generated events notify this
	+ Removed unused EnableBalanceTraffic CGI
	+ Removed use of obsolete LogAdmin
2.1.6
	+ Mark DHCP interfaces as changed in the Wizard to get IP on first save
	+ Removed unnecessary call to ids() in DHCP hook
2.1.5
	+ Added interfaces created by libvirt and virtualbox to the ignore list
	+ Dynamic DNS: Transform gateway names when multigw is on to send
	  only valid domain names
2.1.4
	+ Group sudo commands when adding routes and cleaning VLANs
	+ Added new Zentyal Cloud service for DynDNS
	+ Fixed DynDNS help string
2.1.2
	+ Allow internal bridges
	+ Gateways, Balance Traffic and WAN Failover are now together
	  as tabs of the Gateways submenu
	+ Improved order of the submenus
	+ Setting DHCP gateway does not longer require saving changes twice
	+ Remove unnecessary code from GatewayTable::syncRows
	+ Do not execute ifup on interfaces during the boot to avoid
	  multiple instances of dhclient
	+ Fixed problem with uniqueness check in GatewayTable
	+ Added report for bandwidth tests
	+ Avoid warning in GatewayTable::syncRows when gateway is undef
	+ Added debug to dhcp-gateway.pl script
	+ New interfaces alias are checked to avoid name clashes
2.1.1
	+ Bugfix: PPPoE gateway is now properly set
2.1
	+ Removed ebox- prefix from src/scripts/*
	+ Removed unnecesary call to isReadOnly in syncRows
	+ Move ebox-netcfg-import to importInterfacesFile method
	+ Remove obsolete migration
	+ Added new initialSetup method for post-install
	+ Replace /etc/ebox/80network.conf with /etc/zentyal/network.conf
	+ Bug fix: Traffic monitor didn't work in non-English installations
	+ Zoneedit service url changed
	+ Basic support for other methods to retrieve IP
	+ Do not try to start ddclient daemon if disabled
	+ Make source event not i18n
	+ Safer way to get the PPPoE 'tty' ethernet interface
	+ Added PPPoE logging in /var/log/ebox/pppoe.log and ebox.log
	+ Installation does not fail if the restart of EventDaemon fails
	+ Now the ifaces_to_ignore variable is considered in ebox-netcfg-import
2.0.8
	+ PPPoE MTU rule is no longer flushed on module restart
2.0.7
	+ Show DHCP as default option in wizards if there is only one interface
	+ Avoid problems when removing interfaces (vlan, briges)
	+ Fixed support for bridged vlans configuration
	+ Set all interfaces as changed on backup restore
	+ PPPOE MTU is now changed when reconfiguring gateways
	+ Set default order for dashboard widgets
2.0.6
	+ WAN Failover now supports DHCP and PPPoE interfaces
	+ Disable reverse path to avoid failover checking problems
	+ Better default values for failover rules
	+ Use masks in fwmark to avoid interferences with traffic shaping
	+ Warning in log if failover event disabled due to unsaved changes
	+ Failover does not enable unwatched gateways
	+ Reload events daemon after upgrade to apply failover changes
2.0.5
	+ Include Zentyal in multigateway rules when setting 'any' as source
	+ Make Interfaces page title translatable
2.0.4
	+ Fixed failover problems in some scenarios
2.0.3
	+ Fixed syntax and string quote in 99proxy.conf
2.0.2
	+ Add support for authenticated proxy
	+ Fixed traffic shaping problems in multigateway scenarios
2.0.1
	+ Fixed network confirmation page to work with bridges
	+ Improved load balancing to avoid web sessions loss
2.0
	+ Fixed network wizard interface and logic
1.5.8
	+ Added options for internal ifaces in wizard configuration
	+ Bug fix: disabling global proxy configuration didn't work
1.5.7
	+ More global proxy configuration and domain configuration improvements.
	+ Zentyal rebrand
1.5.6
	+ Do not show unreplaced {link} variable in dashboard if not available
	+ Add support to define a system wide proxy
1.5.5
	+ New setup wizard
1.5.4
	+ Bridged mode support
1.5.3
	+ Fixed failover problems with undefined default gateway
1.5.2
	+ Traceroute works again in network diagnostic tools
	+ Using iptables statistic module instead of route for better traffic
	  balancing
1.5.1
	+ Fixed nasty bug of traceroute in Diagnostic Tools with invalid host
	+ Flush cache when regenerating routes
	+ Bug fix: use '>='  and not '>' to check if a test exceeds $maxRatio
	  in Failover watcher
	+ Bug fix: do not run failover probes when all are disabled because
	  they enable a disabled gateway.
	+ Add and use EBox::NetworkObserver::ifaceMethodChangeDone to tell
	  observers that a configuration method change has been carried out.
	  So far observers were only notified right before the change takes place.
	+ Add _notifyChangedIface() to factor code that calls observer to
	  notify ifaceMethodChanged and ifaceMethodChangeDone
	+ Add etherIface to fetch the ethernet interface from a  ppp interface
	+ Bug fix: do not mess with ebox's apache packets in failover test
	+ Make failover test more robust
	+ Added internal/external property to interfaces widget
1.4.2
	+ Restart squid when failover events are produced to avoid problems
	+ Do not check host when adding a ping to gateway rule in WAN Failover
1.4.1
	+ Do not run ifdown for network interfaces when network is started from
	  /etc/init.d/ebox start This seems to avoid some issues with DHCP
	  configured gateways at boot time
1.4
	+ i18n help string
1.3.15
	+ Bug fix: warning instead of error if can't add failover rule
	+ Bug fix: now a gateway without IP assigned can be edited
1.3.14
	+ Added multi-gateway support for DHCP and PPPoE
	+ Add a warning if a user sets an interface as external and we detect
	  the connection is made through that interface
	+ Remove migration scrips:
		- 0001_import_default_gateway.pl
		- 0002_add_weight_to_gateway.pl
		- 0003_import_routes_to_mvc.pl
		- 0004_import_dns_to_mvc.pl
1.3.13
	+ Bug fix: configuration of PPPoE interfaces now works when
	  confirmation is required because of other modules
	+ Default field in gateways model uses '/ajax/viewer/booleanViewer.mas'
	  instead of in-place edition
1.3.11
	+ Bug fix: fix issue with virtual interfaces on vlan interfaces
	+ Add breadcrumbs
1.3.10
	+ Added PPPoE support
1.3.7
	+ Bug fix: update ebox-netcfg-import to not add upload and download as those
	  fields do no exist any longer
1.3.6
	+ Remove upload/download fields from gateways.
	  Traffic shaping has its own model for that
	+ Bug fix: traffic generated by eBox didn't come out from the
	  right interface as we cleared the CONNMARK with a --save-mark
1.3.4
	+ bugfix: add use=web to guess the public address
	+ bugfix: make ddclient work with dhcp configured interfaces
	+ bugfix: multi gateway rules work again
1.3.3
	+ Bugfix: Edition and removal routes is working again
	+ Remove those static routes that they have been manually added
1.3.1
	+ bugfix: do not use Net::DNS
	+ bugfix: used vlan interface can be removed
1.3.0
	+ bugfix: restart network interfaces properly
1.2
	+ Added support for WAN failover
	+ ifaceNetmask method now uses DHCPNetmask to get the dhcp ifaces
	netmask instead NetWrapper call this adds symethrie with
	ifaceAdrress method and fixes a bug when changing a dhcp interface
	with no lease to static interface
1.1.30
	+ Added support for all missing netmasks between /16 and /32
	+ Added support for search domain in /etc/resolv.conf
	+ Use a template to write down /etc/resolv.conf to allow easier
	user modifications
	+ Use ICMP for traceroute diagnosis
1.1
	+ Added traceroute on network diagnosis
	+ Use new rows() and ids() API
	+ Bugfix: ebox-netcfg-import uses model API to import default gateway
	+ Support for dyndns
	+ Gateway models does not use longet custom views
	+ Gateway rules table now use services
0.12.99
	+ New release
0.12
	+ Use new EBox::Model::Row api
	+ Add help to model fields
	+ Remove default option auotmatically if another router is set as default
0.11.102
	+ Bugfix: Static routes are deleted from ip when they are not
	useful
	+ Bugfix: Fixing wrong href in multigateway rules page
0.11.101
	+ Static routes become a model with three methods exposed
	+ Remove usage of a deprecated method in NetWrappers
	+ DNS resolvers become  a model with three methods exposed. Now
	you may add as many DNS resolvers you want
	+ Use separator ':' in exposed method using '/' for addresses
O.11.100
	+ Disable network traffic monitor due to a bug in perl and RRDs module
	+ Use /etc/network/interfaces and not /var/lib/zentyal/tmp/interfaces
	+ Run saveConfig() after importing network configuration and not save()
	  which forced a restart of the interfaces stored
	  in /etc/network/interfaces at package installation time
	+ Add default gateway to /etc/network/interfaces
0.11.99
	+ Added traffic rate monitoring done on demand and in
	real-time. The monitoring may be filter by source address and
	service (protocol/port).
0.11
	+ move helper scripts to data dir (applied Soren's patch)
	+ Bugfix: Change from static to other method works again
0.10.99
	+ New release
0.10
	+ Remove all interfaces from /etc/network/interfaces but lo
	  after importing network configuration
0.9.100
	+ Fixing bug with static routes which prevented them from working
	  if the multigateway support was enabled
	+ Fixing bug importing gateway IP addresses from network
	  configuration
	+ Added /22 netmask setting iface IP address
	+ Update models to new API
	+ Get rid of custom controllers
0.9.99
	+ Restore conntrack mark in OUTPUT chain to make traffic generated in
	  eBox go through the right router.
0.9.3
	+ Use value() instead of printableValue() in protocol
	+ Add iptables rule to chain OUTPUT in table mangle to send traffic
	  originated in eBox through the default router.
0.9.2
	+ Always add weighted routers when configuring routers. Instead
	 of adding them when traffic balancing is enabled. Use iptables
	 to send unmarked packets through the default router
0.9.1
	+ Add support for traffic load balancing
	+ Try several times to fetch the mac address for each router
0.9
	+ Added Polish translation
        + Added Aragonese translation
	+ Added German translation
	+ Removed dependency: dhcp-hooks don't require firewall module
	anymore to operate correctly

0.8.99
	+ Support multigateway configuration
	+ Remove old default router configuration
	+ Add migration script from version 0 to 1
O.8.1
	+ New release
0.8
	+ Add netmask /30 (Patch from rampa at encomix.org)
0.7.99
	+ New release
0.7.1
	+ New release
	+ Use of ebox-sudoers-friendly
0.7
	+ First public release
0.6
	+ Separate module from ebox base
	+ move to client
	+ API documented using naturaldocs
	+ Update INSTALL
	+ Update debian scripts<|MERGE_RESOLUTION|>--- conflicted
+++ resolved
@@ -1,15 +1,11 @@
 HEAD
-<<<<<<< HEAD
 	+ When adding a new IP (viface or static iface) it is checked to avoid
 	  collision with the current HA floating IPs
 3.4
 	+ Use service instead of deprecated invoke-rc.d for init.d scripts
 	+ Added bonding support (contribution by Vsevolod Kukol)
-=======
 	+ Don't use owner module in external-ip.pl script
 	+ Changed failover firewall rules to not use owner module
-3.3.1
->>>>>>> a8cc8f4a
 	+ Fixed regression in VLANs interface (contribution by Chris Pitchford)
 	+ Fixed bug which made impossible to edit pppoe gateways
 	+ Fix regresion in the installer wizard that made options for static
