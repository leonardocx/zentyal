--- conflicted
+++ resolved
@@ -1,14 +1,10 @@
-<<<<<<< HEAD
 3.4
 	+ Migrated to use Plack / PSGI API instead of the CGI one
 	+ When adding a new IP (viface or static iface) it is checked to avoid
 	  collision with the current HA floating IPs
 	+ Use service instead of deprecated invoke-rc.d for init.d scripts
 	+ Added bonding support (contribution by Vsevolod Kukol)
-=======
-HEAD
 	+ Don't generate resolvconf file until all interfaces are up
->>>>>>> 388be3cb
 	+ nameservers() method always return 127.0.0.1 if DNS module is
 	  installed and enabled
 	+ Fixed dhclient configuration
