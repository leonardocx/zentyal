HEAD
<<<<<<< HEAD
	+ Removed redis transaction workarounds in _setConf
	+ Fixed unconfigured gateway removal, raise exception if the route
	  addition command fails
=======
	+ Multigw rules more robust when no-static interfaces are down
>>>>>>> 960485d7
2.3.9
	+ Remove all gateway based routes before adding the configured one
	  and raise exception if the route addition command fails
	+ Fix deadlock in preSetConf when DHCP is used
	+ Moved bandwidth test to remoteservices
2.3.8
	+ internalIpAddresses() does not throw exception if there are no ifaces
	+ ifaceExternalChanged() is now called when static or PPP interfaces
	  changes from external to internal
	+ Implement new EBox::Events::WatcherProvider
	+ Remove no longer necessary ad-hoc vifacesConf cache
	+ Adapted to new Model management framework
	+ Reimplemented Ifaces/Vifaces/VLANs storage according to new conf backend
	+ Added vnet to the ignored interfaces list
2.3.7
	+ Send additional info in Gateways watcher
	+ Added clone action to multi gw and wan failover tables
	+ Added EBox::Network::internalIpAddresses()
	+ Added regenGatewaysFailover() to NetworkObserver so modules can
	  implement actions to be done after failover regenerates routing tables
	+ Fixed calculation of fail ratio
	+ Assure that we have always one gateway marked as default
	+ Restart traffic shaping on postinst to avoid rule loss on upgrades
	+ Regenerate traffic shaping rules after failover event
	+ EBox::Network::setNameservers does not fail if the same server
	  is already in the list
	+ Fixed calls to storeSelectedDefaultGateway with undef argument
	+ EBox::Network::importInterfacesFile skips gateway adition instead of
	  aborting if already exists one
	+ Insert fwmark ip rules before from ones
	+ Remove no longer necessary mark rules when having several interfaces
	+ Pre-create failover and check-ip chains on network start to always ensure
	  that rules are inserted in the proper position
	+ Remove obsolete import of EBox::Order
	+ Do not add gateways to /etc/network/interfaces to avoid conflicts
2.3.6
	+ Create tables with MyISAM engine by default
	+ Fixed path of dhclient.conf
2.3.5
	+ Fixed path of dhclient hooks
2.3.4
	+ Not allowed to attach static interfaces to a network which
	  has already another interface atached
	+ Fixed restore of default gateway in failover event
2.3.3
	+ Packaging fixes for precise
2.3.2
	+ Updated Standards-Version to 3.9.2
2.3.1
	+ Adapted messages in the UI for new editions
	+ Use printableName instead of name to select services
	+ Fixed executable permissions in ppp hooks and external-ip.pl
	+ Bridge interfaces are correctly removed; fixed _hasChanged method
	+ Menu entry Diagnostic Tools in Network renamed to Tools
	+ Added WakeOnLan to the Network Diagnostic Tools
	+ Added proxySettings to return the proxy settings to other modules
	+ Added new ip rules to avoid connection problems on multigateway & UDP
	+ Virtual interfaces called '0' does not longer raise error
2.3
	+ Cache vifacesConf() result to improve performance
	+ Replaced autotools with zbuildtools
	+ Added gatewayDelete method to NetworkObserver and use it to check
	  gateway removal in gateway table
2.2.3
	+ Allow to disable traffic balance with no_balance_$gwname config keys
	+ Fixed bridged interfaces change when the bridge is not configured
	+ Do not mark traffic to default gateway if it is disabled
2.2.2
	+ Fixed bug setting ip route rules with PPPoE interfaces
2.2.1
	+ External IP address getter now works even in an unpolite situation
2.1.16
	+ Does not sometimes fail in external IP address getter when
	  multigw is enabled
2.1.15
	+ Fixed unique IP check on gateways table
2.1.14
	+ Fixed problems bringing up static interfaces during boot
2.1.13
	+ Proper use of ro/rw instances on failover event
	+ Avoid duplicated gateway due to network wizard
	+ Disable autocomplete in gateway proxy configuration
	+ Disable autocomplete in dynamic DNS provider configuration
2.1.12
	+ PPPoE works again after regression by PPTP changes
	+ Reviewed some subscription strings
	+ Removed all the obsolete traffic monitoring stuff using jnettop and rrdtool
	+ Added custom mtu configuration for the interfaces in /etc/zentyal/network.conf
	+ Improved texts in configure interfaces wizard
	+ Fixed dashboard network graphs for interfaces with strange characters
2.1.11
	+ Change provider for getting the public IP address in DynDNS
	+ Better integration with core theme
	+ Removed /zentyal prefix from URLs
	+ Avoid errors deleting non-existent gateways
2.1.10
	+ Avoid duplicated restart during postinst
	+ Added staticIfaceAddressChangedDone notification
	+ Fixed module name in actions logging
	+ Send only gw.hostname.dyndomain.tld to avoid ddclient go nuts
2.1.9
	+ Calculate interfaces widget size for a better default dashboard balance
2.1.8
	+ Remove pppoe debug in hooks
	+ Allowed '/' character in proxy username
	+ Manual log of audit actions in Iface, VIface and Vlan CGIs
	+ Update wizard pages with new order option
	+ Use pppoe name on chap-secrets
2.1.7
	+ Now chap-secrets configuration for pptp module is not overwritten
	+ Use the new "Add new..." option in the object selectors
	+ Set connected gateway as warn level event and minor improvements
	  in the failover messages
	+ Added maxfail option to PPP configuration files to retry lost connections
	+ Added logic to manage PPP gateways in failover tests
	+ Failover tests are now ran with a read-only instance even if there are
	  unsaved changes on the interface and the generated events notify this
	+ Removed unused EnableBalanceTraffic CGI
	+ Removed use of obsolete LogAdmin
2.1.6
	+ Mark DHCP interfaces as changed in the Wizard to get IP on first save
	+ Removed unnecessary call to ids() in DHCP hook
2.1.5
	+ Added interfaces created by libvirt and virtualbox to the ignore list
	+ Dynamic DNS: Transform gateway names when multigw is on to send
	  only valid domain names
2.1.4
	+ Group sudo commands when adding routes and cleaning VLANs
	+ Added new Zentyal Cloud service for DynDNS
	+ Fixed DynDNS help string
2.1.2
	+ Allow internal bridges
	+ Gateways, Balance Traffic and WAN Failover are now together
	  as tabs of the Gateways submenu
	+ Improved order of the submenus
	+ Setting DHCP gateway does not longer require saving changes twice
	+ Remove unnecessary code from GatewayTable::syncRows
	+ Do not execute ifup on interfaces during the boot to avoid
	  multiple instances of dhclient
	+ Fixed problem with uniqueness check in GatewayTable
	+ Added report for bandwidth tests
	+ Avoid warning in GatewayTable::syncRows when gateway is undef
	+ Added debug to dhcp-gateway.pl script
	+ New interfaces alias are checked to avoid name clashes
2.1.1
	+ Bugfix: PPPoE gateway is now properly set
2.1
	+ Removed ebox- prefix from src/scripts/*
	+ Removed unnecesary call to isReadOnly in syncRows
	+ Move ebox-netcfg-import to importInterfacesFile method
	+ Remove obsolete migration
	+ Added new initialSetup method for post-install
	+ Replace /etc/ebox/80network.conf with /etc/zentyal/network.conf
	+ Bug fix: Traffic monitor didn't work in non-English installations
	+ Zoneedit service url changed
	+ Basic support for other methods to retrieve IP
	+ Do not try to start ddclient daemon if disabled
	+ Make source event not i18n
	+ Safer way to get the PPPoE 'tty' ethernet interface
	+ Added PPPoE logging in /var/log/ebox/pppoe.log and ebox.log
	+ Installation does not fail if the restart of EventDaemon fails
	+ Now the ifaces_to_ignore variable is considered in ebox-netcfg-import
2.0.8
	+ PPPoE MTU rule is no longer flushed on module restart
2.0.7
	+ Show DHCP as default option in wizards if there is only one interface
	+ Avoid problems when removing interfaces (vlan, briges)
	+ Fixed support for bridged vlans configuration
	+ Set all interfaces as changed on backup restore
	+ PPPOE MTU is now changed when reconfiguring gateways
	+ Set default order for dashboard widgets
2.0.6
	+ WAN Failover now supports DHCP and PPPoE interfaces
	+ Disable reverse path to avoid failover checking problems
	+ Better default values for failover rules
	+ Use masks in fwmark to avoid interferences with traffic shaping
	+ Warning in log if failover event disabled due to unsaved changes
	+ Failover does not enable unwatched gateways
	+ Reload events daemon after upgrade to apply failover changes
2.0.5
	+ Include Zentyal in multigateway rules when setting 'any' as source
	+ Make Interfaces page title translatable
2.0.4
	+ Fixed failover problems in some scenarios
2.0.3
	+ Fixed syntax and string quote in 99proxy.conf
2.0.2
	+ Add support for authenticated proxy
	+ Fixed traffic shaping problems in multigateway scenarios
2.0.1
	+ Fixed network confirmation page to work with bridges
	+ Improved load balancing to avoid web sessions loss
2.0
	+ Fixed network wizard interface and logic
1.5.8
	+ Added options for internal ifaces in wizard configuration
	+ Bug fix: disabling global proxy configuration didn't work
1.5.7
	+ More global proxy configuration and domain configuration improvements.
	+ Zentyal rebrand
1.5.6
	+ Do not show unreplaced {link} variable in dashboard if not available
	+ Add support to define a system wide proxy
1.5.5
	+ New setup wizard
1.5.4
	+ Bridged mode support
1.5.3
	+ Fixed failover problems with undefined default gateway
1.5.2
	+ Traceroute works again in network diagnostic tools
	+ Using iptables statistic module instead of route for better traffic
	  balancing
1.5.1
	+ Fixed nasty bug of traceroute in Diagnostic Tools with invalid host
	+ Flush cache when regenerating routes
	+ Bug fix: use '>='  and not '>' to check if a test exceeds $maxRatio
	  in Failover watcher
	+ Bug fix: do not run failover probes when all are disabled because
	  they enable a disabled gateway.
	+ Add and use EBox::NetworkObserver::ifaceMethodChangeDone to tell
	  observers that a configuration method change has been carried out.
	  So far observers were only notified right before the change takes place.
	+ Add _notifyChangedIface() to factor code that calls observer to
	  notify ifaceMethodChanged and ifaceMethodChangeDone
	+ Add etherIface to fetch the ethernet interface from a  ppp interface
	+ Bug fix: do not mess with ebox's apache packets in failover test
	+ Make failover test more robust
	+ Added internal/external property to interfaces widget
1.4.2
	+ Restart squid when failover events are produced to avoid problems
	+ Do not check host when adding a ping to gateway rule in WAN Failover
1.4.1
	+ Do not run ifdown for network interfaces when network is started from
	  /etc/init.d/ebox start This seems to avoid some issues with DHCP
	  configured gateways at boot time
1.4
	+ i18n help string
1.3.15
	+ Bug fix: warning instead of error if can't add failover rule
	+ Bug fix: now a gateway without IP assigned can be edited
1.3.14
	+ Added multi-gateway support for DHCP and PPPoE
	+ Add a warning if a user sets an interface as external and we detect
	  the connection is made through that interface
	+ Remove migration scrips:
		- 0001_import_default_gateway.pl
		- 0002_add_weight_to_gateway.pl
		- 0003_import_routes_to_mvc.pl
		- 0004_import_dns_to_mvc.pl
1.3.13
	+ Bug fix: configuration of PPPoE interfaces now works when
	  confirmation is required because of other modules
	+ Default field in gateways model uses '/ajax/viewer/booleanViewer.mas'
	  instead of in-place edition
1.3.11
	+ Bug fix: fix issue with virtual interfaces on vlan interfaces
	+ Add breadcrumbs
1.3.10
	+ Added PPPoE support
1.3.7
	+ Bug fix: update ebox-netcfg-import to not add upload and download as those
	  fields do no exist any longer
1.3.6
	+ Remove upload/download fields from gateways.
	  Traffic shaping has its own model for that
	+ Bug fix: traffic generated by eBox didn't come out from the
	  right interface as we cleared the CONNMARK with a --save-mark
1.3.4
	+ bugfix: add use=web to guess the public address
	+ bugfix: make ddclient work with dhcp configured interfaces
	+ bugfix: multi gateway rules work again
1.3.3
	+ Bugfix: Edition and removal routes is working again
	+ Remove those static routes that they have been manually added
1.3.1
	+ bugfix: do not use Net::DNS
	+ bugfix: used vlan interface can be removed
1.3.0
	+ bugfix: restart network interfaces properly
1.2
	+ Added support for WAN failover
	+ ifaceNetmask method now uses DHCPNetmask to get the dhcp ifaces
	netmask instead NetWrapper call this adds symethrie with
	ifaceAdrress method and fixes a bug when changing a dhcp interface
	with no lease to static interface
1.1.30
	+ Added support for all missing netmasks between /16 and /32
	+ Added support for search domain in /etc/resolv.conf
	+ Use a template to write down /etc/resolv.conf to allow easier
	user modifications
	+ Use ICMP for traceroute diagnosis
1.1
	+ Added traceroute on network diagnosis
	+ Use new rows() and ids() API
	+ Bugfix: ebox-netcfg-import uses model API to import default gateway
	+ Support for dyndns
	+ Gateway models does not use longet custom views
	+ Gateway rules table now use services
0.12.99
	+ New release
0.12
	+ Use new EBox::Model::Row api
	+ Add help to model fields
	+ Remove default option auotmatically if another router is set as default
0.11.102
	+ Bugfix: Static routes are deleted from ip when they are not
	useful
	+ Bugfix: Fixing wrong href in multigateway rules page
0.11.101
	+ Static routes become a model with three methods exposed
	+ Remove usage of a deprecated method in NetWrappers
	+ DNS resolvers become  a model with three methods exposed. Now
	you may add as many DNS resolvers you want
	+ Use separator ':' in exposed method using '/' for addresses
O.11.100
	+ Disable network traffic monitor due to a bug in perl and RRDs module
	+ Use /etc/network/interfaces and not /var/lib/zentyal/tmp/interfaces
	+ Run saveConfig() after importing network configuration and not save()
	  which forced a restart of the interfaces stored
	  in /etc/network/interfaces at package installation time
	+ Add default gateway to /etc/network/interfaces
0.11.99
	+ Added traffic rate monitoring done on demand and in
	real-time. The monitoring may be filter by source address and
	service (protocol/port).
0.11
	+ move helper scripts to data dir (applied Soren's patch)
	+ Bugfix: Change from static to other method works again
0.10.99
	+ New release
0.10
	+ Remove all interfaces from /etc/network/interfaces but lo
	  after importing network configuration
0.9.100
	+ Fixing bug with static routes which prevented them from working
	  if the multigateway support was enabled
	+ Fixing bug importing gateway IP addresses from network
	  configuration
	+ Added /22 netmask setting iface IP address
	+ Update models to new API
	+ Get rid of custom controllers
0.9.99
	+ Restore conntrack mark in OUTPUT chain to make traffic generated in
	  eBox go through the right router.
0.9.3
	+ Use value() instead of printableValue() in protocol
	+ Add iptables rule to chain OUTPUT in table mangle to send traffic
	  originated in eBox through the default router.
0.9.2
	+ Always add weighted routers when configuring routers. Instead
	 of adding them when traffic balancing is enabled. Use iptables
	 to send unmarked packets through the default router
0.9.1
	+ Add support for traffic load balancing
	+ Try several times to fetch the mac address for each router
0.9
	+ Added Polish translation
        + Added Aragonese translation
	+ Added German translation
	+ Removed dependency: dhcp-hooks don't require firewall module
	anymore to operate correctly

0.8.99
	+ Support multigateway configuration
	+ Remove old default router configuration
	+ Add migration script from version 0 to 1
O.8.1
	+ New release
0.8
	+ Add netmask /30 (Patch from rampa at encomix.org)
0.7.99
	+ New release
0.7.1
	+ New release
	+ Use of ebox-sudoers-friendly
0.7
	+ First public release
0.6
	+ Separate module from ebox base
	+ move to client
	+ API documented using naturaldocs
	+ Update INSTALL
	+ Update debian scripts<|MERGE_RESOLUTION|>--- conflicted
+++ resolved
@@ -1,11 +1,8 @@
 HEAD
-<<<<<<< HEAD
+	+ Multigw rules more robust when no-static interfaces are down
 	+ Removed redis transaction workarounds in _setConf
 	+ Fixed unconfigured gateway removal, raise exception if the route
 	  addition command fails
-=======
-	+ Multigw rules more robust when no-static interfaces are down
->>>>>>> 960485d7
 2.3.9
 	+ Remove all gateway based routes before adding the configured one
 	  and raise exception if the route addition command fails
