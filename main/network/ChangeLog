--- conflicted
+++ resolved
@@ -1,10 +1,6 @@
-<<<<<<< HEAD
 3.3
-=======
-HEAD
 	+ Set proper file name for HTTP proxy configuration for APT
 	+ Set HTTP proxy wide settings in /etc/environment
->>>>>>> 7269b331
 	+ Do not disable DNSResolver model when users mode is external AD
 	+ Added resolvconf as dependency to avoid problems in installations
 	  without the ubuntu-minimal metapackage
