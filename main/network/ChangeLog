--- conflicted
+++ resolved
@@ -1,17 +1,14 @@
 HEAD
-<<<<<<< HEAD
 	+ When adding a new IP (viface or static iface) it is checked to avoid
 	  collision with the current HA floating IPs
 3.4
 	+ Use service instead of deprecated invoke-rc.d for init.d scripts
 	+ Added bonding support (contribution by Vsevolod Kukol)
-=======
 	+ nameservers() method always return 127.0.0.1 if DNS module is
 	  installed and enabled
 	+ Fixed dhclient configuration
 	+ Fixed some issues with showing of DHCP nameservers and removed
 	  related dead code
->>>>>>> 61b5a0fc
 	+ Don't use owner module in external-ip.pl script
 	+ Changed failover firewall rules to not use owner module
 	+ Fixed regression in VLANs interface (contribution by Chris Pitchford)
