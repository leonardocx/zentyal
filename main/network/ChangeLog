HEAD
<<<<<<< HEAD
	+ Fixed validation of gateway names
	+ Removed undefined value warning in setIfaceStatic()
=======
	+ Fixed typo which make EBox::Network::ifaceAddress return empty
	addresses for virtual interfaces
>>>>>>> 4b551174
	+ Using EBox::Object::Members to generate multigw iptables rules
2.3.10
	+ Restricted gateway names to be sane with dyndns and fixed dyndns
	  configuration with old incorrect gateway names
	+ Disabled dnspark until ddclient upstream fix a bug with this provideer
	+ Multigw rules more robust when no-static interfaces are down
	+ Removed redis transaction workarounds in _setConf
	+ Fixed unconfigured gateway removal, raise exception if the route
	  addition command fails
2.3.9
	+ Remove all gateway based routes before adding the configured one
	  and raise exception if the route addition command fails
	+ Fix deadlock in preSetConf when DHCP is used
	+ Moved bandwidth test to remoteservices
2.3.8
	+ internalIpAddresses() does not throw exception if there are no ifaces
	+ ifaceExternalChanged() is now called when static or PPP interfaces
	  changes from external to internal
	+ Implement new EBox::Events::WatcherProvider
	+ Remove no longer necessary ad-hoc vifacesConf cache
	+ Adapted to new Model management framework
	+ Reimplemented Ifaces/Vifaces/VLANs storage according to new conf backend
	+ Added vnet to the ignored interfaces list
2.3.7
	+ Send additional info in Gateways watcher
	+ Added clone action to multi gw and wan failover tables
	+ Added EBox::Network::internalIpAddresses()
	+ Added regenGatewaysFailover() to NetworkObserver so modules can
	  implement actions to be done after failover regenerates routing tables
	+ Fixed calculation of fail ratio
	+ Assure that we have always one gateway marked as default
	+ Restart traffic shaping on postinst to avoid rule loss on upgrades
	+ Regenerate traffic shaping rules after failover event
	+ EBox::Network::setNameservers does not fail if the same server
	  is already in the list
	+ Fixed calls to storeSelectedDefaultGateway with undef argument
	+ EBox::Network::importInterfacesFile skips gateway adition instead of
	  aborting if already exists one
	+ Insert fwmark ip rules before from ones
	+ Remove no longer necessary mark rules when having several interfaces
	+ Pre-create failover and check-ip chains on network start to always ensure
	  that rules are inserted in the proper position
	+ Remove obsolete import of EBox::Order
	+ Do not add gateways to /etc/network/interfaces to avoid conflicts
2.3.6
	+ Create tables with MyISAM engine by default
	+ Fixed path of dhclient.conf
2.3.5
	+ Fixed path of dhclient hooks
2.3.4
	+ Not allowed to attach static interfaces to a network which
	  has already another interface atached
	+ Fixed restore of default gateway in failover event
2.3.3
	+ Packaging fixes for precise
2.3.2
	+ Updated Standards-Version to 3.9.2
2.3.1
	+ Adapted messages in the UI for new editions
	+ Use printableName instead of name to select services
	+ Fixed executable permissions in ppp hooks and external-ip.pl
	+ Bridge interfaces are correctly removed; fixed _hasChanged method
	+ Menu entry Diagnostic Tools in Network renamed to Tools
	+ Added WakeOnLan to the Network Diagnostic Tools
	+ Added proxySettings to return the proxy settings to other modules
	+ Added new ip rules to avoid connection problems on multigateway & UDP
	+ Virtual interfaces called '0' does not longer raise error
2.3
	+ Cache vifacesConf() result to improve performance
	+ Replaced autotools with zbuildtools
	+ Added gatewayDelete method to NetworkObserver and use it to check
	  gateway removal in gateway table
2.2.3
	+ Allow to disable traffic balance with no_balance_$gwname config keys
	+ Fixed bridged interfaces change when the bridge is not configured
	+ Do not mark traffic to default gateway if it is disabled
2.2.2
	+ Fixed bug setting ip route rules with PPPoE interfaces
2.2.1
	+ External IP address getter now works even in an unpolite situation
2.1.16
	+ Does not sometimes fail in external IP address getter when
	  multigw is enabled
2.1.15
	+ Fixed unique IP check on gateways table
2.1.14
	+ Fixed problems bringing up static interfaces during boot
2.1.13
	+ Proper use of ro/rw instances on failover event
	+ Avoid duplicated gateway due to network wizard
	+ Disable autocomplete in gateway proxy configuration
	+ Disable autocomplete in dynamic DNS provider configuration
2.1.12
	+ PPPoE works again after regression by PPTP changes
	+ Reviewed some subscription strings
	+ Removed all the obsolete traffic monitoring stuff using jnettop and rrdtool
	+ Added custom mtu configuration for the interfaces in /etc/zentyal/network.conf
	+ Improved texts in configure interfaces wizard
	+ Fixed dashboard network graphs for interfaces with strange characters
2.1.11
	+ Change provider for getting the public IP address in DynDNS
	+ Better integration with core theme
	+ Removed /zentyal prefix from URLs
	+ Avoid errors deleting non-existent gateways
2.1.10
	+ Avoid duplicated restart during postinst
	+ Added staticIfaceAddressChangedDone notification
	+ Fixed module name in actions logging
	+ Send only gw.hostname.dyndomain.tld to avoid ddclient go nuts
2.1.9
	+ Calculate interfaces widget size for a better default dashboard balance
2.1.8
	+ Remove pppoe debug in hooks
	+ Allowed '/' character in proxy username
	+ Manual log of audit actions in Iface, VIface and Vlan CGIs
	+ Update wizard pages with new order option
	+ Use pppoe name on chap-secrets
2.1.7
	+ Now chap-secrets configuration for pptp module is not overwritten
	+ Use the new "Add new..." option in the object selectors
	+ Set connected gateway as warn level event and minor improvements
	  in the failover messages
	+ Added maxfail option to PPP configuration files to retry lost connections
	+ Added logic to manage PPP gateways in failover tests
	+ Failover tests are now ran with a read-only instance even if there are
	  unsaved changes on the interface and the generated events notify this
	+ Removed unused EnableBalanceTraffic CGI
	+ Removed use of obsolete LogAdmin
2.1.6
	+ Mark DHCP interfaces as changed in the Wizard to get IP on first save
	+ Removed unnecessary call to ids() in DHCP hook
2.1.5
	+ Added interfaces created by libvirt and virtualbox to the ignore list
	+ Dynamic DNS: Transform gateway names when multigw is on to send
	  only valid domain names
2.1.4
	+ Group sudo commands when adding routes and cleaning VLANs
	+ Added new Zentyal Cloud service for DynDNS
	+ Fixed DynDNS help string
2.1.2
	+ Allow internal bridges
	+ Gateways, Balance Traffic and WAN Failover are now together
	  as tabs of the Gateways submenu
	+ Improved order of the submenus
	+ Setting DHCP gateway does not longer require saving changes twice
	+ Remove unnecessary code from GatewayTable::syncRows
	+ Do not execute ifup on interfaces during the boot to avoid
	  multiple instances of dhclient
	+ Fixed problem with uniqueness check in GatewayTable
	+ Added report for bandwidth tests
	+ Avoid warning in GatewayTable::syncRows when gateway is undef
	+ Added debug to dhcp-gateway.pl script
	+ New interfaces alias are checked to avoid name clashes
2.1.1
	+ Bugfix: PPPoE gateway is now properly set
2.1
	+ Removed ebox- prefix from src/scripts/*
	+ Removed unnecesary call to isReadOnly in syncRows
	+ Move ebox-netcfg-import to importInterfacesFile method
	+ Remove obsolete migration
	+ Added new initialSetup method for post-install
	+ Replace /etc/ebox/80network.conf with /etc/zentyal/network.conf
	+ Bug fix: Traffic monitor didn't work in non-English installations
	+ Zoneedit service url changed
	+ Basic support for other methods to retrieve IP
	+ Do not try to start ddclient daemon if disabled
	+ Make source event not i18n
	+ Safer way to get the PPPoE 'tty' ethernet interface
	+ Added PPPoE logging in /var/log/ebox/pppoe.log and ebox.log
	+ Installation does not fail if the restart of EventDaemon fails
	+ Now the ifaces_to_ignore variable is considered in ebox-netcfg-import
2.0.8
	+ PPPoE MTU rule is no longer flushed on module restart
2.0.7
	+ Show DHCP as default option in wizards if there is only one interface
	+ Avoid problems when removing interfaces (vlan, briges)
	+ Fixed support for bridged vlans configuration
	+ Set all interfaces as changed on backup restore
	+ PPPOE MTU is now changed when reconfiguring gateways
	+ Set default order for dashboard widgets
2.0.6
	+ WAN Failover now supports DHCP and PPPoE interfaces
	+ Disable reverse path to avoid failover checking problems
	+ Better default values for failover rules
	+ Use masks in fwmark to avoid interferences with traffic shaping
	+ Warning in log if failover event disabled due to unsaved changes
	+ Failover does not enable unwatched gateways
	+ Reload events daemon after upgrade to apply failover changes
2.0.5
	+ Include Zentyal in multigateway rules when setting 'any' as source
	+ Make Interfaces page title translatable
2.0.4
	+ Fixed failover problems in some scenarios
2.0.3
	+ Fixed syntax and string quote in 99proxy.conf
2.0.2
	+ Add support for authenticated proxy
	+ Fixed traffic shaping problems in multigateway scenarios
2.0.1
	+ Fixed network confirmation page to work with bridges
	+ Improved load balancing to avoid web sessions loss
2.0
	+ Fixed network wizard interface and logic
1.5.8
	+ Added options for internal ifaces in wizard configuration
	+ Bug fix: disabling global proxy configuration didn't work
1.5.7
	+ More global proxy configuration and domain configuration improvements.
	+ Zentyal rebrand
1.5.6
	+ Do not show unreplaced {link} variable in dashboard if not available
	+ Add support to define a system wide proxy
1.5.5
	+ New setup wizard
1.5.4
	+ Bridged mode support
1.5.3
	+ Fixed failover problems with undefined default gateway
1.5.2
	+ Traceroute works again in network diagnostic tools
	+ Using iptables statistic module instead of route for better traffic
	  balancing
1.5.1
	+ Fixed nasty bug of traceroute in Diagnostic Tools with invalid host
	+ Flush cache when regenerating routes
	+ Bug fix: use '>='  and not '>' to check if a test exceeds $maxRatio
	  in Failover watcher
	+ Bug fix: do not run failover probes when all are disabled because
	  they enable a disabled gateway.
	+ Add and use EBox::NetworkObserver::ifaceMethodChangeDone to tell
	  observers that a configuration method change has been carried out.
	  So far observers were only notified right before the change takes place.
	+ Add _notifyChangedIface() to factor code that calls observer to
	  notify ifaceMethodChanged and ifaceMethodChangeDone
	+ Add etherIface to fetch the ethernet interface from a  ppp interface
	+ Bug fix: do not mess with ebox's apache packets in failover test
	+ Make failover test more robust
	+ Added internal/external property to interfaces widget
1.4.2
	+ Restart squid when failover events are produced to avoid problems
	+ Do not check host when adding a ping to gateway rule in WAN Failover
1.4.1
	+ Do not run ifdown for network interfaces when network is started from
	  /etc/init.d/ebox start This seems to avoid some issues with DHCP
	  configured gateways at boot time
1.4
	+ i18n help string
1.3.15
	+ Bug fix: warning instead of error if can't add failover rule
	+ Bug fix: now a gateway without IP assigned can be edited
1.3.14
	+ Added multi-gateway support for DHCP and PPPoE
	+ Add a warning if a user sets an interface as external and we detect
	  the connection is made through that interface
	+ Remove migration scrips:
		- 0001_import_default_gateway.pl
		- 0002_add_weight_to_gateway.pl
		- 0003_import_routes_to_mvc.pl
		- 0004_import_dns_to_mvc.pl
1.3.13
	+ Bug fix: configuration of PPPoE interfaces now works when
	  confirmation is required because of other modules
	+ Default field in gateways model uses '/ajax/viewer/booleanViewer.mas'
	  instead of in-place edition
1.3.11
	+ Bug fix: fix issue with virtual interfaces on vlan interfaces
	+ Add breadcrumbs
1.3.10
	+ Added PPPoE support
1.3.7
	+ Bug fix: update ebox-netcfg-import to not add upload and download as those
	  fields do no exist any longer
1.3.6
	+ Remove upload/download fields from gateways.
	  Traffic shaping has its own model for that
	+ Bug fix: traffic generated by eBox didn't come out from the
	  right interface as we cleared the CONNMARK with a --save-mark
1.3.4
	+ bugfix: add use=web to guess the public address
	+ bugfix: make ddclient work with dhcp configured interfaces
	+ bugfix: multi gateway rules work again
1.3.3
	+ Bugfix: Edition and removal routes is working again
	+ Remove those static routes that they have been manually added
1.3.1
	+ bugfix: do not use Net::DNS
	+ bugfix: used vlan interface can be removed
1.3.0
	+ bugfix: restart network interfaces properly
1.2
	+ Added support for WAN failover
	+ ifaceNetmask method now uses DHCPNetmask to get the dhcp ifaces
	netmask instead NetWrapper call this adds symethrie with
	ifaceAdrress method and fixes a bug when changing a dhcp interface
	with no lease to static interface
1.1.30
	+ Added support for all missing netmasks between /16 and /32
	+ Added support for search domain in /etc/resolv.conf
	+ Use a template to write down /etc/resolv.conf to allow easier
	user modifications
	+ Use ICMP for traceroute diagnosis
1.1
	+ Added traceroute on network diagnosis
	+ Use new rows() and ids() API
	+ Bugfix: ebox-netcfg-import uses model API to import default gateway
	+ Support for dyndns
	+ Gateway models does not use longet custom views
	+ Gateway rules table now use services
0.12.99
	+ New release
0.12
	+ Use new EBox::Model::Row api
	+ Add help to model fields
	+ Remove default option auotmatically if another router is set as default
0.11.102
	+ Bugfix: Static routes are deleted from ip when they are not
	useful
	+ Bugfix: Fixing wrong href in multigateway rules page
0.11.101
	+ Static routes become a model with three methods exposed
	+ Remove usage of a deprecated method in NetWrappers
	+ DNS resolvers become  a model with three methods exposed. Now
	you may add as many DNS resolvers you want
	+ Use separator ':' in exposed method using '/' for addresses
O.11.100
	+ Disable network traffic monitor due to a bug in perl and RRDs module
	+ Use /etc/network/interfaces and not /var/lib/zentyal/tmp/interfaces
	+ Run saveConfig() after importing network configuration and not save()
	  which forced a restart of the interfaces stored
	  in /etc/network/interfaces at package installation time
	+ Add default gateway to /etc/network/interfaces
0.11.99
	+ Added traffic rate monitoring done on demand and in
	real-time. The monitoring may be filter by source address and
	service (protocol/port).
0.11
	+ move helper scripts to data dir (applied Soren's patch)
	+ Bugfix: Change from static to other method works again
0.10.99
	+ New release
0.10
	+ Remove all interfaces from /etc/network/interfaces but lo
	  after importing network configuration
0.9.100
	+ Fixing bug with static routes which prevented them from working
	  if the multigateway support was enabled
	+ Fixing bug importing gateway IP addresses from network
	  configuration
	+ Added /22 netmask setting iface IP address
	+ Update models to new API
	+ Get rid of custom controllers
0.9.99
	+ Restore conntrack mark in OUTPUT chain to make traffic generated in
	  eBox go through the right router.
0.9.3
	+ Use value() instead of printableValue() in protocol
	+ Add iptables rule to chain OUTPUT in table mangle to send traffic
	  originated in eBox through the default router.
0.9.2
	+ Always add weighted routers when configuring routers. Instead
	 of adding them when traffic balancing is enabled. Use iptables
	 to send unmarked packets through the default router
0.9.1
	+ Add support for traffic load balancing
	+ Try several times to fetch the mac address for each router
0.9
	+ Added Polish translation
        + Added Aragonese translation
	+ Added German translation
	+ Removed dependency: dhcp-hooks don't require firewall module
	anymore to operate correctly

0.8.99
	+ Support multigateway configuration
	+ Remove old default router configuration
	+ Add migration script from version 0 to 1
O.8.1
	+ New release
0.8
	+ Add netmask /30 (Patch from rampa at encomix.org)
0.7.99
	+ New release
0.7.1
	+ New release
	+ Use of ebox-sudoers-friendly
0.7
	+ First public release
0.6
	+ Separate module from ebox base
	+ move to client
	+ API documented using naturaldocs
	+ Update INSTALL
	+ Update debian scripts<|MERGE_RESOLUTION|>--- conflicted
+++ resolved
@@ -1,11 +1,8 @@
 HEAD
-<<<<<<< HEAD
+	+ Fixed typo which made EBox::Network::ifaceAddress return empty
+	  addresses for virtual interfaces
 	+ Fixed validation of gateway names
 	+ Removed undefined value warning in setIfaceStatic()
-=======
-	+ Fixed typo which make EBox::Network::ifaceAddress return empty
-	addresses for virtual interfaces
->>>>>>> 4b551174
 	+ Using EBox::Object::Members to generate multigw iptables rules
 2.3.10
 	+ Restricted gateway names to be sane with dyndns and fixed dyndns
