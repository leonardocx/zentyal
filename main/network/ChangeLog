HEAD
<<<<<<< HEAD
	+ Remove obsolete import of EBox::Order
=======
	+ Fixed calls to storeSelectedDefaultGateway with undef argument
	+ EBox::Network::importInterfacesFile skips gateway adition instead of
	  aborting if already exists one
	+ Insert fwmark ip rules before from ones
	+ Remove no longer necessary mark rules when having several interfaces
	+ Pre-create failover and check-ip chains on network start to always ensure
	  that rules are inserted in the proper position
>>>>>>> 7aca21e1
	+ Do not add gateways to /etc/network/interfaces to avoid conflicts
2.3.6
	+ Create tables with MyISAM engine by default
	+ Fixed path of dhclient.conf
2.3.5
	+ Fixed path of dhclient hooks
2.3.4
	+ Not allowed to attach static interfaces to a network which
	  has already another interface atached
	+ Fixed restore of default gateway in failover event
2.3.3
	+ Packaging fixes for precise
2.3.2
	+ Updated Standards-Version to 3.9.2
2.3.1
	+ Adapted messages in the UI for new editions
	+ Use printableName instead of name to select services
	+ Fixed executable permissions in ppp hooks and external-ip.pl
	+ Bridge interfaces are correctly removed; fixed _hasChanged method
	+ Menu entry Diagnostic Tools in Network renamed to Tools
	+ Added WakeOnLan to the Network Diagnostic Tools
	+ Added proxySettings to return the proxy settings to other modules
	+ Added new ip rules to avoid connection problems on multigateway & UDP
	+ Virtual interfaces called '0' does not longer raise error
2.3
	+ Cache vifacesConf() result to improve performance
	+ Replaced autotools with zbuildtools
	+ Added gatewayDelete method to NetworkObserver and use it to check
	  gateway removal in gateway table
2.2.3
	+ Allow to disable traffic balance with no_balance_$gwname config keys
	+ Fixed bridged interfaces change when the bridge is not configured
	+ Do not mark traffic to default gateway if it is disabled
2.2.2
	+ Fixed bug setting ip route rules with PPPoE interfaces
2.2.1
	+ External IP address getter now works even in an unpolite situation
2.1.16
	+ Does not sometimes fail in external IP address getter when
	  multigw is enabled
2.1.15
	+ Fixed unique IP check on gateways table
2.1.14
	+ Fixed problems bringing up static interfaces during boot
2.1.13
	+ Proper use of ro/rw instances on failover event
	+ Avoid duplicated gateway due to network wizard
	+ Disable autocomplete in gateway proxy configuration
	+ Disable autocomplete in dynamic DNS provider configuration
2.1.12
	+ PPPoE works again after regression by PPTP changes
	+ Reviewed some subscription strings
	+ Removed all the obsolete traffic monitoring stuff using jnettop and rrdtool
	+ Added custom mtu configuration for the interfaces in /etc/zentyal/network.conf
	+ Improved texts in configure interfaces wizard
	+ Fixed dashboard network graphs for interfaces with strange characters
2.1.11
	+ Change provider for getting the public IP address in DynDNS
	+ Better integration with core theme
	+ Removed /zentyal prefix from URLs
	+ Avoid errors deleting non-existent gateways
2.1.10
	+ Avoid duplicated restart during postinst
	+ Added staticIfaceAddressChangedDone notification
	+ Fixed module name in actions logging
	+ Send only gw.hostname.dyndomain.tld to avoid ddclient go nuts
2.1.9
	+ Calculate interfaces widget size for a better default dashboard balance
2.1.8
	+ Remove pppoe debug in hooks
	+ Allowed '/' character in proxy username
	+ Manual log of audit actions in Iface, VIface and Vlan CGIs
	+ Update wizard pages with new order option
	+ Use pppoe name on chap-secrets
2.1.7
	+ Now chap-secrets configuration for pptp module is not overwritten
	+ Use the new "Add new..." option in the object selectors
	+ Set connected gateway as warn level event and minor improvements
	  in the failover messages
	+ Added maxfail option to PPP configuration files to retry lost connections
	+ Added logic to manage PPP gateways in failover tests
	+ Failover tests are now ran with a read-only instance even if there are
	  unsaved changes on the interface and the generated events notify this
	+ Removed unused EnableBalanceTraffic CGI
	+ Removed use of obsolete LogAdmin
2.1.6
	+ Mark DHCP interfaces as changed in the Wizard to get IP on first save
	+ Removed unnecessary call to ids() in DHCP hook
2.1.5
	+ Added interfaces created by libvirt and virtualbox to the ignore list
	+ Dynamic DNS: Transform gateway names when multigw is on to send
	  only valid domain names
2.1.4
	+ Group sudo commands when adding routes and cleaning VLANs
	+ Added new Zentyal Cloud service for DynDNS
	+ Fixed DynDNS help string
2.1.2
	+ Allow internal bridges
	+ Gateways, Balance Traffic and WAN Failover are now together
	  as tabs of the Gateways submenu
	+ Improved order of the submenus
	+ Setting DHCP gateway does not longer require saving changes twice
	+ Remove unnecessary code from GatewayTable::syncRows
	+ Do not execute ifup on interfaces during the boot to avoid
	  multiple instances of dhclient
	+ Fixed problem with uniqueness check in GatewayTable
	+ Added report for bandwidth tests
	+ Avoid warning in GatewayTable::syncRows when gateway is undef
	+ Added debug to dhcp-gateway.pl script
	+ New interfaces alias are checked to avoid name clashes
2.1.1
	+ Bugfix: PPPoE gateway is now properly set
2.1
	+ Removed ebox- prefix from src/scripts/*
	+ Removed unnecesary call to isReadOnly in syncRows
	+ Move ebox-netcfg-import to importInterfacesFile method
	+ Remove obsolete migration
	+ Added new initialSetup method for post-install
	+ Replace /etc/ebox/80network.conf with /etc/zentyal/network.conf
	+ Bug fix: Traffic monitor didn't work in non-English installations
	+ Zoneedit service url changed
	+ Basic support for other methods to retrieve IP
	+ Do not try to start ddclient daemon if disabled
	+ Make source event not i18n
	+ Safer way to get the PPPoE 'tty' ethernet interface
	+ Added PPPoE logging in /var/log/ebox/pppoe.log and ebox.log
	+ Installation does not fail if the restart of EventDaemon fails
	+ Now the ifaces_to_ignore variable is considered in ebox-netcfg-import
2.0.8
	+ PPPoE MTU rule is no longer flushed on module restart
2.0.7
	+ Show DHCP as default option in wizards if there is only one interface
	+ Avoid problems when removing interfaces (vlan, briges)
	+ Fixed support for bridged vlans configuration
	+ Set all interfaces as changed on backup restore
	+ PPPOE MTU is now changed when reconfiguring gateways
	+ Set default order for dashboard widgets
2.0.6
	+ WAN Failover now supports DHCP and PPPoE interfaces
	+ Disable reverse path to avoid failover checking problems
	+ Better default values for failover rules
	+ Use masks in fwmark to avoid interferences with traffic shaping
	+ Warning in log if failover event disabled due to unsaved changes
	+ Failover does not enable unwatched gateways
	+ Reload events daemon after upgrade to apply failover changes
2.0.5
	+ Include Zentyal in multigateway rules when setting 'any' as source
	+ Make Interfaces page title translatable
2.0.4
	+ Fixed failover problems in some scenarios
2.0.3
	+ Fixed syntax and string quote in 99proxy.conf
2.0.2
	+ Add support for authenticated proxy
	+ Fixed traffic shaping problems in multigateway scenarios
2.0.1
	+ Fixed network confirmation page to work with bridges
	+ Improved load balancing to avoid web sessions loss
2.0
	+ Fixed network wizard interface and logic
1.5.8
	+ Added options for internal ifaces in wizard configuration
	+ Bug fix: disabling global proxy configuration didn't work
1.5.7
	+ More global proxy configuration and domain configuration improvements.
	+ Zentyal rebrand
1.5.6
	+ Do not show unreplaced {link} variable in dashboard if not available
	+ Add support to define a system wide proxy
1.5.5
	+ New setup wizard
1.5.4
	+ Bridged mode support
1.5.3
	+ Fixed failover problems with undefined default gateway
1.5.2
	+ Traceroute works again in network diagnostic tools
	+ Using iptables statistic module instead of route for better traffic
	  balancing
1.5.1
	+ Fixed nasty bug of traceroute in Diagnostic Tools with invalid host
	+ Flush cache when regenerating routes
	+ Bug fix: use '>='  and not '>' to check if a test exceeds $maxRatio
	  in Failover watcher
	+ Bug fix: do not run failover probes when all are disabled because
	  they enable a disabled gateway.
	+ Add and use EBox::NetworkObserver::ifaceMethodChangeDone to tell
	  observers that a configuration method change has been carried out.
	  So far observers were only notified right before the change takes place.
	+ Add _notifyChangedIface() to factor code that calls observer to
	  notify ifaceMethodChanged and ifaceMethodChangeDone
	+ Add etherIface to fetch the ethernet interface from a  ppp interface
	+ Bug fix: do not mess with ebox's apache packets in failover test
	+ Make failover test more robust
	+ Added internal/external property to interfaces widget
1.4.2
	+ Restart squid when failover events are produced to avoid problems
	+ Do not check host when adding a ping to gateway rule in WAN Failover
1.4.1
	+ Do not run ifdown for network interfaces when network is started from
	  /etc/init.d/ebox start This seems to avoid some issues with DHCP
	  configured gateways at boot time
1.4
	+ i18n help string
1.3.15
	+ Bug fix: warning instead of error if can't add failover rule
	+ Bug fix: now a gateway without IP assigned can be edited
1.3.14
	+ Added multi-gateway support for DHCP and PPPoE
	+ Add a warning if a user sets an interface as external and we detect
	  the connection is made through that interface
	+ Remove migration scrips:
		- 0001_import_default_gateway.pl
		- 0002_add_weight_to_gateway.pl
		- 0003_import_routes_to_mvc.pl
		- 0004_import_dns_to_mvc.pl
1.3.13
	+ Bug fix: configuration of PPPoE interfaces now works when
	  confirmation is required because of other modules
	+ Default field in gateways model uses '/ajax/viewer/booleanViewer.mas'
	  instead of in-place edition
1.3.11
	+ Bug fix: fix issue with virtual interfaces on vlan interfaces
	+ Add breadcrumbs
1.3.10
	+ Added PPPoE support
1.3.7
	+ Bug fix: update ebox-netcfg-import to not add upload and download as those
	  fields do no exist any longer
1.3.6
	+ Remove upload/download fields from gateways.
	  Traffic shaping has its own model for that
	+ Bug fix: traffic generated by eBox didn't come out from the
	  right interface as we cleared the CONNMARK with a --save-mark
1.3.4
	+ bugfix: add use=web to guess the public address
	+ bugfix: make ddclient work with dhcp configured interfaces
	+ bugfix: multi gateway rules work again
1.3.3
	+ Bugfix: Edition and removal routes is working again
	+ Remove those static routes that they have been manually added
1.3.1
	+ bugfix: do not use Net::DNS
	+ bugfix: used vlan interface can be removed
1.3.0
	+ bugfix: restart network interfaces properly
1.2
	+ Added support for WAN failover
	+ ifaceNetmask method now uses DHCPNetmask to get the dhcp ifaces
	netmask instead NetWrapper call this adds symethrie with
	ifaceAdrress method and fixes a bug when changing a dhcp interface
	with no lease to static interface
1.1.30
	+ Added support for all missing netmasks between /16 and /32
	+ Added support for search domain in /etc/resolv.conf
	+ Use a template to write down /etc/resolv.conf to allow easier
	user modifications
	+ Use ICMP for traceroute diagnosis
1.1
	+ Added traceroute on network diagnosis
	+ Use new rows() and ids() API
	+ Bugfix: ebox-netcfg-import uses model API to import default gateway
	+ Support for dyndns
	+ Gateway models does not use longet custom views
	+ Gateway rules table now use services
0.12.99
	+ New release
0.12
	+ Use new EBox::Model::Row api
	+ Add help to model fields
	+ Remove default option auotmatically if another router is set as default
0.11.102
	+ Bugfix: Static routes are deleted from ip when they are not
	useful
	+ Bugfix: Fixing wrong href in multigateway rules page
0.11.101
	+ Static routes become a model with three methods exposed
	+ Remove usage of a deprecated method in NetWrappers
	+ DNS resolvers become  a model with three methods exposed. Now
	you may add as many DNS resolvers you want
	+ Use separator ':' in exposed method using '/' for addresses
O.11.100
	+ Disable network traffic monitor due to a bug in perl and RRDs module
	+ Use /etc/network/interfaces and not /var/lib/zentyal/tmp/interfaces
	+ Run saveConfig() after importing network configuration and not save()
	  which forced a restart of the interfaces stored
	  in /etc/network/interfaces at package installation time
	+ Add default gateway to /etc/network/interfaces
0.11.99
	+ Added traffic rate monitoring done on demand and in
	real-time. The monitoring may be filter by source address and
	service (protocol/port).
0.11
	+ move helper scripts to data dir (applied Soren's patch)
	+ Bugfix: Change from static to other method works again
0.10.99
	+ New release
0.10
	+ Remove all interfaces from /etc/network/interfaces but lo
	  after importing network configuration
0.9.100
	+ Fixing bug with static routes which prevented them from working
	  if the multigateway support was enabled
	+ Fixing bug importing gateway IP addresses from network
	  configuration
	+ Added /22 netmask setting iface IP address
	+ Update models to new API
	+ Get rid of custom controllers
0.9.99
	+ Restore conntrack mark in OUTPUT chain to make traffic generated in
	  eBox go through the right router.
0.9.3
	+ Use value() instead of printableValue() in protocol
	+ Add iptables rule to chain OUTPUT in table mangle to send traffic
	  originated in eBox through the default router.
0.9.2
	+ Always add weighted routers when configuring routers. Instead
	 of adding them when traffic balancing is enabled. Use iptables
	 to send unmarked packets through the default router
0.9.1
	+ Add support for traffic load balancing
	+ Try several times to fetch the mac address for each router
0.9
	+ Added Polish translation
        + Added Aragonese translation
	+ Added German translation
	+ Removed dependency: dhcp-hooks don't require firewall module
	anymore to operate correctly

0.8.99
	+ Support multigateway configuration
	+ Remove old default router configuration
	+ Add migration script from version 0 to 1
O.8.1
	+ New release
0.8
	+ Add netmask /30 (Patch from rampa at encomix.org)
0.7.99
	+ New release
0.7.1
	+ New release
	+ Use of ebox-sudoers-friendly
0.7
	+ First public release
0.6
	+ Separate module from ebox base
	+ move to client
	+ API documented using naturaldocs
	+ Update INSTALL
	+ Update debian scripts<|MERGE_RESOLUTION|>--- conflicted
+++ resolved
@@ -1,7 +1,4 @@
 HEAD
-<<<<<<< HEAD
-	+ Remove obsolete import of EBox::Order
-=======
 	+ Fixed calls to storeSelectedDefaultGateway with undef argument
 	+ EBox::Network::importInterfacesFile skips gateway adition instead of
 	  aborting if already exists one
@@ -9,7 +6,7 @@
 	+ Remove no longer necessary mark rules when having several interfaces
 	+ Pre-create failover and check-ip chains on network start to always ensure
 	  that rules are inserted in the proper position
->>>>>>> 7aca21e1
+	+ Remove obsolete import of EBox::Order
 	+ Do not add gateways to /etc/network/interfaces to avoid conflicts
 2.3.6
 	+ Create tables with MyISAM engine by default
