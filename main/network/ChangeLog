--- conflicted
+++ resolved
@@ -1,5 +1,5 @@
 3.3
-<<<<<<< HEAD
+	+ Added bonding support (contribution by Vsevolod Kukol)
 	+ Switch from Error to TryCatch for exception handling
 	+ Flush interfaces list cache after all ifups and all ifdowns
 	+ Added missing EBox::Exceptions uses
@@ -10,9 +10,6 @@
 	+ Do not disable DNSResolver model when users mode is external AD
 	+ Added resolvconf as dependency to avoid problems in installations
 	  without the ubuntu-minimal metapackage
-=======
-	+ Added bonding support (contribution by Vsevolod Kukol)
->>>>>>> 1883880d
 	+ Use new resolvconf framework to manage resolvers list
 	+ Fix setNameservers method in Network to avoid error in import
 	  interfaces
