# Copyright (C) 2009-2013 Zentyal S.L.
#
# This program is free software; you can redistribute it and/or modify
# it under the terms of the GNU General Public License, version 2, as
# published by the Free Software Foundation.
#
# This program is distributed in the hope that it will be useful,
# but WITHOUT ANY WARRANTY; without even the implied warranty of
# MERCHANTABILITY or FITNESS FOR A PARTICULAR PURPOSE.  See the
# GNU General Public License for more details.
#
# You should have received a copy of the GNU General Public License
# along with this program; if not, write to the Free Software
# Foundation, Inc., 59 Temple Place, Suite 330, Boston, MA  02111-1307  USA

use strict;
use warnings;

package EBox::Network::Model::SearchDomain;

use base 'EBox::Model::DataForm';

use EBox::Gettext;
use EBox::Global;
use EBox::Types::DomainName;
use EBox::Types::Text;
use TryCatch;

# Dependencies

# Group: Public methods

# Constructor: new
#
#     Create the DynDNS model
#
# Overrides:
#
#     <EBox::Model::DataForm::new>
#
# Returns:
#
#     <EBox::Network::Model::SearchDomain>
#
sub new
{
      my $class = shift;

      my $self = $class->SUPER::new(@_);

      bless ( $self, $class );

      return $self;
}

# Group: Protected methods

# Method: _table
#
# Overrides:
#
#     <EBox::Model::DataForm::_table>
#
sub _table
{
    my ($self) = @_;

    my $tableHeader = [
        new EBox::Types::DomainName(
            fieldName     => 'domain',
            printableName => __('Domain'),
            editable      => 1,
            optional      => 1),
        new EBox::Types::Text(
            fieldName       => 'interface',
            printableName   => __('Interface'),
            editable        => 0,
            optional        => 1,
            hidden          => 1),
    ];

    my $dataTable = {
        tableName          => 'SearchDomain',
        printableTableName => __('Search Domain'),
        defaultActions     => [ 'editField', 'changeView' ],
        tableDescription   => $tableHeader,
        class              => 'dataForm',
        help               => __('This domain will be appended when trying '
                                . 'to resolve hosts if the first attempt '
                                . 'without appending it has failed.'),
        modelDomain        => 'Network',
    };

    return $dataTable;
}

# Method: updatedRowNotify
#
#   This method is overrided to update the interface field.
#
#   When search domain is updated from the resolvconf update script
#   (/etc/resolvconf/update.d/zentyal-resolvconf), the interface field is
#   populated with the value used by the network configurer daemon
#   (ifup, ifdown, etc). Otherwise, we fill with the value "zentyal_<row id>"
#
# Overrides:
#
#   <EBox::Model::DataTable::updatedRowNotify>
#
sub updatedRowNotify
{
    my ($self, $row) = @_;

    my $interfaceElement = $row->elementByName('interface');
    my $id = 'zentyal.' . $row->id();
    if ($interfaceElement->value() ne $id) {
        $interfaceElement->setValue($id);
        $row->store();
    }
}

# Method: importSystemSearchDomain
#
#   This method populate the model with the currently configured search
#   domains
#
sub importSystemSearchDomain
{
    my ($self) = @_;

    try {
        # Change directory to /var/run/resolvconf/interface
        chdir '/var/run/resolvconf/interface';

        # Call to /lib/resolvconf/list-records to get the list ordered by
        # the rules in /etc/resolvconf/interface-order
        my $files = `/lib/resolvconf/list-records`;
        my @files = split(/\n/, $files);

        # Read each file and parse search
        my %domains;
        foreach my $file (@files) {
            my $fd;
            unless (open ($fd, $file)) {
                EBox::warn("Couldn't open $file");
                next;
            }

            $domains{$file} = [];
            for my $line (<$fd>) {
                $line =~ s/^\s+//g;
                my @toks = split (/\s+/, $line);
                if (($toks[0] eq 'domain') or ($toks[0] eq 'search')) {
                    push (@{$domains{$file}}, $toks[1]);
                }
            }
            close ($fd);
        }

        # Populate the table with the obtained information
        $self->removeAll(1);

        foreach my $interface (keys %domains) {
            foreach my $domain (@{$domains{$interface}}) {
                $self->setValue('interface', $interface);
                $self->setValue('domain', $domain);
            }
        }
    } catch {
        my ($error) = @_;
<<<<<<< HEAD
        EBox::error("Could not import system resolvers: $error");
    }
=======
        EBox::error("Could not import search domain: $error");
    };
>>>>>>> c30f2e3a
}

1;<|MERGE_RESOLUTION|>--- conflicted
+++ resolved
@@ -166,15 +166,10 @@
                 $self->setValue('domain', $domain);
             }
         }
-    } catch {
+    } catch ($e) {
         my ($error) = @_;
-<<<<<<< HEAD
-        EBox::error("Could not import system resolvers: $error");
+        EBox::error("Could not import search domain: $e");
     }
-=======
-        EBox::error("Could not import search domain: $error");
-    };
->>>>>>> c30f2e3a
 }
 
 1;