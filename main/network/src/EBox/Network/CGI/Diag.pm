--- conflicted
+++ resolved
@@ -22,12 +22,8 @@
 use EBox::Global;
 use EBox::Gettext;
 use EBox::Validate;
-<<<<<<< HEAD
+use EBox::Exceptions::InvalidData;
 use TryCatch::Lite;
-=======
-use EBox::Exceptions::InvalidData;
-use Error qw(:try);
->>>>>>> 01138c11
 
 sub new # (error=?, msg=?, cgi=?)
 {
