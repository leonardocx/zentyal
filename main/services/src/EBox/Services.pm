--- conflicted
+++ resolved
@@ -78,15 +78,9 @@
     my $webAdminPort;
     try {
         $webAdminPort = $webadminMod->usedHAProxySSLPort();
-<<<<<<< HEAD
     } catch {
         $webAdminPort = $webadminMod->defaultHAProxySSLPort();
     }
-=======
-    } otherwise {
-        $webAdminPort = $webadminMod->defaultHAProxySSLPort();
-    };
->>>>>>> 9b6f1d5c
 
     return [
         {
