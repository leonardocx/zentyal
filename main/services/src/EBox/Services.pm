--- conflicted
+++ resolved
@@ -77,17 +77,10 @@
     my $webadminMod = $self->global()->modInstance('webadmin');
     my $webAdminPort;
     try {
-<<<<<<< HEAD
-        $webAdminPort = $self->global()->modInstance('webadmin')->port();
+        $webAdminPort = $webadminMod->usedHAProxySSLPort();
     } catch {
-        $webAdminPort = 443;
-    }
-=======
-        $webAdminPort = $webadminMod->usedHAProxySSLPort();
-    } otherwise {
         $webAdminPort = $webadminMod->defaultHAProxySSLPort();
-    };
->>>>>>> db8b65ba
+    }
 
     return [
         {
