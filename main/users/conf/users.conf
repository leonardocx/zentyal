--- conflicted
+++ resolved
@@ -28,11 +28,6 @@
 
 # synchronization frequency with LDAP slaves
 slave_time = 5
-<<<<<<< HEAD
-=======
-
-# allow multiple OUs (experts only)
-#multiple_ous = yes
 
 # EXTERNAL_AD_AUTH (temporal)
 
@@ -49,6 +44,4 @@
 # key: auth_ad_bind_pwd
 #   The password for the specified admin account.
 auth_ad_bind_pwd = foobar
-#auth_ad_bind_pwd = fOObar78
-
->>>>>>> 47dc7ffc
+#auth_ad_bind_pwd = fOObar78