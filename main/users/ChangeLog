--- conflicted
+++ resolved
@@ -1,10 +1,7 @@
 HEAD
-<<<<<<< HEAD
-	+ Dont stop openldap daemon when dumping database
-=======
 	+ Fixed bug in group creation which on error could call a method
 	  in a undefined value
->>>>>>> b129a67c
+	+ Do not stop openldap daemon when dumping database
 	+ Generate kerberos AES keys to be compatible with active directory in
 	  W2k8 or higher functional levels
 	+ Fixed user quota edition in slave server
