HEAD
<<<<<<< HEAD
	+ Better control of slapd instances in enableActions, better error
	  control in _loadACLDirectory
	+ Fixed typo which unallowed user creation in smallbussiness edition
=======
	+ Fixed user name check
>>>>>>> c0ae0798
2.2.6
	+ Added quota checks
	+ Added checks for small business subscription
	+ Bugfix: lastGid method was calling MINUID and SYSMINUID
	+ Reload nscd before trying to init users and groups
2.2.5
	+ Bugfix: ad-sync can now populate groups with more than 1500 users
	+ Bugfix: do not allow adsync passwords longer than 16 chars to avoid
	  crash in pwdsync-server that keeps respawning
	+ Bugfix: mark apache as changed in enableActions to avoid problems adding
	  users before the new nsswitch conf is available for apache, also do not
	  allow to add users if module is not really enabled after save changes
	+ Make sure the default DN does not contains invalid characters
	+ Do not allow malformed LDAP DNs in Mode
2.2.4
	+ Make LDAP ready after enableActions restarting the service to
	  avoid problems when adding users or groups
	+ Fixed corruption when adding ldap attributes
	+ Also disable apparmor in ad-sync mode
	+ Renamed default adsync username from eboxadsync to adsyncuser
2.2.3
	+ Adapt pwdsync user and password offsets to the new hook implementation
	+ Always ignore ForeignSecurityPrincipals accounts in ad-sync
	+ Added more debug messages and improved existing ones in ad-sync
	+ Avoid warnings trying to get userPrincipalName in ad-sync
	+ Skip machine accounts in ad-sync
	+ Use paged queries in ad-sync
	+ Allow to specify custom DN to bind to Windows Server in ad-sync
	+ Ingore empty users in ad-sync
2.2.2
	+ Fixed validation of secret key length in ADSync Options model
	+ Removed useless validation of AD username in ADSync Options model
	+ Show different error when adding users from Windows with invalid chars
	+ Fixed bug managing slapd on ad-sync
2.2.1
	+ Do not enable ADSync to avoid launching daemon before configuration
	+ Also manage slapd daemon on ad-sync setups
	+ Avoid slave connection to incompatible masters
	+ Added quota change form on slaves
	+ Allowed '\' character in ad-sync username
2.1.14
	+ Fixed regression in usercorner link
2.1.13
	+ Moved apache soap configuration from setConf to enableActions
	+ Init slave users on enable (now home directories are created)
	+ Create LDAP indexes during slave enable
2.1.12
	+ UsersAndGroups::lastUid() now takes also into account non-ldap users
	+ Stop old ldap daemons in reinstall script, needed before changing mode
2.1.11
	+ Use a safer mode() implementation to avoid recursions with ModelManager
2.1.10
	+ Start slapd daemon when a module fails to connect
	+ Help in wizard is show again if no custom_prefix defined
2.1.9
	+ Hide help with link in wizard if custom_prefix defined
	+ Removed /zentyal prefix from URLs
	+ Disable autocompletion in user form
	+ Avoid duplicated restart during postinst
2.1.8
	+ Include quota schema in slaves LDAP (fixes replication)
	+ Do not stop slapd daemons after slave enable
	+ Fixed users and groups retrieval if module is disabled
	+ Manage slapd daemon in master mode
	+ Make the optional 'comment' field to also appear as optional on the UI
	+ Ignore users also in pwdsync-server, not only in the ad-sync script
2.1.7
	+ Set submenu items order for integration with the User Corner menu
	+ Avoid undefined dn warning
2.1.6
	+ Fix adsync mode check for zentyal-users cronjob
	+ Removed bad default value for adsync_dn option
	+ Update wizard pages with new order option
	+ Use Unix socket for LDAP connections on standalone and slave without PAM
2.1.5
	+ Manage zentyal-users cronjob with configuration keys for sync times
	  instead of debian/lucid/zentyal-users.cron.d and src/scripts/ad-sync.cron
	+ Configuration key to not to create homes (usefull on LDAP master servers)
	+ New ad-sync-info to show info of ADsync configuration
	+ Allow multiple BDC for ADsync mode with adsync_bdc confkey
	+ Add ADsync service by default and move port value to a confkey
	+ userInfo() tolerates missing quota LDAP attribute
	+ Added captiveportal to the list of modules in the reinstall script
2.1.4
	+ Moved redis_port_usercorner key to usercorner.conf in zentyal-usercorner
	+ Move users/conf/user-eboxlog.conf to usercorner/conf/usercorner-log.conf
2.1.3
	+ Fixed issues with html html attributes quotation
	+ Allow to specify a base DN to bind to AD
	+ Add locking to slave-sync to avoid spawn multiple instances in the
	  event of not being able to connect to a slave
	+ Do not modify users and groups in AD sync if attributes are not changed
	+ Wipe ignored users in AD sync
	+ Allow contacts synchronization in AD sync
	+ New checks in AD sync to avoid warnings
	+ Added update package list command to reinstall script
2.1.2
	+ Non-editable user fields in slaves no longer appear as editable inputs
	+ Numeric 0 is accepted as value for LDAP users attributes
	+ Minor fixes in default quota from user template
	+ Fixed error when writing ad-sync cron file
	+ Do not allow to create users if their home directory already exists
2.1.1
	+ Quotas are now included in users module
	+ System users don't require password
	+ Fixed bug that allowed to create LDAP users whith the same name
	  than users with UID 0 (like root)
2.1
	+ Separate usercorner module to the new zentyal-usercorner package
	+ Remove zentyal- prefix from rejoin-slave and ldapvi scripts
	+ Move /usr/share/ebox-usersandgroups/ebox-usersandgroups/reinstall
	  to /usr/share/zentyal-users/reinstall
	+ Show enableActions for master also in ad-slave mode
	+ Deleted obsolete migrations and use new initialSetup method
	+ Added locks to prevent overlapping in ad-sync script
	+ Fix slave failed operation string on slave hostname
	+ Replace /etc/ebox/80users.conf with /etc/zentyal/users.conf
	+ Added indexes for common LDAP attributes
	+ Replace /var/log/ebox-usercorner with /var/log/zentyal-usercorner
2.0.10
	+ Now the AD synchronization can be disabled at any moment and a
	  server with AD-slave mode can be master for other Zentyal slaves
	+ New /etc/ebox/ad-sync_ignore.users and ad-sync_ignore.groups files
	  to ignore users and groups in the AD synchronization process
	+ Improved zentyal-ldapvi script that works on slave servers
	+ Creates the default group if not exists during restore
	+ Added restore backup precheck to assure there are not conflicts between
	  system users and Zentyal LDAP users (currently only works for masters)
2.0.9
	+ Make sure to create the base directory for user homes before create them
	+ Reconnect to LDAP on backup restore
	+ Better log messages
	+ Save configuration files during restore
	+ Catch possible SIGPIPE on LDAP reconnect
2.0.8
	+ Fix Samba PDC on slaves
	+ Check for incompatibility between Samba PDC and PAM on slaves
	+ Optimize slave-sync script if there are no pending operations
	+ Remove useless call to mode() on slave-sync script (faster now)
	+ Replica LDAP listens in all interfaces
2.0.7
	+ Added index add mechanism to LdapModule
	+ Fixed NSS DN config in masters
2.0.6
	+ Added zentyal-rejoin-slave to rejoin a slave to its master
	+ Fixed NSS/PAM in slave machines
2.0.5
	+ Removed wrong hooks implementation
2.0.4
	+ Fixed infinite recursion when setting up some models on slave servers
	+ Added support for addUser/delUser hooks
2.0.3
	+ Allow LDAP users and groups up to 128 characters
	+ Show precondition message for user corner on slave servers
	+ Unconfigure ftp and zarafa in reinstall script
	+ Do not show adsync debug messages if debug is disabled in config
	+ Allow more than one dot in usernames
2.0.2
	+ Fixed master/slave synchronization issues
	+ Remove userjournal dir when removing a slave
	+ Added lock during module enable to avoid initialization problems
	+ Fixed AD slave synchronization task
2.0.1
	+ Fixed incorrect LDAP binding in some cases
2.0
	+ Fixed user journal dir creation on master
	+ Fixed failed login error on user corner
	+ Default login_shell under PAM Settings UI instead of 80users.conf
	+ Replaced /bin/false with /usr/sbin/nologin as default shell
1.5.10
	+ Some refactorizations centered in safer LDAP connections and defensive
	  code
1.5.9
	+ More info link added in wizard
1.5.8
	+ Zentyal rebrand
1.5.7
	+ Removed NSS in slave configurations
	+ Nasty bug page replaced by the new eBox error page
1.5.6
	+ Fixed user corner access problems with redis server
1.5.5
	+ LDAP master creation optimized and less error-prone
1.5.4
	+ Bug fix: adding a user name with spaces no longer fails
1.5.3
	+ Move NSS from ebox-samba to ebox-usersandgroups
	+ Home directories are under /home now
	+ New options to configure shell and home directory umask
	+ New setup wizard
1.5.2
	+ Bug fix: fixed dbus init for usercorner
1.5.1
	+ Bug fix: fixed nasty bug with the last version of openldap in lucid
	+ Bug fix: do not call processDir if there are no slaves in slave-sync
	+ Bug fix: ebox-usersandgroups-reinstall now unconfigures all ldap modules
	+ Bug fix: updateSchema() returns unless the schema to update is
	  available
	+ Bug fix: Set proper owner and permissions when updating a schema
	+ Bug fix: some problems with the AD synchronization solved
	+ Bug fix: userscorner title icon
	+ Bug fix: addUser() now checks if the user already exists as a
	  system user
	+ Removed deprecated executable 'import-from-ldif'
	+ Bug fix: addUser() now checks for password argument
	+ Bug fix: when restoring we use the new users DN to init users
1.5
	+ Bug fix: don't try to contact slaves from within a slave when groups
	  are updated
	+ Use built-in EBox::ThirdParty::Apache2::AuthCookie
1.4.2
	+ Bug fix: fix wrong migration number
1.4.1
	+ Bug fix: surround LDAP migration with a try/catch to make sure the rest
	  it is run
	+ Bug fix: do not allow \w with localized characters as LDAP schema does not
	  allow them for home directory attribute. (Closes #1713)
1.4
	+ Allow the master to pass extra parameters in SOAP calls to slaves
1.3.17
	+ Bug fix: Set style for login page in user corner
1.3.16
	+ Bug fix: keep menu open on LDAP Info
1.3.15
	+ Add support for ldaps
	+ Add support for slaves running Apache in ports different than 443
	+ Allow to remove slaves from slave list
	+ Added ebox-usersandgroups-reinstall to easily reset the LDAP mode
	+ Bug fix: issue with user deletion in French (Closes #1651)
	+ Bug fix: anonymous connection for getting DN is retried several
	  times, this fixes a bug when restoring configuration backup
1.3.14
	+ Synchronize all the users from the AD and not only from CN=Users
	+ Add operation name and username on updateGroup
	+ Add slave notification for group modify and delete
	+ Change button order to "Add" and "Add and Edit" in Add User
	  template. If users press return in the form it adds a new user
	  and stays on the same page.
1.3.13
	+ Usability enhancements: (Closes #1649)
		* Create a unique Users And Group Folder
		* Unify Add User/Edit User in a single page
		* Unify Add Group/Edit Group in a single page
		* Two buttons: "Add and Edit" and "Add"
		* Add breadcrumbs
	+ Add UserTemplate composite to configure default options that are used when
	  a new user is created
	+ Add defaultUserModel to LdapUserBase.pm
	+ Specify folder for SlaveInfo
	+ Add menu entry with information about LDAP including password
	+ Change enableActions to use the new LDAP default structure from Karmic
1.3.12
	+ Add EBox::Ldap::lastModificationTime to know when the master LDAP
	  database was modified for the last time
	+ Index uid and memberUid to avoid some warnings and improve performance,
	  plus remove some old code and fix some broken one in that part of the code
	+ Bugfix: disable edition of users and groups in ad-slave mode
	+ Don't allow modification of ldap password in Mode model if
	  it has been autogenerated by the eBox installer
	+ Add page title
	+ Separate the Windows AD options in a different model
	+ Fixed the warning of "Edit User" when there are no users in a slave
	+ Remove 'optional' from remote in Mode and also useless validateRow
1.3.10
	+ Use disableApparmorProfile from EBox::Module::Service twice.
	  First in enableActions. And also in setConf to avoid issues
	  if apparmor is installed after users is enabled.
1.3.9
	+ Bugfix: return empty array in usedFiles if it's not master mode
1.3.8
	+ Bugfix: fixed wrong disable of fields in selecting ad-slave in Mode model
1.3.7
	+ Synchronization with Windows Active Directory (#1443)
1.3.6
	+ Use anonymous bind to fetch dn
1.3.5
	+ Disable slapd apparmor profile in enableActions
	+ Reload nscd when adding users and groups
	+ Bugfix: backup bug report now works again
	+ Bugfix: slave-sync does not try to real journal dir when not
	  configured or in slave mode. Journal dir created on
	  master's setup.
1.3.0
	+ eBox LDAP architecture now supports a master-slave configuration
	+ bugfix: Update usercorner service when there is a change on the port number
1.1.30
	+ Added widget to manage group belonging from Edit User page
	+ Fixed backup/restore problem with paswords and given/last names
	+ Changed the way users are stored in LDAP, added givenName in addition
	  to sn, now cn=givenName+sn instead of cn=uid, this fixes a
	  incompatibility bug with eGroupware
	+ In the Edit User interface now Name and Last name are separate
	fields
	+ Usercorner web server certificate can be changed via the CA module
1.1.20
	+ New release
1.1.10
	+ Make slapd listen only on 127.0.0.1
1.1
	+ Added bind v2 compability needed by squid auth, slapd conf
	  regenerated and daemon restarted in postinst to commit possibles
	  changes in configuration
	+ Added group model
	+ Use the new ids() and row() API to optimize the management of hundreds of
	users
	+ Allow dashes in user and group names
	+ Initial release of UserCorner which allow users to change their password
	+ Store multiple password hashes and scrap clear text passwords
0.12.100
	+ Restore backup is more robust: inexistent users in a group are
	  ignored
	+ Make and restore backup more robust: removed slapd.conf
	  parameters in both slapadd and slapcat invokations, so we can use
	  the module with sldap with configuration in the directory itself
0.12.99
	+ New release
0.12.1
	+ Bugfix: Remove eBox system users when restoring backup. This solves
	  an issue restoring backups from 0.12
0.12
	+ Use the new EBox::Model::Row api
	+ Check if there is any added user and show a message
	  in case there isn't any.
	+ Restore users reading from ldiff and adding them through
	  eBox API
	+ Set password-hash in slapd.conf to make password changes from samba sync
	  the user password
0.11.101
	+ New release
0.11.100
	+ onInstall() functionality moved to migration script
	+ Fixed several typos
0.11.99
	+ Remove use of Apache::Singleton
0.11.3
	+ Check used uid's on every posixAccount object under dc=ebox,
	  instead of only under ou=Users,dc=ebox. This solves nasty issues
	  with Samba PDC when adding machines and creating users with
	  repeated uid
0.11.2
	+ Do not generate a new LDAP password if it already exists
0.11.1
	+ Fix issue with module naming which prevented backups from being
	restored
0.11
	+ Initial Ubuntu packaging
	+ bugfix. fix issue with module naming which prevented backups from being
	  restored
0.10.99
	+ Create pseudo-model to use the users table with Ajax
0.10
	+ Allow dots in user names
0.9.100
	+ New release
0.9.99
	+ Bugfix in EBox::Ldap
0.9.3
	+ New release
0.9.2
	+ New release
0.9.1
	+ Make OpenLDAP listen on internal interfaces
0.9
	+ Added Polish translation
	+ Added Aragonese translation
	+ Added Dutch translation
	+ Added German translation
0.8.99
	+ New release
0.8.1
	+ Minor workaround. Create slapd run directory in case it does not
	  exist
0.8
	+ Fix message
0.7.99
	+ Add extended backup support for LDAP
	+ Performance tuning to slapd
	+ Some minor code improvements
	+ Quota now allows unlimited space and i-nodes number
0.7.1
	+ Add delObjectclass (useful for ldap clean actions)
	+ Detect and recover when ldap connection is broken (#25)
	+ Make EBox::Ldap a singleton class
	+ Initial factoring
	+ Use of ebox-sudoers-friendly
0.7
	+ New public release
0.6
	+ Move to client
	+ API documented using naturaldocs
	+ Update install
	+ Update debian scripts
	+ Use new syntax to define ACLs for ldap
	+ Add function to create system users
	+ Move ldap db under ebox directory
0.5.2
	+ Fix some packaging issues
0.5.1
	+ Convert module to new menu system
0.5
	+ Initial release<|MERGE_RESOLUTION|>--- conflicted
+++ resolved
@@ -1,11 +1,8 @@
 HEAD
-<<<<<<< HEAD
+	+ Fixed user name validation
 	+ Better control of slapd instances in enableActions, better error
 	  control in _loadACLDirectory
 	+ Fixed typo which unallowed user creation in smallbussiness edition
-=======
-	+ Fixed user name check
->>>>>>> c0ae0798
 2.2.6
 	+ Added quota checks
 	+ Added checks for small business subscription
