--- conflicted
+++ resolved
@@ -1,9 +1,6 @@
 HEAD
-<<<<<<< HEAD
+	+ A bit more explicit text for EBox::Exceptions::LDAP
 	+ Reload nscd also when creating new groups
-=======
-	+ A bit more explicit text for EBox::Exceptions::LDAP
->>>>>>> d0456d4d
 3.0.12
 	+ Fixed typo in exception class name in EBox::Ldap
 	+ Added missing use statement in EBox::UsersAndGroups and
