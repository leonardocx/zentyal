--- conflicted
+++ resolved
@@ -1,11 +1,8 @@
 HEAD
-<<<<<<< HEAD
+	+ In contact edition do not store full name in cn but use
+	  givenname and sn to get fullname.
 	+ Use paginated search when getting children nodes in LdapObject
 	+ UTF8 decode DN when retrieving it from a LDAP object
-=======
-	+ In contact edition  don't store full name in cn but use
-	  givenname and sn to get fullname.
->>>>>>> a4aed1a3
 	+ Fixed cloud-sync script
 3.2
 	+ Set version to 3.2
