--- conflicted
+++ resolved
@@ -1,14 +1,11 @@
 HEAD
-<<<<<<< HEAD
+	+ Added backup domain for /home
 	+ Adapted ldapvi to changes in port
 	+ Setup master method can now take a custom password
 2.3.8
 	+ Restart apache after changing master configuration
 	+ Removed all files + code cleaning
 	+ Disable user editing in slaves
-=======
-	+ Added backup domain for /home
->>>>>>> d8cf8195
 2.3.7
 	+ New modifications() method to allow retrieving modifications made to
 	  the LDAP object in the last call to 'save'
