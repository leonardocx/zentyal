--- conflicted
+++ resolved
@@ -1,11 +1,7 @@
-<<<<<<< HEAD
-3.1.1
-=======
-3.0.20
+HEAD
 	+ Fixed password change in user corner when using samba
 	+ Changed reload action to force-reload for nscd init.d daemon
-3.0.19
->>>>>>> d0021a9a
+3.1.1
 	+ Fixed error message when trying to add a user above the edition maximum
 	+ Migrated SOAP services to use Nginx for SSL.
 3.1
