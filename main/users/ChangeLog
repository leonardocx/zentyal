--- conflicted
+++ resolved
@@ -1,11 +1,8 @@
 HEAD
-<<<<<<< HEAD
 	+ Integration with Disaster Recovery service
 	+ Include /home as disk usage facility
 	+ Fix enable quotas without rebooting when module is enabled.
-=======
 	+ Dont stop openldap daemon when dumping database
->>>>>>> 95f3c660
 	+ Generate kerberos AES keys to be compatible with active directory in
 	  W2k8 or higher functional levels
 	+ Fixed user quota edition in slave server
