HEAD
<<<<<<< HEAD
	+ Added quota limit check
	+ Added backup domain for /home
	+ Adapted ldapvi to changes in port
	+ Setup master method can now take a custom password
2.3.8
	+ Restart apache after changing master configuration
	+ Removed all files + code cleaning
	+ Disable user editing in slaves
=======
	+ Better validation of user names and groups names. Better message
	when this validation fails
	+ Added user() and group methods() to EBox::UsersAndGroups
	+ Heimdal Kerberos integration for SSO features
>>>>>>> e13eaaa3
2.3.7
	+ New modifications() method to allow retrieving modifications made to
	  the LDAP object in the last call to 'save'
	+ Create users without password and set it after that, needed for samba4
	+ Removed auth_type warnings
2.3.6
	+ Use the new unified tableBody.mas instead of tableBodyWithoutActions.mas
2.3.5
	+ Packaging fixes for precise
2.3.4
	+ Updated Standard-Versions to 3.9.2
2.3.3
	+ New master-slave architecture
	+ Image in initial configuration wizard is shown again
2.3.2
	+ Added printableName to service and modified description
	+ Fixed executable permissions in src/scripts
	+ Added checks for small business subscription
	+ Bugfix: lastGid method was calling MINUID and SYSMINUID
	+ Reload nscd before trying to init users and groups
2.3.1
	+ Use Digest::SHA instead of Digest::SHA1 and remove libdigest-sha1-perl
	  dependency which no longer exists on precise
2.3
	+ Commented unused code in cleanUser method
	+ Replaced autotools with zbuildtools
2.2.5
	+ Bugfix: ad-sync can now populate groups with more than 1500 users
	+ Bugfix: do not allow adsync passwords longer than 16 chars to avoid
	  crash in pwdsync-server that keeps respawning
	+ Bugfix: mark apache as changed in enableActions to avoid problems adding
	  users before the new nsswitch conf is available for apache, also do not
	  allow to add users if module is not really enabled after save changes
	+ Make sure the default DN does not contains invalid characters
	+ Do not allow malformed LDAP DNs in Mode
2.2.4
	+ Make LDAP ready after enableActions restarting the service to
	  avoid problems when adding users or groups
	+ Fixed corruption when adding ldap attributes
	+ Also disable apparmor in ad-sync mode
	+ Renamed default adsync username from eboxadsync to adsyncuser
2.2.3
	+ Adapt pwdsync user and password offsets to the new hook implementation
	+ Always ignore ForeignSecurityPrincipals accounts in ad-sync
	+ Added more debug messages and improved existing ones in ad-sync
	+ Avoid warnings trying to get userPrincipalName in ad-sync
	+ Skip machine accounts in ad-sync
	+ Use paged queries in ad-sync
	+ Allow to specify custom DN to bind to Windows Server in ad-sync
	+ Ingore empty users in ad-sync
2.2.2
	+ Fixed validation of secret key length in ADSync Options model
	+ Removed useless validation of AD username in ADSync Options model
	+ Show different error when adding users from Windows with invalid chars
	+ Fixed bug managing slapd on ad-sync
2.2.1
	+ Do not enable ADSync to avoid launching daemon before configuration
	+ Also manage slapd daemon on ad-sync setups
	+ Avoid slave connection to incompatible masters
	+ Added quota change form on slaves
	+ Allowed '\' character in ad-sync username
2.1.14
	+ Fixed regression in usercorner link
2.1.13
	+ Moved apache soap configuration from setConf to enableActions
	+ Init slave users on enable (now home directories are created)
	+ Create LDAP indexes during slave enable
2.1.12
	+ UsersAndGroups::lastUid() now takes also into account non-ldap users
	+ Stop old ldap daemons in reinstall script, needed before changing mode
2.1.11
	+ Use a safer mode() implementation to avoid recursions with ModelManager
2.1.10
	+ Start slapd daemon when a module fails to connect
	+ Help in wizard is show again if no custom_prefix defined
2.1.9
	+ Hide help with link in wizard if custom_prefix defined
	+ Removed /zentyal prefix from URLs
	+ Disable autocompletion in user form
	+ Avoid duplicated restart during postinst
2.1.8
	+ Include quota schema in slaves LDAP (fixes replication)
	+ Do not stop slapd daemons after slave enable
	+ Fixed users and groups retrieval if module is disabled
	+ Manage slapd daemon in master mode
	+ Make the optional 'comment' field to also appear as optional on the UI
	+ Ignore users also in pwdsync-server, not only in the ad-sync script
2.1.7
	+ Set submenu items order for integration with the User Corner menu
	+ Avoid undefined dn warning
2.1.6
	+ Fix adsync mode check for zentyal-users cronjob
	+ Removed bad default value for adsync_dn option
	+ Update wizard pages with new order option
	+ Use Unix socket for LDAP connections on standalone and slave without PAM
2.1.5
	+ Manage zentyal-users cronjob with configuration keys for sync times
	  instead of debian/lucid/zentyal-users.cron.d and src/scripts/ad-sync.cron
	+ Configuration key to not to create homes (usefull on LDAP master servers)
	+ New ad-sync-info to show info of ADsync configuration
	+ Allow multiple BDC for ADsync mode with adsync_bdc confkey
	+ Add ADsync service by default and move port value to a confkey
	+ userInfo() tolerates missing quota LDAP attribute
	+ Added captiveportal to the list of modules in the reinstall script
2.1.4
	+ Moved redis_port_usercorner key to usercorner.conf in zentyal-usercorner
	+ Move users/conf/user-eboxlog.conf to usercorner/conf/usercorner-log.conf
2.1.3
	+ Fixed issues with html html attributes quotation
	+ Allow to specify a base DN to bind to AD
	+ Add locking to slave-sync to avoid spawn multiple instances in the
	  event of not being able to connect to a slave
	+ Do not modify users and groups in AD sync if attributes are not changed
	+ Wipe ignored users in AD sync
	+ Allow contacts synchronization in AD sync
	+ New checks in AD sync to avoid warnings
	+ Added update package list command to reinstall script
2.1.2
	+ Non-editable user fields in slaves no longer appear as editable inputs
	+ Numeric 0 is accepted as value for LDAP users attributes
	+ Minor fixes in default quota from user template
	+ Fixed error when writing ad-sync cron file
	+ Do not allow to create users if their home directory already exists
2.1.1
	+ Quotas are now included in users module
	+ System users don't require password
	+ Fixed bug that allowed to create LDAP users whith the same name
	  than users with UID 0 (like root)
2.1
	+ Separate usercorner module to the new zentyal-usercorner package
	+ Remove zentyal- prefix from rejoin-slave and ldapvi scripts
	+ Move /usr/share/ebox-usersandgroups/ebox-usersandgroups/reinstall
	  to /usr/share/zentyal-users/reinstall
	+ Show enableActions for master also in ad-slave mode
	+ Deleted obsolete migrations and use new initialSetup method
	+ Added locks to prevent overlapping in ad-sync script
	+ Fix slave failed operation string on slave hostname
	+ Replace /etc/ebox/80users.conf with /etc/zentyal/users.conf
	+ Added indexes for common LDAP attributes
	+ Replace /var/log/ebox-usercorner with /var/log/zentyal-usercorner
2.0.10
	+ Now the AD synchronization can be disabled at any moment and a
	  server with AD-slave mode can be master for other Zentyal slaves
	+ New /etc/ebox/ad-sync_ignore.users and ad-sync_ignore.groups files
	  to ignore users and groups in the AD synchronization process
	+ Improved zentyal-ldapvi script that works on slave servers
	+ Creates the default group if not exists during restore
	+ Added restore backup precheck to assure there are not conflicts between
	  system users and Zentyal LDAP users (currently only works for masters)
2.0.9
	+ Make sure to create the base directory for user homes before create them
	+ Reconnect to LDAP on backup restore
	+ Better log messages
	+ Save configuration files during restore
	+ Catch possible SIGPIPE on LDAP reconnect
2.0.8
	+ Fix Samba PDC on slaves
	+ Check for incompatibility between Samba PDC and PAM on slaves
	+ Optimize slave-sync script if there are no pending operations
	+ Remove useless call to mode() on slave-sync script (faster now)
	+ Replica LDAP listens in all interfaces
2.0.7
	+ Added index add mechanism to LdapModule
	+ Fixed NSS DN config in masters
2.0.6
	+ Added zentyal-rejoin-slave to rejoin a slave to its master
	+ Fixed NSS/PAM in slave machines
2.0.5
	+ Removed wrong hooks implementation
2.0.4
	+ Fixed infinite recursion when setting up some models on slave servers
	+ Added support for addUser/delUser hooks
2.0.3
	+ Allow LDAP users and groups up to 128 characters
	+ Show precondition message for user corner on slave servers
	+ Unconfigure ftp and zarafa in reinstall script
	+ Do not show adsync debug messages if debug is disabled in config
	+ Allow more than one dot in usernames
2.0.2
	+ Fixed master/slave synchronization issues
	+ Remove userjournal dir when removing a slave
	+ Added lock during module enable to avoid initialization problems
	+ Fixed AD slave synchronization task
2.0.1
	+ Fixed incorrect LDAP binding in some cases
2.0
	+ Fixed user journal dir creation on master
	+ Fixed failed login error on user corner
	+ Default login_shell under PAM Settings UI instead of 80users.conf
	+ Replaced /bin/false with /usr/sbin/nologin as default shell
1.5.10
	+ Some refactorizations centered in safer LDAP connections and defensive
	  code
1.5.9
	+ More info link added in wizard
1.5.8
	+ Zentyal rebrand
1.5.7
	+ Removed NSS in slave configurations
	+ Nasty bug page replaced by the new eBox error page
1.5.6
	+ Fixed user corner access problems with redis server
1.5.5
	+ LDAP master creation optimized and less error-prone
1.5.4
	+ Bug fix: adding a user name with spaces no longer fails
1.5.3
	+ Move NSS from ebox-samba to ebox-usersandgroups
	+ Home directories are under /home now
	+ New options to configure shell and home directory umask
	+ New setup wizard
1.5.2
	+ Bug fix: fixed dbus init for usercorner
1.5.1
	+ Bug fix: fixed nasty bug with the last version of openldap in lucid
	+ Bug fix: do not call processDir if there are no slaves in slave-sync
	+ Bug fix: ebox-usersandgroups-reinstall now unconfigures all ldap modules
	+ Bug fix: updateSchema() returns unless the schema to update is
	  available
	+ Bug fix: Set proper owner and permissions when updating a schema
	+ Bug fix: some problems with the AD synchronization solved
	+ Bug fix: userscorner title icon
	+ Bug fix: addUser() now checks if the user already exists as a
	  system user
	+ Removed deprecated executable 'import-from-ldif'
	+ Bug fix: addUser() now checks for password argument
	+ Bug fix: when restoring we use the new users DN to init users
1.5
	+ Bug fix: don't try to contact slaves from within a slave when groups
	  are updated
	+ Use built-in EBox::ThirdParty::Apache2::AuthCookie
1.4.2
	+ Bug fix: fix wrong migration number
1.4.1
	+ Bug fix: surround LDAP migration with a try/catch to make sure the rest
	  it is run
	+ Bug fix: do not allow \w with localized characters as LDAP schema does not
	  allow them for home directory attribute. (Closes #1713)
1.4
	+ Allow the master to pass extra parameters in SOAP calls to slaves
1.3.17
	+ Bug fix: Set style for login page in user corner
1.3.16
	+ Bug fix: keep menu open on LDAP Info
1.3.15
	+ Add support for ldaps
	+ Add support for slaves running Apache in ports different than 443
	+ Allow to remove slaves from slave list
	+ Added ebox-usersandgroups-reinstall to easily reset the LDAP mode
	+ Bug fix: issue with user deletion in French (Closes #1651)
	+ Bug fix: anonymous connection for getting DN is retried several
	  times, this fixes a bug when restoring configuration backup
1.3.14
	+ Synchronize all the users from the AD and not only from CN=Users
	+ Add operation name and username on updateGroup
	+ Add slave notification for group modify and delete
	+ Change button order to "Add" and "Add and Edit" in Add User
	  template. If users press return in the form it adds a new user
	  and stays on the same page.
1.3.13
	+ Usability enhancements: (Closes #1649)
		* Create a unique Users And Group Folder
		* Unify Add User/Edit User in a single page
		* Unify Add Group/Edit Group in a single page
		* Two buttons: "Add and Edit" and "Add"
		* Add breadcrumbs
	+ Add UserTemplate composite to configure default options that are used when
	  a new user is created
	+ Add defaultUserModel to LdapUserBase.pm
	+ Specify folder for SlaveInfo
	+ Add menu entry with information about LDAP including password
	+ Change enableActions to use the new LDAP default structure from Karmic
1.3.12
	+ Add EBox::Ldap::lastModificationTime to know when the master LDAP
	  database was modified for the last time
	+ Index uid and memberUid to avoid some warnings and improve performance,
	  plus remove some old code and fix some broken one in that part of the code
	+ Bugfix: disable edition of users and groups in ad-slave mode
	+ Don't allow modification of ldap password in Mode model if
	  it has been autogenerated by the eBox installer
	+ Add page title
	+ Separate the Windows AD options in a different model
	+ Fixed the warning of "Edit User" when there are no users in a slave
	+ Remove 'optional' from remote in Mode and also useless validateRow
1.3.10
	+ Use disableApparmorProfile from EBox::Module::Service twice.
	  First in enableActions. And also in setConf to avoid issues
	  if apparmor is installed after users is enabled.
1.3.9
	+ Bugfix: return empty array in usedFiles if it's not master mode
1.3.8
	+ Bugfix: fixed wrong disable of fields in selecting ad-slave in Mode model
1.3.7
	+ Synchronization with Windows Active Directory (#1443)
1.3.6
	+ Use anonymous bind to fetch dn
1.3.5
	+ Disable slapd apparmor profile in enableActions
	+ Reload nscd when adding users and groups
	+ Bugfix: backup bug report now works again
	+ Bugfix: slave-sync does not try to real journal dir when not
	  configured or in slave mode. Journal dir created on
	  master's setup.
1.3.0
	+ eBox LDAP architecture now supports a master-slave configuration
	+ bugfix: Update usercorner service when there is a change on the port number
1.1.30
	+ Added widget to manage group belonging from Edit User page
	+ Fixed backup/restore problem with paswords and given/last names
	+ Changed the way users are stored in LDAP, added givenName in addition
	  to sn, now cn=givenName+sn instead of cn=uid, this fixes a
	  incompatibility bug with eGroupware
	+ In the Edit User interface now Name and Last name are separate
	fields
	+ Usercorner web server certificate can be changed via the CA module
1.1.20
	+ New release
1.1.10
	+ Make slapd listen only on 127.0.0.1
1.1
	+ Added bind v2 compability needed by squid auth, slapd conf
	  regenerated and daemon restarted in postinst to commit possibles
	  changes in configuration
	+ Added group model
	+ Use the new ids() and row() API to optimize the management of hundreds of
	users
	+ Allow dashes in user and group names
	+ Initial release of UserCorner which allow users to change their password
	+ Store multiple password hashes and scrap clear text passwords
0.12.100
	+ Restore backup is more robust: inexistent users in a group are
	  ignored
	+ Make and restore backup more robust: removed slapd.conf
	  parameters in both slapadd and slapcat invokations, so we can use
	  the module with sldap with configuration in the directory itself
0.12.99
	+ New release
0.12.1
	+ Bugfix: Remove eBox system users when restoring backup. This solves
	  an issue restoring backups from 0.12
0.12
	+ Use the new EBox::Model::Row api
	+ Check if there is any added user and show a message
	  in case there isn't any.
	+ Restore users reading from ldiff and adding them through
	  eBox API
	+ Set password-hash in slapd.conf to make password changes from samba sync
	  the user password
0.11.101
	+ New release
0.11.100
	+ onInstall() functionality moved to migration script
	+ Fixed several typos
0.11.99
	+ Remove use of Apache::Singleton
0.11.3
	+ Check used uid's on every posixAccount object under dc=ebox,
	  instead of only under ou=Users,dc=ebox. This solves nasty issues
	  with Samba PDC when adding machines and creating users with
	  repeated uid
0.11.2
	+ Do not generate a new LDAP password if it already exists
0.11.1
	+ Fix issue with module naming which prevented backups from being
	restored
0.11
	+ Initial Ubuntu packaging
	+ bugfix. fix issue with module naming which prevented backups from being
	  restored
0.10.99
	+ Create pseudo-model to use the users table with Ajax
0.10
	+ Allow dots in user names
0.9.100
	+ New release
0.9.99
	+ Bugfix in EBox::Ldap
0.9.3
	+ New release
0.9.2
	+ New release
0.9.1
	+ Make OpenLDAP listen on internal interfaces
0.9
	+ Added Polish translation
	+ Added Aragonese translation
	+ Added Dutch translation
	+ Added German translation
0.8.99
	+ New release
0.8.1
	+ Minor workaround. Create slapd run directory in case it does not
	  exist
0.8
	+ Fix message
0.7.99
	+ Add extended backup support for LDAP
	+ Performance tuning to slapd
	+ Some minor code improvements
	+ Quota now allows unlimited space and i-nodes number
0.7.1
	+ Add delObjectclass (useful for ldap clean actions)
	+ Detect and recover when ldap connection is broken (#25)
	+ Make EBox::Ldap a singleton class
	+ Initial factoring
	+ Use of ebox-sudoers-friendly
0.7
	+ New public release
0.6
	+ Move to client
	+ API documented using naturaldocs
	+ Update install
	+ Update debian scripts
	+ Use new syntax to define ACLs for ldap
	+ Add function to create system users
	+ Move ldap db under ebox directory
0.5.2
	+ Fix some packaging issues
0.5.1
	+ Convert module to new menu system
0.5
	+ Initial release<|MERGE_RESOLUTION|>--- conflicted
+++ resolved
@@ -1,5 +1,8 @@
 HEAD
-<<<<<<< HEAD
+	+ Heimdal Kerberos integration for SSO features
+	+ Better validation of user names and groups names. Better message
+	  when this validation fails
+	+ Added user() and group methods() to EBox::UsersAndGroups
 	+ Added quota limit check
 	+ Added backup domain for /home
 	+ Adapted ldapvi to changes in port
@@ -8,12 +11,6 @@
 	+ Restart apache after changing master configuration
 	+ Removed all files + code cleaning
 	+ Disable user editing in slaves
-=======
-	+ Better validation of user names and groups names. Better message
-	when this validation fails
-	+ Added user() and group methods() to EBox::UsersAndGroups
-	+ Heimdal Kerberos integration for SSO features
->>>>>>> e13eaaa3
 2.3.7
 	+ New modifications() method to allow retrieving modifications made to
 	  the LDAP object in the last call to 'save'
