--- conflicted
+++ resolved
@@ -1,8 +1,6 @@
 HEAD
-<<<<<<< HEAD
 	+ Decode utf8 attributes from LDAP at LdapObject::get()
 	+ Removed unused method _utf8Attrs
-=======
 	+ Integration with Disaster Recovery service
 	+ Include /home as disk usage facility
 	+ Fix enable quotas without rebooting when module is enabled.
@@ -18,7 +16,6 @@
 	+ Fixed user quota edition in slave server
 	+ Update user password also in samba ldap when changed from user corner
 	+ Update 'cn' attribute in cloud-sync
->>>>>>> a756c108
 3.0.6
 	+ Set userPassword attribute when setting kerberos keys for user
 	+ Fixed delGroup operation on cloud slave
