HEAD
<<<<<<< HEAD
	+ Updated REST journaling behavior
=======
	+ Fixed some errors on RESTClient after api change
>>>>>>> f7aa7bcc
	+ Do not show unavailable options in master select
	+ Added new EBox::UsersAndGroups::newUserUidNumber() function
	+ Added check to assure that a no-ldap user has the same uid than
	  a new user
	+ Implement SysInfo::Observer to disallow host domain changes after the
	  kerberos realm has been initialized, and to update the LDAP base DN
	  if module is not yet configured
	+ Added LDAP index for ou attribute
	+ Always write slave-sync script
	+ Increase default quota value to 500MB
3.0.2
	+ Added clearCache() to LdapObject and force reload of krb5Keys
	+ Do not allow user corner password change on slaves
3.0.1
	+ Do not notify samba about users created while restoring backup. Samba
	  will restore its users from its own LDB backup.
3.0
	+ Write NSS config on enableService, modules depending on users may require
	  uid/gid numbers from LDAP
	+ Filter special kerberos and samba users out from the users list
	+ Added dns as restore depend
	+ Reviewed registration strings
2.3.17
	+ Do not translate the service principal names to upper case
	+ Set LDAP service as denined by default for internal networks
	+ Set the managed domain as read only as well as records
2.3.16
	+ Fixed PAM when kerberos is enabled
	+ Fixed addUser operation on slaves
	+ Catch exceptions thrown by notified modules adding LDAP users and groups
	  to rollback the operation and delete the object added prior to notification.
2.3.15
	+ Fixed password change at user corner
	+ Change KDC port to 8880 to preserve the classic default for user corner
2.3.14
	+ Ignore the LDAP error 'no attributes to update' on save
	+ Instantiate users by uid and groups by gid
	+ Change kerberos ports from 88/464 to 8888/8464. This avoid conflicts
	  and management logic of the heimdal daemons. Kerberos records are added
	  with lower priority over samba ones.
	+ Respect the optionality of the 'salt' field inside the kerberos keys
	  in the 'setKerberosKeys' funcion of the User class.
	+ Do not remove service principals when samba is enabled/disabled. Samba
	  will import the keys
	+ Add method to set the user kerberos keys
	+ Stop samba daemon if module is disabled to ensure that port 88 is free
	+ Initialize kerberos realm in lowercase to match the host domain
	+ User template account default options not longer shown in slave servers
	+ Added users filter by OU
2.3.13
	+ Better password policies for LDAP backend
	+ Added user synchronization with Zentyal Cloud
	+ Removed deprecated conf keys (password hashes selection)
	+ Sync kerberos hashes on master-slave
	+ Resolve slave hostname during registering
	+ Fixed framework changes related regression getting redis keys directly
2.3.12
	+ Ask for the host domain in the wizard instead of the old mode selector
	+ Fixed user name validation
2.3.11
	+ Remove deprecated reference to AD Sync in wizard
	+ Check to make sure that quota has been really assigned logs an error
	  instead of raising an exeception, because some file systems does not
	  support quotas
	+ Adapt lastUid and lastGid to the new API and make them compatible
	  with multiple OUs
2.3.10
	+ Use DataForm::ReadOnly::_content instead of acquirers in LdapInfo
	+ Delete obsolete daemons and attributes regarding old replication
	+ Better error control in _loadACLDirectory
	+ Adapted to new Model management framework
	+ Adapted Password type to new framework
	+ Added NTP as enable dependency
2.3.9
	+ Heimdal Kerberos integration for SSO features
	+ Better validation of user names and groups names. Better message
	  when this validation fails
	+ Added user() and group methods() to EBox::UsersAndGroups
	+ Added quota limit check
	+ Added backup domain for /home
	+ Adapted ldapvi to changes in port
	+ Setup master method can now take a custom password
2.3.8
	+ Restart apache after changing master configuration
	+ Removed all files + code cleaning
	+ Disable user editing in slaves
2.3.7
	+ New modifications() method to allow retrieving modifications made to
	  the LDAP object in the last call to 'save'
	+ Create users without password and set it after that, needed for samba4
	+ Removed auth_type warnings
2.3.6
	+ Use the new unified tableBody.mas instead of tableBodyWithoutActions.mas
2.3.5
	+ Packaging fixes for precise
2.3.4
	+ Updated Standard-Versions to 3.9.2
2.3.3
	+ New master-slave architecture
	+ Image in initial configuration wizard is shown again
2.3.2
	+ Added printableName to service and modified description
	+ Fixed executable permissions in src/scripts
	+ Added checks for small business subscription
	+ Bugfix: lastGid method was calling MINUID and SYSMINUID
	+ Reload nscd before trying to init users and groups
2.3.1
	+ Use Digest::SHA instead of Digest::SHA1 and remove libdigest-sha1-perl
	  dependency which no longer exists on precise
2.3
	+ Commented unused code in cleanUser method
	+ Replaced autotools with zbuildtools
2.2.5
	+ Bugfix: ad-sync can now populate groups with more than 1500 users
	+ Bugfix: do not allow adsync passwords longer than 16 chars to avoid
	  crash in pwdsync-server that keeps respawning
	+ Bugfix: mark apache as changed in enableActions to avoid problems adding
	  users before the new nsswitch conf is available for apache, also do not
	  allow to add users if module is not really enabled after save changes
	+ Make sure the default DN does not contains invalid characters
	+ Do not allow malformed LDAP DNs in Mode
2.2.4
	+ Make LDAP ready after enableActions restarting the service to
	  avoid problems when adding users or groups
	+ Fixed corruption when adding ldap attributes
	+ Also disable apparmor in ad-sync mode
	+ Renamed default adsync username from eboxadsync to adsyncuser
2.2.3
	+ Adapt pwdsync user and password offsets to the new hook implementation
	+ Always ignore ForeignSecurityPrincipals accounts in ad-sync
	+ Added more debug messages and improved existing ones in ad-sync
	+ Avoid warnings trying to get userPrincipalName in ad-sync
	+ Skip machine accounts in ad-sync
	+ Use paged queries in ad-sync
	+ Allow to specify custom DN to bind to Windows Server in ad-sync
	+ Ingore empty users in ad-sync
2.2.2
	+ Fixed validation of secret key length in ADSync Options model
	+ Removed useless validation of AD username in ADSync Options model
	+ Show different error when adding users from Windows with invalid chars
	+ Fixed bug managing slapd on ad-sync
2.2.1
	+ Do not enable ADSync to avoid launching daemon before configuration
	+ Also manage slapd daemon on ad-sync setups
	+ Avoid slave connection to incompatible masters
	+ Added quota change form on slaves
	+ Allowed '\' character in ad-sync username
2.1.14
	+ Fixed regression in usercorner link
2.1.13
	+ Moved apache soap configuration from setConf to enableActions
	+ Init slave users on enable (now home directories are created)
	+ Create LDAP indexes during slave enable
2.1.12
	+ UsersAndGroups::lastUid() now takes also into account non-ldap users
	+ Stop old ldap daemons in reinstall script, needed before changing mode
2.1.11
	+ Use a safer mode() implementation to avoid recursions with ModelManager
2.1.10
	+ Start slapd daemon when a module fails to connect
	+ Help in wizard is show again if no custom_prefix defined
2.1.9
	+ Hide help with link in wizard if custom_prefix defined
	+ Removed /zentyal prefix from URLs
	+ Disable autocompletion in user form
	+ Avoid duplicated restart during postinst
2.1.8
	+ Include quota schema in slaves LDAP (fixes replication)
	+ Do not stop slapd daemons after slave enable
	+ Fixed users and groups retrieval if module is disabled
	+ Manage slapd daemon in master mode
	+ Make the optional 'comment' field to also appear as optional on the UI
	+ Ignore users also in pwdsync-server, not only in the ad-sync script
2.1.7
	+ Set submenu items order for integration with the User Corner menu
	+ Avoid undefined dn warning
2.1.6
	+ Fix adsync mode check for zentyal-users cronjob
	+ Removed bad default value for adsync_dn option
	+ Update wizard pages with new order option
	+ Use Unix socket for LDAP connections on standalone and slave without PAM
2.1.5
	+ Manage zentyal-users cronjob with configuration keys for sync times
	  instead of debian/lucid/zentyal-users.cron.d and src/scripts/ad-sync.cron
	+ Configuration key to not to create homes (usefull on LDAP master servers)
	+ New ad-sync-info to show info of ADsync configuration
	+ Allow multiple BDC for ADsync mode with adsync_bdc confkey
	+ Add ADsync service by default and move port value to a confkey
	+ userInfo() tolerates missing quota LDAP attribute
	+ Added captiveportal to the list of modules in the reinstall script
2.1.4
	+ Moved redis_port_usercorner key to usercorner.conf in zentyal-usercorner
	+ Move users/conf/user-eboxlog.conf to usercorner/conf/usercorner-log.conf
2.1.3
	+ Fixed issues with html html attributes quotation
	+ Allow to specify a base DN to bind to AD
	+ Add locking to slave-sync to avoid spawn multiple instances in the
	  event of not being able to connect to a slave
	+ Do not modify users and groups in AD sync if attributes are not changed
	+ Wipe ignored users in AD sync
	+ Allow contacts synchronization in AD sync
	+ New checks in AD sync to avoid warnings
	+ Added update package list command to reinstall script
2.1.2
	+ Non-editable user fields in slaves no longer appear as editable inputs
	+ Numeric 0 is accepted as value for LDAP users attributes
	+ Minor fixes in default quota from user template
	+ Fixed error when writing ad-sync cron file
	+ Do not allow to create users if their home directory already exists
2.1.1
	+ Quotas are now included in users module
	+ System users don't require password
	+ Fixed bug that allowed to create LDAP users whith the same name
	  than users with UID 0 (like root)
2.1
	+ Separate usercorner module to the new zentyal-usercorner package
	+ Remove zentyal- prefix from rejoin-slave and ldapvi scripts
	+ Move /usr/share/ebox-usersandgroups/ebox-usersandgroups/reinstall
	  to /usr/share/zentyal-users/reinstall
	+ Show enableActions for master also in ad-slave mode
	+ Deleted obsolete migrations and use new initialSetup method
	+ Added locks to prevent overlapping in ad-sync script
	+ Fix slave failed operation string on slave hostname
	+ Replace /etc/ebox/80users.conf with /etc/zentyal/users.conf
	+ Added indexes for common LDAP attributes
	+ Replace /var/log/ebox-usercorner with /var/log/zentyal-usercorner
2.0.10
	+ Now the AD synchronization can be disabled at any moment and a
	  server with AD-slave mode can be master for other Zentyal slaves
	+ New /etc/ebox/ad-sync_ignore.users and ad-sync_ignore.groups files
	  to ignore users and groups in the AD synchronization process
	+ Improved zentyal-ldapvi script that works on slave servers
	+ Creates the default group if not exists during restore
	+ Added restore backup precheck to assure there are not conflicts between
	  system users and Zentyal LDAP users (currently only works for masters)
2.0.9
	+ Make sure to create the base directory for user homes before create them
	+ Reconnect to LDAP on backup restore
	+ Better log messages
	+ Save configuration files during restore
	+ Catch possible SIGPIPE on LDAP reconnect
2.0.8
	+ Fix Samba PDC on slaves
	+ Check for incompatibility between Samba PDC and PAM on slaves
	+ Optimize slave-sync script if there are no pending operations
	+ Remove useless call to mode() on slave-sync script (faster now)
	+ Replica LDAP listens in all interfaces
2.0.7
	+ Added index add mechanism to LdapModule
	+ Fixed NSS DN config in masters
2.0.6
	+ Added zentyal-rejoin-slave to rejoin a slave to its master
	+ Fixed NSS/PAM in slave machines
2.0.5
	+ Removed wrong hooks implementation
2.0.4
	+ Fixed infinite recursion when setting up some models on slave servers
	+ Added support for addUser/delUser hooks
2.0.3
	+ Allow LDAP users and groups up to 128 characters
	+ Show precondition message for user corner on slave servers
	+ Unconfigure ftp and zarafa in reinstall script
	+ Do not show adsync debug messages if debug is disabled in config
	+ Allow more than one dot in usernames
2.0.2
	+ Fixed master/slave synchronization issues
	+ Remove userjournal dir when removing a slave
	+ Added lock during module enable to avoid initialization problems
	+ Fixed AD slave synchronization task
2.0.1
	+ Fixed incorrect LDAP binding in some cases
2.0
	+ Fixed user journal dir creation on master
	+ Fixed failed login error on user corner
	+ Default login_shell under PAM Settings UI instead of 80users.conf
	+ Replaced /bin/false with /usr/sbin/nologin as default shell
1.5.10
	+ Some refactorizations centered in safer LDAP connections and defensive
	  code
1.5.9
	+ More info link added in wizard
1.5.8
	+ Zentyal rebrand
1.5.7
	+ Removed NSS in slave configurations
	+ Nasty bug page replaced by the new eBox error page
1.5.6
	+ Fixed user corner access problems with redis server
1.5.5
	+ LDAP master creation optimized and less error-prone
1.5.4
	+ Bug fix: adding a user name with spaces no longer fails
1.5.3
	+ Move NSS from ebox-samba to ebox-usersandgroups
	+ Home directories are under /home now
	+ New options to configure shell and home directory umask
	+ New setup wizard
1.5.2
	+ Bug fix: fixed dbus init for usercorner
1.5.1
	+ Bug fix: fixed nasty bug with the last version of openldap in lucid
	+ Bug fix: do not call processDir if there are no slaves in slave-sync
	+ Bug fix: ebox-usersandgroups-reinstall now unconfigures all ldap modules
	+ Bug fix: updateSchema() returns unless the schema to update is
	  available
	+ Bug fix: Set proper owner and permissions when updating a schema
	+ Bug fix: some problems with the AD synchronization solved
	+ Bug fix: userscorner title icon
	+ Bug fix: addUser() now checks if the user already exists as a
	  system user
	+ Removed deprecated executable 'import-from-ldif'
	+ Bug fix: addUser() now checks for password argument
	+ Bug fix: when restoring we use the new users DN to init users
1.5
	+ Bug fix: don't try to contact slaves from within a slave when groups
	  are updated
	+ Use built-in EBox::ThirdParty::Apache2::AuthCookie
1.4.2
	+ Bug fix: fix wrong migration number
1.4.1
	+ Bug fix: surround LDAP migration with a try/catch to make sure the rest
	  it is run
	+ Bug fix: do not allow \w with localized characters as LDAP schema does not
	  allow them for home directory attribute. (Closes #1713)
1.4
	+ Allow the master to pass extra parameters in SOAP calls to slaves
1.3.17
	+ Bug fix: Set style for login page in user corner
1.3.16
	+ Bug fix: keep menu open on LDAP Info
1.3.15
	+ Add support for ldaps
	+ Add support for slaves running Apache in ports different than 443
	+ Allow to remove slaves from slave list
	+ Added ebox-usersandgroups-reinstall to easily reset the LDAP mode
	+ Bug fix: issue with user deletion in French (Closes #1651)
	+ Bug fix: anonymous connection for getting DN is retried several
	  times, this fixes a bug when restoring configuration backup
1.3.14
	+ Synchronize all the users from the AD and not only from CN=Users
	+ Add operation name and username on updateGroup
	+ Add slave notification for group modify and delete
	+ Change button order to "Add" and "Add and Edit" in Add User
	  template. If users press return in the form it adds a new user
	  and stays on the same page.
1.3.13
	+ Usability enhancements: (Closes #1649)
		* Create a unique Users And Group Folder
		* Unify Add User/Edit User in a single page
		* Unify Add Group/Edit Group in a single page
		* Two buttons: "Add and Edit" and "Add"
		* Add breadcrumbs
	+ Add UserTemplate composite to configure default options that are used when
	  a new user is created
	+ Add defaultUserModel to LdapUserBase.pm
	+ Specify folder for SlaveInfo
	+ Add menu entry with information about LDAP including password
	+ Change enableActions to use the new LDAP default structure from Karmic
1.3.12
	+ Add EBox::Ldap::lastModificationTime to know when the master LDAP
	  database was modified for the last time
	+ Index uid and memberUid to avoid some warnings and improve performance,
	  plus remove some old code and fix some broken one in that part of the code
	+ Bugfix: disable edition of users and groups in ad-slave mode
	+ Don't allow modification of ldap password in Mode model if
	  it has been autogenerated by the eBox installer
	+ Add page title
	+ Separate the Windows AD options in a different model
	+ Fixed the warning of "Edit User" when there are no users in a slave
	+ Remove 'optional' from remote in Mode and also useless validateRow
1.3.10
	+ Use disableApparmorProfile from EBox::Module::Service twice.
	  First in enableActions. And also in setConf to avoid issues
	  if apparmor is installed after users is enabled.
1.3.9
	+ Bugfix: return empty array in usedFiles if it's not master mode
1.3.8
	+ Bugfix: fixed wrong disable of fields in selecting ad-slave in Mode model
1.3.7
	+ Synchronization with Windows Active Directory (#1443)
1.3.6
	+ Use anonymous bind to fetch dn
1.3.5
	+ Disable slapd apparmor profile in enableActions
	+ Reload nscd when adding users and groups
	+ Bugfix: backup bug report now works again
	+ Bugfix: slave-sync does not try to real journal dir when not
	  configured or in slave mode. Journal dir created on
	  master's setup.
1.3.0
	+ eBox LDAP architecture now supports a master-slave configuration
	+ bugfix: Update usercorner service when there is a change on the port number
1.1.30
	+ Added widget to manage group belonging from Edit User page
	+ Fixed backup/restore problem with paswords and given/last names
	+ Changed the way users are stored in LDAP, added givenName in addition
	  to sn, now cn=givenName+sn instead of cn=uid, this fixes a
	  incompatibility bug with eGroupware
	+ In the Edit User interface now Name and Last name are separate
	fields
	+ Usercorner web server certificate can be changed via the CA module
1.1.20
	+ New release
1.1.10
	+ Make slapd listen only on 127.0.0.1
1.1
	+ Added bind v2 compability needed by squid auth, slapd conf
	  regenerated and daemon restarted in postinst to commit possibles
	  changes in configuration
	+ Added group model
	+ Use the new ids() and row() API to optimize the management of hundreds of
	users
	+ Allow dashes in user and group names
	+ Initial release of UserCorner which allow users to change their password
	+ Store multiple password hashes and scrap clear text passwords
0.12.100
	+ Restore backup is more robust: inexistent users in a group are
	  ignored
	+ Make and restore backup more robust: removed slapd.conf
	  parameters in both slapadd and slapcat invokations, so we can use
	  the module with sldap with configuration in the directory itself
0.12.99
	+ New release
0.12.1
	+ Bugfix: Remove eBox system users when restoring backup. This solves
	  an issue restoring backups from 0.12
0.12
	+ Use the new EBox::Model::Row api
	+ Check if there is any added user and show a message
	  in case there isn't any.
	+ Restore users reading from ldiff and adding them through
	  eBox API
	+ Set password-hash in slapd.conf to make password changes from samba sync
	  the user password
0.11.101
	+ New release
0.11.100
	+ onInstall() functionality moved to migration script
	+ Fixed several typos
0.11.99
	+ Remove use of Apache::Singleton
0.11.3
	+ Check used uid's on every posixAccount object under dc=ebox,
	  instead of only under ou=Users,dc=ebox. This solves nasty issues
	  with Samba PDC when adding machines and creating users with
	  repeated uid
0.11.2
	+ Do not generate a new LDAP password if it already exists
0.11.1
	+ Fix issue with module naming which prevented backups from being
	restored
0.11
	+ Initial Ubuntu packaging
	+ bugfix. fix issue with module naming which prevented backups from being
	  restored
0.10.99
	+ Create pseudo-model to use the users table with Ajax
0.10
	+ Allow dots in user names
0.9.100
	+ New release
0.9.99
	+ Bugfix in EBox::Ldap
0.9.3
	+ New release
0.9.2
	+ New release
0.9.1
	+ Make OpenLDAP listen on internal interfaces
0.9
	+ Added Polish translation
	+ Added Aragonese translation
	+ Added Dutch translation
	+ Added German translation
0.8.99
	+ New release
0.8.1
	+ Minor workaround. Create slapd run directory in case it does not
	  exist
0.8
	+ Fix message
0.7.99
	+ Add extended backup support for LDAP
	+ Performance tuning to slapd
	+ Some minor code improvements
	+ Quota now allows unlimited space and i-nodes number
0.7.1
	+ Add delObjectclass (useful for ldap clean actions)
	+ Detect and recover when ldap connection is broken (#25)
	+ Make EBox::Ldap a singleton class
	+ Initial factoring
	+ Use of ebox-sudoers-friendly
0.7
	+ New public release
0.6
	+ Move to client
	+ API documented using naturaldocs
	+ Update install
	+ Update debian scripts
	+ Use new syntax to define ACLs for ldap
	+ Add function to create system users
	+ Move ldap db under ebox directory
0.5.2
	+ Fix some packaging issues
0.5.1
	+ Convert module to new menu system
0.5
	+ Initial release<|MERGE_RESOLUTION|>--- conflicted
+++ resolved
@@ -1,9 +1,6 @@
 HEAD
-<<<<<<< HEAD
+	+ Fixed some errors on RESTClient after API change
 	+ Updated REST journaling behavior
-=======
-	+ Fixed some errors on RESTClient after api change
->>>>>>> f7aa7bcc
 	+ Do not show unavailable options in master select
 	+ Added new EBox::UsersAndGroups::newUserUidNumber() function
 	+ Added check to assure that a no-ldap user has the same uid than
