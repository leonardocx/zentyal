3.3
<<<<<<< HEAD
	+ Switch from Error to TryCatch for exception handling
=======
	+ Added missing EBox::Exceptions uses
	+ Better error handling when we get a LdapObject that doesn't exists
	+ Remove undefined warnings on users/group creation
	+ Fix 'Cannot connect to samba LDAP' error in manage model when samba
	  is installed but disabled
>>>>>>> 01138c11
	+ Add missing use to EBox::Users::LDAP::ExternalAD
	+ Force DNS restart when users mode changed
	+ Force service principals update on _postServiceHook in external AD mode
	+ Don't use slave cloud sync if not subscribed
	+ Adapted cloud sync to changes in user modules
	+ Added childrenObjectClass parameter to EBox::Users::LdapObject::children
	+ userExists and groupExists discriminates between shown objects and
	  objects hid by SID
	+ Fixed wrong path in ExternalAD::connectWithKerberos
	+ Update names in tree view when either user or contact is edited
	+ Fixed wizard error when setting external AD mode
	+ Fixed EBox::Users::groupDn method
	+ In contact edition do not store full name in cn but use
	  givenname and sn to get fullname.
	+ Use paginated search when getting children nodes in LdapObject
	+ UTF8 decode DN when retrieving it from a LDAP object
	+ Removed old migration code from 3.0 to 3.2
	+ Set version to 3.3
	+ Fixed cloud-sync script
3.2
	+ Set version to 3.2
	+ Add objectClass shadowAccount in 3.0 migration to fix disabled accounts
3.1.11
	+ Added migration code to be sure that we have all users added as members
	  of __USERS__ group on OpenLDAP.
	+ Fixed user creation to make all users belong to __USERS__ group
3.1.10
	+ Do not crash when deleting a group if LDB object does not exist
	+ Do not try to migrate from 3.0 if module is not configured
	+ Override daemons when migrating from 3.0
3.1.9
	+ Fix typo in setSecurityGroup when no GID is set yet
	+ Show group in slave as read-only
	+ Show in a slave when the user is not a member of any group
	+ Check email address for a group is done
	+ Add group dialog can now set the e-mail
	+ Master/Slave synchronisation works again
3.1.8
	+ Enable upgrade from 3.0 in initialSetup
	+ Fixed wrong calls to isSystem() in master-slave after API changes
	+ Fix regression trying to join slave after external AD changes
	+ Fix regression in slave host address after nginx integration
	+ Throw DataExists error when adding an OU which already exists
3.1.7
	+ Readded memberUid to the fields to index for SLAPD.
	+ Ignored members that are not valid perl objects to avoid undef entries
	  on EBox::Users::Group::members method.
	+ Rewrites to share more code with samba module.
	+ Added 'mail' field on zentyalDistributionGroup schema.
	+ Added E-Mail field for Users and Groups when managing them from the UI.
	+ Changed E-Mail field to optional for Contacts.
	+ Updated master-slave sync to use the new User and Group fields.
	+ Look for ssl.cert instead of ssl.pem in Slave::soapClient()
	+ Changed description field to be always input text instead of textarea.
	+ Warn instead of throw exception if home directory already exists
	+ Forbid deletion of Domain Admins group
	+ Forbid deletion of Users, Groups and Computers OUs
	+ Filter also internal users and groups in membership comboboxes
	+ Hide Samba objects that should be shown only on Advance view mode
	+ Added support for disabled accounts
3.1.6
	+ Ignored samba module while (re)provisioning on __USERS__ group creation.
	+ Removed deprecated configuration file keys related with external AD
3.1.5
	+ Fixed EBox::Users::LdapObject::canonicalName to propagate the flag to
	  get or ignore the root's namedContext canonical name.
	+ The Administrator user is hidden now using the samba module functionality
	  to hide SIDs instead of hardcoded in the code.
3.1.4
	+ Remove needReload notification for group addons
	+ When a new system user is created with uid 0 we also create its home.
	  This is required by Samba for the Administrator account.
	+ Added Net::LDAPBase::existsDN method
	+ Better error control on reprovision, do not clear the
	  reprovision flg on error
	+ Fixed code typo in slave setup
	+ Added menu icon
	+ Added new userCorner method to password model
	+ Usercorner uses the ldap_ro credentials to retrieve user DNs.
	+ preAdd callbacks get a second argument noting the parent when this
	  new object will be created.
	+ All LdapObject based objects will have the 'entryUUID' field available.
	+ Created an EBox::LDAPBase class to share code with the Samba's EBox::LDB
	  one.
	+ Reimplemented EBox::Users::Group::members to retrieve the members of the
	  group directly instead of searching for the objects that are set as
	  members of the group.
	+ Avoid "cannot return outside of a subroutine" warning in cloud-sync
	+ Added foldable user and group add-ons to dialogs
	+ Replaced package breaks parameter with depends statement
	+ Fixed error in the baseName() method for an Ldap Object
	+ Fixed bug which make delete group dialog to show errors when
	  there was warnings
	+ Added a way to use Net::LDAP mock object for unit testing.
	+ Fixed cloud sync setup when user number is unlimited
	+ Fixed error in server master form when checking if
	  controls are editable
	+ Added a way to retrieve a group by its dn.
	+ New TreeView to manage users, groups and OUs
	+ Configuration key multiple_ous removed as this is now enabled by default
	+ Renamed namespace from UsersAndGroups to Users
	+ Added support for Contacts handling.
	+ Added support for external Active Directory authorization
3.1.3
	+ Renamed namespace from UsersAndGroups to Users
	+ Fixed maximum users check when not using cloud sync
3.1.2
	+ Remove deprecated backup domain methods
	+ Fixed password change in user corner when using samba
	+ Changed reload action to force-reload for nscd init.d daemon
3.1.1
	+ Fixed error message when trying to add a user above the edition maximum
	+ Migrated SOAP services to use Nginx for SSL.
3.1
	+ Updated to reflect the Apache -> WebAdmin rename.
	+ Removed 3.0.X migration code
	+ Added Pre-Depends on slapd to avoid problems with upgrades
	+ Depend on zentyal-core 3.1
3.0.18
	+ Check for already existent service principals before create them.
	  Required because squid and zarafa share the HTTP SPN
3.0.17
	+ Migration to remove leftover need_reprovision key in redis ro
	+ Retrieve global instance correctly in UsersSync
3.0.16
	+ Assure that we don't have a phantom need_reprovision key in
	  read-only tree
	+ Check for maximum number of users depending on the edition
	+ More frequent polling in EBox::Ldap::safeConnect() and
	  more explicit error when it fails
3.0.15
	+ Always mark as changed if it needs LDAP reprovision
	+ Fixed member removal operation for groups
3.0.14
	+ Tentative workaround against home directory chown bug
	+ Slave setup refactored to reuse common code with reprovision
	+ Reprovision LDAP for all LDAP based modules
	+ Don't try to update samba password in user corner when samba is
	  not configured
	+ Add operation arguments on LDAP error whenever is possible
	+ EBox::Users::User::create() allows now an internal attribute
	+ Users marked as internal are not displayed on the interface
	+ New realUsers() method to filter only non-internal ones
3.0.13
	+ Search in user table now is standard instead of filter only for uid
	+ A bit more explicit text for EBox::Exceptions::LDAP
	+ Reload nscd also when creating new groups
3.0.12
	+ Fixed typo in exception class name in EBox::Ldap
	+ Added missing use statement in EBox::Users and
	  EBox::Users::LDAPObject classes
3.0.11
	+ Dont loop through the group members when adding/removing members
	+ Added EBox::Exceptions::LDAP
	+ Allow unsafe characters in commentary field
	+ Better check for the incompatibility of Samba with master/slave
	+ Fix modules extending LdapUserBase not notified modifying groups
	+ Allow domain name change in System -> General reprovisioning LDAP db
	+ Depend on dns module to fix save changes order during reprovision
3.0.10
	+ Use less costly LDAP operations when adding or removing members
	  from a group
	+ Added EBox:Users::LdapObject::deleteValues method
	+ Faster custom row id filter for Users model
	+ Forbid user synchronization with other zentyals if samba is provisioned
	+ Display users groups in slave mode
	+ Avoided hang when the local host is wrongly used as master slave
	+ Ldap modules should do a slaveSetup when slave mode enabled
3.0.9
	+ Stop heimdal daemons on enableActions
	+ Fixed alphabetical order in listing of users and groups
3.0.8
	+ Filter in users table no longer matches LDAP dn
	+ Recover better of no-usercorner journal error in slave-sync
	+ Added read-only rootDn and password to LDAP settings screen
	+ Don't allow empty first name in CGIs for user
	  creation/modification. Otherwise you can get LDAP errors.
	+ Operator typo fix in EBox::UsersAndGroup::User::_checkQuota
3.0.7
	+ Fixed LdapObject::get() for list context
	+ Decode utf8 attributes from LDAP at LdapObject::get()
	+ Removed unused method _utf8Attrs
	+ Integration with Disaster Recovery service
	+ Include /home as disk usage facility
	+ Fix enable quotas without rebooting when module is enabled.
	+ Users and groups cannot longer share names because it is incompatible
	  with AD accounts
	+ Use upstart to manage heimdal daemons
	+ Increase the maximum UID number to avoid problems with samba integration
	+ Fixed bug in group creation which on error could call a method
	  in a undefined value
	+ Do not stop openldap daemon when dumping database
	+ Generate kerberos AES keys to be compatible with active directory in
	  W2k8 or higher functional levels
	+ Fixed user quota edition in slave server
	+ Update user password also in samba ldap when changed from user corner
	+ Update 'cn' attribute in cloud-sync
3.0.6
	+ Set userPassword attribute when setting kerberos keys for user
	+ Fixed delGroup operation on cloud slave
	+ Include exception message when there is an error notifying a slave
	+ Fix enable quotas without rebooting when module is enabled
	+ Delete syncjournal files when slave is removed
3.0.5
	+ Fixed reinstall script to stop samba module, otherwise new slapd
	  cannot start because the port is taken
	+ Sync password changes made from cloud to any slave
	+ When syncing, do not update ldap of unchanged entries
3.0.4
	+ Added missing use of UnwillingToPerform exception
	+ New methods on LdapUserBase (preAddUser, preAddUserFailed, preAddGroup
	  and preAddGroupFailed) to notify observers
3.0.3
	+ Setup Cloud slave on first save changes
	+ Synchronize uidNumber in master-slave
	+ Check master's REALM when adding a new slave
	+ Fixed some errors on RESTClient after API change
	+ Updated REST journaling behavior
	+ Do not show unavailable options in master select
	+ Added new EBox::Users::newUserUidNumber() function
	+ Added check to assure that a no-ldap user has the same uid than
	  a new user
	+ Implement SysInfo::Observer to disallow host domain changes after the
	  kerberos realm has been initialized, and to update the LDAP base DN
	  if module is not yet configured
	+ Added LDAP index for ou attribute
	+ Always write slave-sync script
	+ Increase default quota value to 500MB
3.0.2
	+ Added clearCache() to LdapObject and force reload of krb5Keys
	+ Do not allow user corner password change on slaves
3.0.1
	+ Do not notify samba about users created while restoring backup. Samba
	  will restore its users from its own LDB backup.
3.0
	+ Write NSS config on enableService, modules depending on users may require
	  uid/gid numbers from LDAP
	+ Filter special kerberos and samba users out from the users list
	+ Added dns as restore depend
	+ Reviewed registration strings
2.3.17
	+ Do not translate the service principal names to upper case
	+ Set LDAP service as denined by default for internal networks
	+ Set the managed domain as read only as well as records
2.3.16
	+ Fixed PAM when kerberos is enabled
	+ Fixed addUser operation on slaves
	+ Catch exceptions thrown by notified modules adding LDAP users and groups
	  to rollback the operation and delete the object added prior to notification.
2.3.15
	+ Fixed password change at user corner
	+ Change KDC port to 8880 to preserve the classic default for user corner
2.3.14
	+ Ignore the LDAP error 'no attributes to update' on save
	+ Instantiate users by uid and groups by gid
	+ Change kerberos ports from 88/464 to 8888/8464. This avoid conflicts
	  and management logic of the heimdal daemons. Kerberos records are added
	  with lower priority over samba ones.
	+ Respect the optionality of the 'salt' field inside the kerberos keys
	  in the 'setKerberosKeys' funcion of the User class.
	+ Do not remove service principals when samba is enabled/disabled. Samba
	  will import the keys
	+ Add method to set the user kerberos keys
	+ Stop samba daemon if module is disabled to ensure that port 88 is free
	+ Initialize kerberos realm in lowercase to match the host domain
	+ User template account default options not longer shown in slave servers
	+ Added users filter by OU
2.3.13
	+ Better password policies for LDAP backend
	+ Added user synchronization with Zentyal Cloud
	+ Removed deprecated conf keys (password hashes selection)
	+ Sync kerberos hashes on master-slave
	+ Resolve slave hostname during registering
	+ Fixed framework changes related regression getting redis keys directly
2.3.12
	+ Ask for the host domain in the wizard instead of the old mode selector
	+ Fixed user name validation
2.3.11
	+ Remove deprecated reference to AD Sync in wizard
	+ Check to make sure that quota has been really assigned logs an error
	  instead of raising an exeception, because some file systems does not
	  support quotas
	+ Adapt lastUid and lastGid to the new API and make them compatible
	  with multiple OUs
2.3.10
	+ Use DataForm::ReadOnly::_content instead of acquirers in LdapInfo
	+ Delete obsolete daemons and attributes regarding old replication
	+ Better error control in _loadACLDirectory
	+ Adapted to new Model management framework
	+ Adapted Password type to new framework
	+ Added NTP as enable dependency
2.3.9
	+ Heimdal Kerberos integration for SSO features
	+ Better validation of user names and groups names. Better message
	  when this validation fails
	+ Added user() and group methods() to EBox::Users
	+ Added quota limit check
	+ Added backup domain for /home
	+ Adapted ldapvi to changes in port
	+ Setup master method can now take a custom password
2.3.8
	+ Restart apache after changing master configuration
	+ Removed all files + code cleaning
	+ Disable user editing in slaves
2.3.7
	+ New modifications() method to allow retrieving modifications made to
	  the LDAP object in the last call to 'save'
	+ Create users without password and set it after that, needed for samba4
	+ Removed auth_type warnings
2.3.6
	+ Use the new unified tableBody.mas instead of tableBodyWithoutActions.mas
2.3.5
	+ Packaging fixes for precise
2.3.4
	+ Updated Standard-Versions to 3.9.2
2.3.3
	+ New master-slave architecture
	+ Image in initial configuration wizard is shown again
2.3.2
	+ Added printableName to service and modified description
	+ Fixed executable permissions in src/scripts
	+ Added checks for small business subscription
	+ Bugfix: lastGid method was calling MINUID and SYSMINUID
	+ Reload nscd before trying to init users and groups
2.3.1
	+ Use Digest::SHA instead of Digest::SHA1 and remove libdigest-sha1-perl
	  dependency which no longer exists on precise
2.3
	+ Commented unused code in cleanUser method
	+ Replaced autotools with zbuildtools
2.2.5
	+ Bugfix: ad-sync can now populate groups with more than 1500 users
	+ Bugfix: do not allow adsync passwords longer than 16 chars to avoid
	  crash in pwdsync-server that keeps respawning
	+ Bugfix: mark apache as changed in enableActions to avoid problems adding
	  users before the new nsswitch conf is available for apache, also do not
	  allow to add users if module is not really enabled after save changes
	+ Make sure the default DN does not contains invalid characters
	+ Do not allow malformed LDAP DNs in Mode
2.2.4
	+ Make LDAP ready after enableActions restarting the service to
	  avoid problems when adding users or groups
	+ Fixed corruption when adding ldap attributes
	+ Also disable apparmor in ad-sync mode
	+ Renamed default adsync username from eboxadsync to adsyncuser
2.2.3
	+ Adapt pwdsync user and password offsets to the new hook implementation
	+ Always ignore ForeignSecurityPrincipals accounts in ad-sync
	+ Added more debug messages and improved existing ones in ad-sync
	+ Avoid warnings trying to get userPrincipalName in ad-sync
	+ Skip machine accounts in ad-sync
	+ Use paged queries in ad-sync
	+ Allow to specify custom DN to bind to Windows Server in ad-sync
	+ Ingore empty users in ad-sync
2.2.2
	+ Fixed validation of secret key length in ADSync Options model
	+ Removed useless validation of AD username in ADSync Options model
	+ Show different error when adding users from Windows with invalid chars
	+ Fixed bug managing slapd on ad-sync
2.2.1
	+ Do not enable ADSync to avoid launching daemon before configuration
	+ Also manage slapd daemon on ad-sync setups
	+ Avoid slave connection to incompatible masters
	+ Added quota change form on slaves
	+ Allowed '\' character in ad-sync username
2.1.14
	+ Fixed regression in usercorner link
2.1.13
	+ Moved apache soap configuration from setConf to enableActions
	+ Init slave users on enable (now home directories are created)
	+ Create LDAP indexes during slave enable
2.1.12
	+ Users::lastUid() now takes also into account non-ldap users
	+ Stop old ldap daemons in reinstall script, needed before changing mode
2.1.11
	+ Use a safer mode() implementation to avoid recursions with ModelManager
2.1.10
	+ Start slapd daemon when a module fails to connect
	+ Help in wizard is show again if no custom_prefix defined
2.1.9
	+ Hide help with link in wizard if custom_prefix defined
	+ Removed /zentyal prefix from URLs
	+ Disable autocompletion in user form
	+ Avoid duplicated restart during postinst
2.1.8
	+ Include quota schema in slaves LDAP (fixes replication)
	+ Do not stop slapd daemons after slave enable
	+ Fixed users and groups retrieval if module is disabled
	+ Manage slapd daemon in master mode
	+ Make the optional 'comment' field to also appear as optional on the UI
	+ Ignore users also in pwdsync-server, not only in the ad-sync script
2.1.7
	+ Set submenu items order for integration with the User Corner menu
	+ Avoid undefined dn warning
2.1.6
	+ Fix adsync mode check for zentyal-users cronjob
	+ Removed bad default value for adsync_dn option
	+ Update wizard pages with new order option
	+ Use Unix socket for LDAP connections on standalone and slave without PAM
2.1.5
	+ Manage zentyal-users cronjob with configuration keys for sync times
	  instead of debian/lucid/zentyal-users.cron.d and src/scripts/ad-sync.cron
	+ Configuration key to not to create homes (usefull on LDAP master servers)
	+ New ad-sync-info to show info of ADsync configuration
	+ Allow multiple BDC for ADsync mode with adsync_bdc confkey
	+ Add ADsync service by default and move port value to a confkey
	+ userInfo() tolerates missing quota LDAP attribute
	+ Added captiveportal to the list of modules in the reinstall script
2.1.4
	+ Moved redis_port_usercorner key to usercorner.conf in zentyal-usercorner
	+ Move users/conf/user-eboxlog.conf to usercorner/conf/usercorner-log.conf
2.1.3
	+ Fixed issues with html html attributes quotation
	+ Allow to specify a base DN to bind to AD
	+ Add locking to slave-sync to avoid spawn multiple instances in the
	  event of not being able to connect to a slave
	+ Do not modify users and groups in AD sync if attributes are not changed
	+ Wipe ignored users in AD sync
	+ Allow contacts synchronization in AD sync
	+ New checks in AD sync to avoid warnings
	+ Added update package list command to reinstall script
2.1.2
	+ Non-editable user fields in slaves no longer appear as editable inputs
	+ Numeric 0 is accepted as value for LDAP users attributes
	+ Minor fixes in default quota from user template
	+ Fixed error when writing ad-sync cron file
	+ Do not allow to create users if their home directory already exists
2.1.1
	+ Quotas are now included in users module
	+ System users don't require password
	+ Fixed bug that allowed to create LDAP users whith the same name
	  than users with UID 0 (like root)
2.1
	+ Separate usercorner module to the new zentyal-usercorner package
	+ Remove zentyal- prefix from rejoin-slave and ldapvi scripts
	+ Move /usr/share/ebox-usersandgroups/ebox-usersandgroups/reinstall
	  to /usr/share/zentyal-users/reinstall
	+ Show enableActions for master also in ad-slave mode
	+ Deleted obsolete migrations and use new initialSetup method
	+ Added locks to prevent overlapping in ad-sync script
	+ Fix slave failed operation string on slave hostname
	+ Replace /etc/ebox/80users.conf with /etc/zentyal/users.conf
	+ Added indexes for common LDAP attributes
	+ Replace /var/log/ebox-usercorner with /var/log/zentyal-usercorner
2.0.10
	+ Now the AD synchronization can be disabled at any moment and a
	  server with AD-slave mode can be master for other Zentyal slaves
	+ New /etc/ebox/ad-sync_ignore.users and ad-sync_ignore.groups files
	  to ignore users and groups in the AD synchronization process
	+ Improved zentyal-ldapvi script that works on slave servers
	+ Creates the default group if not exists during restore
	+ Added restore backup precheck to assure there are not conflicts between
	  system users and Zentyal LDAP users (currently only works for masters)
2.0.9
	+ Make sure to create the base directory for user homes before create them
	+ Reconnect to LDAP on backup restore
	+ Better log messages
	+ Save configuration files during restore
	+ Catch possible SIGPIPE on LDAP reconnect
2.0.8
	+ Fix Samba PDC on slaves
	+ Check for incompatibility between Samba PDC and PAM on slaves
	+ Optimize slave-sync script if there are no pending operations
	+ Remove useless call to mode() on slave-sync script (faster now)
	+ Replica LDAP listens in all interfaces
2.0.7
	+ Added index add mechanism to LdapModule
	+ Fixed NSS DN config in masters
2.0.6
	+ Added zentyal-rejoin-slave to rejoin a slave to its master
	+ Fixed NSS/PAM in slave machines
2.0.5
	+ Removed wrong hooks implementation
2.0.4
	+ Fixed infinite recursion when setting up some models on slave servers
	+ Added support for addUser/delUser hooks
2.0.3
	+ Allow LDAP users and groups up to 128 characters
	+ Show precondition message for user corner on slave servers
	+ Unconfigure ftp and zarafa in reinstall script
	+ Do not show adsync debug messages if debug is disabled in config
	+ Allow more than one dot in usernames
2.0.2
	+ Fixed master/slave synchronization issues
	+ Remove userjournal dir when removing a slave
	+ Added lock during module enable to avoid initialization problems
	+ Fixed AD slave synchronization task
2.0.1
	+ Fixed incorrect LDAP binding in some cases
2.0
	+ Fixed user journal dir creation on master
	+ Fixed failed login error on user corner
	+ Default login_shell under PAM Settings UI instead of 80users.conf
	+ Replaced /bin/false with /usr/sbin/nologin as default shell
1.5.10
	+ Some refactorizations centered in safer LDAP connections and defensive
	  code
1.5.9
	+ More info link added in wizard
1.5.8
	+ Zentyal rebrand
1.5.7
	+ Removed NSS in slave configurations
	+ Nasty bug page replaced by the new eBox error page
1.5.6
	+ Fixed user corner access problems with redis server
1.5.5
	+ LDAP master creation optimized and less error-prone
1.5.4
	+ Bug fix: adding a user name with spaces no longer fails
1.5.3
	+ Move NSS from ebox-samba to ebox-usersandgroups
	+ Home directories are under /home now
	+ New options to configure shell and home directory umask
	+ New setup wizard
1.5.2
	+ Bug fix: fixed dbus init for usercorner
1.5.1
	+ Bug fix: fixed nasty bug with the last version of openldap in lucid
	+ Bug fix: do not call processDir if there are no slaves in slave-sync
	+ Bug fix: ebox-usersandgroups-reinstall now unconfigures all ldap modules
	+ Bug fix: updateSchema() returns unless the schema to update is
	  available
	+ Bug fix: Set proper owner and permissions when updating a schema
	+ Bug fix: some problems with the AD synchronization solved
	+ Bug fix: userscorner title icon
	+ Bug fix: addUser() now checks if the user already exists as a
	  system user
	+ Removed deprecated executable 'import-from-ldif'
	+ Bug fix: addUser() now checks for password argument
	+ Bug fix: when restoring we use the new users DN to init users
1.5
	+ Bug fix: don't try to contact slaves from within a slave when groups
	  are updated
	+ Use built-in EBox::ThirdParty::Apache2::AuthCookie
1.4.2
	+ Bug fix: fix wrong migration number
1.4.1
	+ Bug fix: surround LDAP migration with a try/catch to make sure the rest
	  it is run
	+ Bug fix: do not allow \w with localized characters as LDAP schema does not
	  allow them for home directory attribute. (Closes #1713)
1.4
	+ Allow the master to pass extra parameters in SOAP calls to slaves
1.3.17
	+ Bug fix: Set style for login page in user corner
1.3.16
	+ Bug fix: keep menu open on LDAP Info
1.3.15
	+ Add support for ldaps
	+ Add support for slaves running Apache in ports different than 443
	+ Allow to remove slaves from slave list
	+ Added ebox-usersandgroups-reinstall to easily reset the LDAP mode
	+ Bug fix: issue with user deletion in French (Closes #1651)
	+ Bug fix: anonymous connection for getting DN is retried several
	  times, this fixes a bug when restoring configuration backup
1.3.14
	+ Synchronize all the users from the AD and not only from CN=Users
	+ Add operation name and username on updateGroup
	+ Add slave notification for group modify and delete
	+ Change button order to "Add" and "Add and Edit" in Add User
	  template. If users press return in the form it adds a new user
	  and stays on the same page.
1.3.13
	+ Usability enhancements: (Closes #1649)
		* Create a unique Users And Group Folder
		* Unify Add User/Edit User in a single page
		* Unify Add Group/Edit Group in a single page
		* Two buttons: "Add and Edit" and "Add"
		* Add breadcrumbs
	+ Add UserTemplate composite to configure default options that are used when
	  a new user is created
	+ Add defaultUserModel to LdapUserBase.pm
	+ Specify folder for SlaveInfo
	+ Add menu entry with information about LDAP including password
	+ Change enableActions to use the new LDAP default structure from Karmic
1.3.12
	+ Add EBox::Ldap::lastModificationTime to know when the master LDAP
	  database was modified for the last time
	+ Index uid and memberUid to avoid some warnings and improve performance,
	  plus remove some old code and fix some broken one in that part of the code
	+ Bugfix: disable edition of users and groups in ad-slave mode
	+ Don't allow modification of ldap password in Mode model if
	  it has been autogenerated by the eBox installer
	+ Add page title
	+ Separate the Windows AD options in a different model
	+ Fixed the warning of "Edit User" when there are no users in a slave
	+ Remove 'optional' from remote in Mode and also useless validateRow
1.3.10
	+ Use disableApparmorProfile from EBox::Module::Service twice.
	  First in enableActions. And also in setConf to avoid issues
	  if apparmor is installed after users is enabled.
1.3.9
	+ Bugfix: return empty array in usedFiles if it's not master mode
1.3.8
	+ Bugfix: fixed wrong disable of fields in selecting ad-slave in Mode model
1.3.7
	+ Synchronization with Windows Active Directory (#1443)
1.3.6
	+ Use anonymous bind to fetch dn
1.3.5
	+ Disable slapd apparmor profile in enableActions
	+ Reload nscd when adding users and groups
	+ Bugfix: backup bug report now works again
	+ Bugfix: slave-sync does not try to real journal dir when not
	  configured or in slave mode. Journal dir created on
	  master's setup.
1.3.0
	+ eBox LDAP architecture now supports a master-slave configuration
	+ bugfix: Update usercorner service when there is a change on the port number
1.1.30
	+ Added widget to manage group belonging from Edit User page
	+ Fixed backup/restore problem with paswords and given/last names
	+ Changed the way users are stored in LDAP, added givenName in addition
	  to sn, now cn=givenName+sn instead of cn=uid, this fixes a
	  incompatibility bug with eGroupware
	+ In the Edit User interface now Name and Last name are separate
	fields
	+ Usercorner web server certificate can be changed via the CA module
1.1.20
	+ New release
1.1.10
	+ Make slapd listen only on 127.0.0.1
1.1
	+ Added bind v2 compability needed by squid auth, slapd conf
	  regenerated and daemon restarted in postinst to commit possibles
	  changes in configuration
	+ Added group model
	+ Use the new ids() and row() API to optimize the management of hundreds of
	users
	+ Allow dashes in user and group names
	+ Initial release of UserCorner which allow users to change their password
	+ Store multiple password hashes and scrap clear text passwords
0.12.100
	+ Restore backup is more robust: inexistent users in a group are
	  ignored
	+ Make and restore backup more robust: removed slapd.conf
	  parameters in both slapadd and slapcat invokations, so we can use
	  the module with sldap with configuration in the directory itself
0.12.99
	+ New release
0.12.1
	+ Bugfix: Remove eBox system users when restoring backup. This solves
	  an issue restoring backups from 0.12
0.12
	+ Use the new EBox::Model::Row api
	+ Check if there is any added user and show a message
	  in case there isn't any.
	+ Restore users reading from ldiff and adding them through
	  eBox API
	+ Set password-hash in slapd.conf to make password changes from samba sync
	  the user password
0.11.101
	+ New release
0.11.100
	+ onInstall() functionality moved to migration script
	+ Fixed several typos
0.11.99
	+ Remove use of Apache::Singleton
0.11.3
	+ Check used uid's on every posixAccount object under dc=ebox,
	  instead of only under ou=Users,dc=ebox. This solves nasty issues
	  with Samba PDC when adding machines and creating users with
	  repeated uid
0.11.2
	+ Do not generate a new LDAP password if it already exists
0.11.1
	+ Fix issue with module naming which prevented backups from being
	restored
0.11
	+ Initial Ubuntu packaging
	+ bugfix. fix issue with module naming which prevented backups from being
	  restored
0.10.99
	+ Create pseudo-model to use the users table with Ajax
0.10
	+ Allow dots in user names
0.9.100
	+ New release
0.9.99
	+ Bugfix in EBox::Ldap
0.9.3
	+ New release
0.9.2
	+ New release
0.9.1
	+ Make OpenLDAP listen on internal interfaces
0.9
	+ Added Polish translation
	+ Added Aragonese translation
	+ Added Dutch translation
	+ Added German translation
0.8.99
	+ New release
0.8.1
	+ Minor workaround. Create slapd run directory in case it does not
	  exist
0.8
	+ Fix message
0.7.99
	+ Add extended backup support for LDAP
	+ Performance tuning to slapd
	+ Some minor code improvements
	+ Quota now allows unlimited space and i-nodes number
0.7.1
	+ Add delObjectclass (useful for ldap clean actions)
	+ Detect and recover when ldap connection is broken (#25)
	+ Make EBox::Ldap a singleton class
	+ Initial factoring
	+ Use of ebox-sudoers-friendly
0.7
	+ New public release
0.6
	+ Move to client
	+ API documented using naturaldocs
	+ Update install
	+ Update debian scripts
	+ Use new syntax to define ACLs for ldap
	+ Add function to create system users
	+ Move ldap db under ebox directory
0.5.2
	+ Fix some packaging issues
0.5.1
	+ Convert module to new menu system
0.5
	+ Initial release<|MERGE_RESOLUTION|>--- conflicted
+++ resolved
@@ -1,13 +1,10 @@
 3.3
-<<<<<<< HEAD
 	+ Switch from Error to TryCatch for exception handling
-=======
 	+ Added missing EBox::Exceptions uses
 	+ Better error handling when we get a LdapObject that doesn't exists
 	+ Remove undefined warnings on users/group creation
 	+ Fix 'Cannot connect to samba LDAP' error in manage model when samba
 	  is installed but disabled
->>>>>>> 01138c11
 	+ Add missing use to EBox::Users::LDAP::ExternalAD
 	+ Force DNS restart when users mode changed
 	+ Force service principals update on _postServiceHook in external AD mode
