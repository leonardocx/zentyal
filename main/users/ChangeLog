HEAD
<<<<<<< HEAD
	+ Fixed user creation to make all users belong to __USERS__ group
=======
	+ Do not try to migrate from 3.0 if module is not configured
	+ Override daemons when migrating from 3.0
>>>>>>> 986049b0
3.1.9
	+ Fix typo in setSecurityGroup when no GID is set yet
	+ Show group in slave as read-only
	+ Show in a slave when the user is not a member of any group
	+ Check email address for a group is done
	+ Add group dialog can now set the e-mail
	+ Master/Slave synchronisation works again
3.1.8
	+ Enable upgrade from 3.0 in initialSetup
	+ Fixed wrong calls to isSystem() in master-slave after API changes
	+ Fix regression trying to join slave after external AD changes
	+ Fix regression in slave host address after nginx integration
	+ Throw DataExists error when adding an OU which already exists
3.1.7
	+ Readded memberUid to the fields to index for SLAPD.
	+ Ignored members that are not valid perl objects to avoid undef entries
	  on EBox::Users::Group::members method.
	+ Rewrites to share more code with samba module.
	+ Added 'mail' field on zentyalDistributionGroup schema.
	+ Added E-Mail field for Users and Groups when managing them from the UI.
	+ Changed E-Mail field to optional for Contacts.
	+ Updated master-slave sync to use the new User and Group fields.
	+ Look for ssl.cert instead of ssl.pem in Slave::soapClient()
	+ Changed description field to be always input text instead of textarea.
	+ Warn instead of throw exception if home directory already exists
	+ Forbid deletion of Domain Admins group
	+ Forbid deletion of Users, Groups and Computers OUs
	+ Filter also internal users and groups in membership comboboxes
	+ Hide Samba objects that should be shown only on Advance view mode
	+ Added support for disabled accounts
3.1.6
	+ Ignored samba module while (re)provisioning on __USERS__ group creation.
	+ Removed deprecated configuration file keys related with external AD
3.1.5
	+ Fixed EBox::Users::LdapObject::canonicalName to propagate the flag to
	  get or ignore the root's namedContext canonical name.
	+ The Administrator user is hidden now using the samba module functionality
	  to hide SIDs instead of hardcoded in the code.
3.1.4
	+ Remove needReload notification for group addons
	+ When a new system user is created with uid 0 we also create its home.
	  This is required by Samba for the Administrator account.
	+ Added Net::LDAPBase::existsDN method
	+ Better error control on reprovision, do not clear the
	  reprovision flg on error
	+ Fixed code typo in slave setup
	+ Added menu icon
	+ Added new userCorner method to password model
	+ Usercorner uses the ldap_ro credentials to retrieve user DNs.
	+ preAdd callbacks get a second argument noting the parent when this
	  new object will be created.
	+ All LdapObject based objects will have the 'entryUUID' field available.
	+ Created an EBox::LDAPBase class to share code with the Samba's EBox::LDB
	  one.
	+ Reimplemented EBox::Users::Group::members to retrieve the members of the
	  group directly instead of searching for the objects that are set as
	  members of the group.
	+ Avoid "cannot return outside of a subroutine" warning in cloud-sync
	+ Added foldable user and group add-ons to dialogs
	+ Replaced package breaks parameter with depends statement
	+ Fixed error in the baseName() method for an Ldap Object
	+ Fixed bug which make delete group dialog to show errors when
	  there was warnings
	+ Added a way to use Net::LDAP mock object for unit testing.
	+ Fixed cloud sync setup when user number is unlimited
	+ Fixed error in server master form when checking if
	  controls are editable
	+ Added a way to retrieve a group by its dn.
	+ New TreeView to manage users, groups and OUs
	+ Configuration key multiple_ous removed as this is now enabled by default
	+ Renamed namespace from UsersAndGroups to Users
	+ Added support for Contacts handling.
	+ Added support for external Active Directory authorization
3.1.3
	+ Renamed namespace from UsersAndGroups to Users
	+ Fixed maximum users check when not using cloud sync
3.1.2
	+ Remove deprecated backup domain methods
	+ Fixed password change in user corner when using samba
	+ Changed reload action to force-reload for nscd init.d daemon
3.1.1
	+ Fixed error message when trying to add a user above the edition maximum
	+ Migrated SOAP services to use Nginx for SSL.
3.1
	+ Updated to reflect the Apache -> WebAdmin rename.
	+ Removed 3.0.X migration code
	+ Added Pre-Depends on slapd to avoid problems with upgrades
	+ Depend on zentyal-core 3.1
3.0.18
	+ Check for already existent service principals before create them.
	  Required because squid and zarafa share the HTTP SPN
3.0.17
	+ Migration to remove leftover need_reprovision key in redis ro
	+ Retrieve global instance correctly in UsersSync
3.0.16
	+ Assure that we don't have a phantom need_reprovision key in
	  read-only tree
	+ Check for maximum number of users depending on the edition
	+ More frequent polling in EBox::Ldap::safeConnect() and
	  more explicit error when it fails
3.0.15
	+ Always mark as changed if it needs LDAP reprovision
	+ Fixed member removal operation for groups
3.0.14
	+ Tentative workaround against home directory chown bug
	+ Slave setup refactored to reuse common code with reprovision
	+ Reprovision LDAP for all LDAP based modules
	+ Don't try to update samba password in user corner when samba is
	  not configured
	+ Add operation arguments on LDAP error whenever is possible
	+ EBox::Users::User::create() allows now an internal attribute
	+ Users marked as internal are not displayed on the interface
	+ New realUsers() method to filter only non-internal ones
3.0.13
	+ Search in user table now is standard instead of filter only for uid
	+ A bit more explicit text for EBox::Exceptions::LDAP
	+ Reload nscd also when creating new groups
3.0.12
	+ Fixed typo in exception class name in EBox::Ldap
	+ Added missing use statement in EBox::Users and
	  EBox::Users::LDAPObject classes
3.0.11
	+ Dont loop through the group members when adding/removing members
	+ Added EBox::Exceptions::LDAP
	+ Allow unsafe characters in commentary field
	+ Better check for the incompatibility of Samba with master/slave
	+ Fix modules extending LdapUserBase not notified modifying groups
	+ Allow domain name change in System -> General reprovisioning LDAP db
	+ Depend on dns module to fix save changes order during reprovision
3.0.10
	+ Use less costly LDAP operations when adding or removing members
	  from a group
	+ Added EBox:Users::LdapObject::deleteValues method
	+ Faster custom row id filter for Users model
	+ Forbid user synchronization with other zentyals if samba is provisioned
	+ Display users groups in slave mode
	+ Avoided hang when the local host is wrongly used as master slave
	+ Ldap modules should do a slaveSetup when slave mode enabled
3.0.9
	+ Stop heimdal daemons on enableActions
	+ Fixed alphabetical order in listing of users and groups
3.0.8
	+ Filter in users table no longer matches LDAP dn
	+ Recover better of no-usercorner journal error in slave-sync
	+ Added read-only rootDn and password to LDAP settings screen
	+ Don't allow empty first name in CGIs for user
	  creation/modification. Otherwise you can get LDAP errors.
	+ Operator typo fix in EBox::UsersAndGroup::User::_checkQuota
3.0.7
	+ Fixed LdapObject::get() for list context
	+ Decode utf8 attributes from LDAP at LdapObject::get()
	+ Removed unused method _utf8Attrs
	+ Integration with Disaster Recovery service
	+ Include /home as disk usage facility
	+ Fix enable quotas without rebooting when module is enabled.
	+ Users and groups cannot longer share names because it is incompatible
	  with AD accounts
	+ Use upstart to manage heimdal daemons
	+ Increase the maximum UID number to avoid problems with samba integration
	+ Fixed bug in group creation which on error could call a method
	  in a undefined value
	+ Do not stop openldap daemon when dumping database
	+ Generate kerberos AES keys to be compatible with active directory in
	  W2k8 or higher functional levels
	+ Fixed user quota edition in slave server
	+ Update user password also in samba ldap when changed from user corner
	+ Update 'cn' attribute in cloud-sync
3.0.6
	+ Set userPassword attribute when setting kerberos keys for user
	+ Fixed delGroup operation on cloud slave
	+ Include exception message when there is an error notifying a slave
	+ Fix enable quotas without rebooting when module is enabled
	+ Delete syncjournal files when slave is removed
3.0.5
	+ Fixed reinstall script to stop samba module, otherwise new slapd
	  cannot start because the port is taken
	+ Sync password changes made from cloud to any slave
	+ When syncing, do not update ldap of unchanged entries
3.0.4
	+ Added missing use of UnwillingToPerform exception
	+ New methods on LdapUserBase (preAddUser, preAddUserFailed, preAddGroup
	  and preAddGroupFailed) to notify observers
3.0.3
	+ Setup Cloud slave on first save changes
	+ Synchronize uidNumber in master-slave
	+ Check master's REALM when adding a new slave
	+ Fixed some errors on RESTClient after API change
	+ Updated REST journaling behavior
	+ Do not show unavailable options in master select
	+ Added new EBox::Users::newUserUidNumber() function
	+ Added check to assure that a no-ldap user has the same uid than
	  a new user
	+ Implement SysInfo::Observer to disallow host domain changes after the
	  kerberos realm has been initialized, and to update the LDAP base DN
	  if module is not yet configured
	+ Added LDAP index for ou attribute
	+ Always write slave-sync script
	+ Increase default quota value to 500MB
3.0.2
	+ Added clearCache() to LdapObject and force reload of krb5Keys
	+ Do not allow user corner password change on slaves
3.0.1
	+ Do not notify samba about users created while restoring backup. Samba
	  will restore its users from its own LDB backup.
3.0
	+ Write NSS config on enableService, modules depending on users may require
	  uid/gid numbers from LDAP
	+ Filter special kerberos and samba users out from the users list
	+ Added dns as restore depend
	+ Reviewed registration strings
2.3.17
	+ Do not translate the service principal names to upper case
	+ Set LDAP service as denined by default for internal networks
	+ Set the managed domain as read only as well as records
2.3.16
	+ Fixed PAM when kerberos is enabled
	+ Fixed addUser operation on slaves
	+ Catch exceptions thrown by notified modules adding LDAP users and groups
	  to rollback the operation and delete the object added prior to notification.
2.3.15
	+ Fixed password change at user corner
	+ Change KDC port to 8880 to preserve the classic default for user corner
2.3.14
	+ Ignore the LDAP error 'no attributes to update' on save
	+ Instantiate users by uid and groups by gid
	+ Change kerberos ports from 88/464 to 8888/8464. This avoid conflicts
	  and management logic of the heimdal daemons. Kerberos records are added
	  with lower priority over samba ones.
	+ Respect the optionality of the 'salt' field inside the kerberos keys
	  in the 'setKerberosKeys' funcion of the User class.
	+ Do not remove service principals when samba is enabled/disabled. Samba
	  will import the keys
	+ Add method to set the user kerberos keys
	+ Stop samba daemon if module is disabled to ensure that port 88 is free
	+ Initialize kerberos realm in lowercase to match the host domain
	+ User template account default options not longer shown in slave servers
	+ Added users filter by OU
2.3.13
	+ Better password policies for LDAP backend
	+ Added user synchronization with Zentyal Cloud
	+ Removed deprecated conf keys (password hashes selection)
	+ Sync kerberos hashes on master-slave
	+ Resolve slave hostname during registering
	+ Fixed framework changes related regression getting redis keys directly
2.3.12
	+ Ask for the host domain in the wizard instead of the old mode selector
	+ Fixed user name validation
2.3.11
	+ Remove deprecated reference to AD Sync in wizard
	+ Check to make sure that quota has been really assigned logs an error
	  instead of raising an exeception, because some file systems does not
	  support quotas
	+ Adapt lastUid and lastGid to the new API and make them compatible
	  with multiple OUs
2.3.10
	+ Use DataForm::ReadOnly::_content instead of acquirers in LdapInfo
	+ Delete obsolete daemons and attributes regarding old replication
	+ Better error control in _loadACLDirectory
	+ Adapted to new Model management framework
	+ Adapted Password type to new framework
	+ Added NTP as enable dependency
2.3.9
	+ Heimdal Kerberos integration for SSO features
	+ Better validation of user names and groups names. Better message
	  when this validation fails
	+ Added user() and group methods() to EBox::Users
	+ Added quota limit check
	+ Added backup domain for /home
	+ Adapted ldapvi to changes in port
	+ Setup master method can now take a custom password
2.3.8
	+ Restart apache after changing master configuration
	+ Removed all files + code cleaning
	+ Disable user editing in slaves
2.3.7
	+ New modifications() method to allow retrieving modifications made to
	  the LDAP object in the last call to 'save'
	+ Create users without password and set it after that, needed for samba4
	+ Removed auth_type warnings
2.3.6
	+ Use the new unified tableBody.mas instead of tableBodyWithoutActions.mas
2.3.5
	+ Packaging fixes for precise
2.3.4
	+ Updated Standard-Versions to 3.9.2
2.3.3
	+ New master-slave architecture
	+ Image in initial configuration wizard is shown again
2.3.2
	+ Added printableName to service and modified description
	+ Fixed executable permissions in src/scripts
	+ Added checks for small business subscription
	+ Bugfix: lastGid method was calling MINUID and SYSMINUID
	+ Reload nscd before trying to init users and groups
2.3.1
	+ Use Digest::SHA instead of Digest::SHA1 and remove libdigest-sha1-perl
	  dependency which no longer exists on precise
2.3
	+ Commented unused code in cleanUser method
	+ Replaced autotools with zbuildtools
2.2.5
	+ Bugfix: ad-sync can now populate groups with more than 1500 users
	+ Bugfix: do not allow adsync passwords longer than 16 chars to avoid
	  crash in pwdsync-server that keeps respawning
	+ Bugfix: mark apache as changed in enableActions to avoid problems adding
	  users before the new nsswitch conf is available for apache, also do not
	  allow to add users if module is not really enabled after save changes
	+ Make sure the default DN does not contains invalid characters
	+ Do not allow malformed LDAP DNs in Mode
2.2.4
	+ Make LDAP ready after enableActions restarting the service to
	  avoid problems when adding users or groups
	+ Fixed corruption when adding ldap attributes
	+ Also disable apparmor in ad-sync mode
	+ Renamed default adsync username from eboxadsync to adsyncuser
2.2.3
	+ Adapt pwdsync user and password offsets to the new hook implementation
	+ Always ignore ForeignSecurityPrincipals accounts in ad-sync
	+ Added more debug messages and improved existing ones in ad-sync
	+ Avoid warnings trying to get userPrincipalName in ad-sync
	+ Skip machine accounts in ad-sync
	+ Use paged queries in ad-sync
	+ Allow to specify custom DN to bind to Windows Server in ad-sync
	+ Ingore empty users in ad-sync
2.2.2
	+ Fixed validation of secret key length in ADSync Options model
	+ Removed useless validation of AD username in ADSync Options model
	+ Show different error when adding users from Windows with invalid chars
	+ Fixed bug managing slapd on ad-sync
2.2.1
	+ Do not enable ADSync to avoid launching daemon before configuration
	+ Also manage slapd daemon on ad-sync setups
	+ Avoid slave connection to incompatible masters
	+ Added quota change form on slaves
	+ Allowed '\' character in ad-sync username
2.1.14
	+ Fixed regression in usercorner link
2.1.13
	+ Moved apache soap configuration from setConf to enableActions
	+ Init slave users on enable (now home directories are created)
	+ Create LDAP indexes during slave enable
2.1.12
	+ Users::lastUid() now takes also into account non-ldap users
	+ Stop old ldap daemons in reinstall script, needed before changing mode
2.1.11
	+ Use a safer mode() implementation to avoid recursions with ModelManager
2.1.10
	+ Start slapd daemon when a module fails to connect
	+ Help in wizard is show again if no custom_prefix defined
2.1.9
	+ Hide help with link in wizard if custom_prefix defined
	+ Removed /zentyal prefix from URLs
	+ Disable autocompletion in user form
	+ Avoid duplicated restart during postinst
2.1.8
	+ Include quota schema in slaves LDAP (fixes replication)
	+ Do not stop slapd daemons after slave enable
	+ Fixed users and groups retrieval if module is disabled
	+ Manage slapd daemon in master mode
	+ Make the optional 'comment' field to also appear as optional on the UI
	+ Ignore users also in pwdsync-server, not only in the ad-sync script
2.1.7
	+ Set submenu items order for integration with the User Corner menu
	+ Avoid undefined dn warning
2.1.6
	+ Fix adsync mode check for zentyal-users cronjob
	+ Removed bad default value for adsync_dn option
	+ Update wizard pages with new order option
	+ Use Unix socket for LDAP connections on standalone and slave without PAM
2.1.5
	+ Manage zentyal-users cronjob with configuration keys for sync times
	  instead of debian/lucid/zentyal-users.cron.d and src/scripts/ad-sync.cron
	+ Configuration key to not to create homes (usefull on LDAP master servers)
	+ New ad-sync-info to show info of ADsync configuration
	+ Allow multiple BDC for ADsync mode with adsync_bdc confkey
	+ Add ADsync service by default and move port value to a confkey
	+ userInfo() tolerates missing quota LDAP attribute
	+ Added captiveportal to the list of modules in the reinstall script
2.1.4
	+ Moved redis_port_usercorner key to usercorner.conf in zentyal-usercorner
	+ Move users/conf/user-eboxlog.conf to usercorner/conf/usercorner-log.conf
2.1.3
	+ Fixed issues with html html attributes quotation
	+ Allow to specify a base DN to bind to AD
	+ Add locking to slave-sync to avoid spawn multiple instances in the
	  event of not being able to connect to a slave
	+ Do not modify users and groups in AD sync if attributes are not changed
	+ Wipe ignored users in AD sync
	+ Allow contacts synchronization in AD sync
	+ New checks in AD sync to avoid warnings
	+ Added update package list command to reinstall script
2.1.2
	+ Non-editable user fields in slaves no longer appear as editable inputs
	+ Numeric 0 is accepted as value for LDAP users attributes
	+ Minor fixes in default quota from user template
	+ Fixed error when writing ad-sync cron file
	+ Do not allow to create users if their home directory already exists
2.1.1
	+ Quotas are now included in users module
	+ System users don't require password
	+ Fixed bug that allowed to create LDAP users whith the same name
	  than users with UID 0 (like root)
2.1
	+ Separate usercorner module to the new zentyal-usercorner package
	+ Remove zentyal- prefix from rejoin-slave and ldapvi scripts
	+ Move /usr/share/ebox-usersandgroups/ebox-usersandgroups/reinstall
	  to /usr/share/zentyal-users/reinstall
	+ Show enableActions for master also in ad-slave mode
	+ Deleted obsolete migrations and use new initialSetup method
	+ Added locks to prevent overlapping in ad-sync script
	+ Fix slave failed operation string on slave hostname
	+ Replace /etc/ebox/80users.conf with /etc/zentyal/users.conf
	+ Added indexes for common LDAP attributes
	+ Replace /var/log/ebox-usercorner with /var/log/zentyal-usercorner
2.0.10
	+ Now the AD synchronization can be disabled at any moment and a
	  server with AD-slave mode can be master for other Zentyal slaves
	+ New /etc/ebox/ad-sync_ignore.users and ad-sync_ignore.groups files
	  to ignore users and groups in the AD synchronization process
	+ Improved zentyal-ldapvi script that works on slave servers
	+ Creates the default group if not exists during restore
	+ Added restore backup precheck to assure there are not conflicts between
	  system users and Zentyal LDAP users (currently only works for masters)
2.0.9
	+ Make sure to create the base directory for user homes before create them
	+ Reconnect to LDAP on backup restore
	+ Better log messages
	+ Save configuration files during restore
	+ Catch possible SIGPIPE on LDAP reconnect
2.0.8
	+ Fix Samba PDC on slaves
	+ Check for incompatibility between Samba PDC and PAM on slaves
	+ Optimize slave-sync script if there are no pending operations
	+ Remove useless call to mode() on slave-sync script (faster now)
	+ Replica LDAP listens in all interfaces
2.0.7
	+ Added index add mechanism to LdapModule
	+ Fixed NSS DN config in masters
2.0.6
	+ Added zentyal-rejoin-slave to rejoin a slave to its master
	+ Fixed NSS/PAM in slave machines
2.0.5
	+ Removed wrong hooks implementation
2.0.4
	+ Fixed infinite recursion when setting up some models on slave servers
	+ Added support for addUser/delUser hooks
2.0.3
	+ Allow LDAP users and groups up to 128 characters
	+ Show precondition message for user corner on slave servers
	+ Unconfigure ftp and zarafa in reinstall script
	+ Do not show adsync debug messages if debug is disabled in config
	+ Allow more than one dot in usernames
2.0.2
	+ Fixed master/slave synchronization issues
	+ Remove userjournal dir when removing a slave
	+ Added lock during module enable to avoid initialization problems
	+ Fixed AD slave synchronization task
2.0.1
	+ Fixed incorrect LDAP binding in some cases
2.0
	+ Fixed user journal dir creation on master
	+ Fixed failed login error on user corner
	+ Default login_shell under PAM Settings UI instead of 80users.conf
	+ Replaced /bin/false with /usr/sbin/nologin as default shell
1.5.10
	+ Some refactorizations centered in safer LDAP connections and defensive
	  code
1.5.9
	+ More info link added in wizard
1.5.8
	+ Zentyal rebrand
1.5.7
	+ Removed NSS in slave configurations
	+ Nasty bug page replaced by the new eBox error page
1.5.6
	+ Fixed user corner access problems with redis server
1.5.5
	+ LDAP master creation optimized and less error-prone
1.5.4
	+ Bug fix: adding a user name with spaces no longer fails
1.5.3
	+ Move NSS from ebox-samba to ebox-usersandgroups
	+ Home directories are under /home now
	+ New options to configure shell and home directory umask
	+ New setup wizard
1.5.2
	+ Bug fix: fixed dbus init for usercorner
1.5.1
	+ Bug fix: fixed nasty bug with the last version of openldap in lucid
	+ Bug fix: do not call processDir if there are no slaves in slave-sync
	+ Bug fix: ebox-usersandgroups-reinstall now unconfigures all ldap modules
	+ Bug fix: updateSchema() returns unless the schema to update is
	  available
	+ Bug fix: Set proper owner and permissions when updating a schema
	+ Bug fix: some problems with the AD synchronization solved
	+ Bug fix: userscorner title icon
	+ Bug fix: addUser() now checks if the user already exists as a
	  system user
	+ Removed deprecated executable 'import-from-ldif'
	+ Bug fix: addUser() now checks for password argument
	+ Bug fix: when restoring we use the new users DN to init users
1.5
	+ Bug fix: don't try to contact slaves from within a slave when groups
	  are updated
	+ Use built-in EBox::ThirdParty::Apache2::AuthCookie
1.4.2
	+ Bug fix: fix wrong migration number
1.4.1
	+ Bug fix: surround LDAP migration with a try/catch to make sure the rest
	  it is run
	+ Bug fix: do not allow \w with localized characters as LDAP schema does not
	  allow them for home directory attribute. (Closes #1713)
1.4
	+ Allow the master to pass extra parameters in SOAP calls to slaves
1.3.17
	+ Bug fix: Set style for login page in user corner
1.3.16
	+ Bug fix: keep menu open on LDAP Info
1.3.15
	+ Add support for ldaps
	+ Add support for slaves running Apache in ports different than 443
	+ Allow to remove slaves from slave list
	+ Added ebox-usersandgroups-reinstall to easily reset the LDAP mode
	+ Bug fix: issue with user deletion in French (Closes #1651)
	+ Bug fix: anonymous connection for getting DN is retried several
	  times, this fixes a bug when restoring configuration backup
1.3.14
	+ Synchronize all the users from the AD and not only from CN=Users
	+ Add operation name and username on updateGroup
	+ Add slave notification for group modify and delete
	+ Change button order to "Add" and "Add and Edit" in Add User
	  template. If users press return in the form it adds a new user
	  and stays on the same page.
1.3.13
	+ Usability enhancements: (Closes #1649)
		* Create a unique Users And Group Folder
		* Unify Add User/Edit User in a single page
		* Unify Add Group/Edit Group in a single page
		* Two buttons: "Add and Edit" and "Add"
		* Add breadcrumbs
	+ Add UserTemplate composite to configure default options that are used when
	  a new user is created
	+ Add defaultUserModel to LdapUserBase.pm
	+ Specify folder for SlaveInfo
	+ Add menu entry with information about LDAP including password
	+ Change enableActions to use the new LDAP default structure from Karmic
1.3.12
	+ Add EBox::Ldap::lastModificationTime to know when the master LDAP
	  database was modified for the last time
	+ Index uid and memberUid to avoid some warnings and improve performance,
	  plus remove some old code and fix some broken one in that part of the code
	+ Bugfix: disable edition of users and groups in ad-slave mode
	+ Don't allow modification of ldap password in Mode model if
	  it has been autogenerated by the eBox installer
	+ Add page title
	+ Separate the Windows AD options in a different model
	+ Fixed the warning of "Edit User" when there are no users in a slave
	+ Remove 'optional' from remote in Mode and also useless validateRow
1.3.10
	+ Use disableApparmorProfile from EBox::Module::Service twice.
	  First in enableActions. And also in setConf to avoid issues
	  if apparmor is installed after users is enabled.
1.3.9
	+ Bugfix: return empty array in usedFiles if it's not master mode
1.3.8
	+ Bugfix: fixed wrong disable of fields in selecting ad-slave in Mode model
1.3.7
	+ Synchronization with Windows Active Directory (#1443)
1.3.6
	+ Use anonymous bind to fetch dn
1.3.5
	+ Disable slapd apparmor profile in enableActions
	+ Reload nscd when adding users and groups
	+ Bugfix: backup bug report now works again
	+ Bugfix: slave-sync does not try to real journal dir when not
	  configured or in slave mode. Journal dir created on
	  master's setup.
1.3.0
	+ eBox LDAP architecture now supports a master-slave configuration
	+ bugfix: Update usercorner service when there is a change on the port number
1.1.30
	+ Added widget to manage group belonging from Edit User page
	+ Fixed backup/restore problem with paswords and given/last names
	+ Changed the way users are stored in LDAP, added givenName in addition
	  to sn, now cn=givenName+sn instead of cn=uid, this fixes a
	  incompatibility bug with eGroupware
	+ In the Edit User interface now Name and Last name are separate
	fields
	+ Usercorner web server certificate can be changed via the CA module
1.1.20
	+ New release
1.1.10
	+ Make slapd listen only on 127.0.0.1
1.1
	+ Added bind v2 compability needed by squid auth, slapd conf
	  regenerated and daemon restarted in postinst to commit possibles
	  changes in configuration
	+ Added group model
	+ Use the new ids() and row() API to optimize the management of hundreds of
	users
	+ Allow dashes in user and group names
	+ Initial release of UserCorner which allow users to change their password
	+ Store multiple password hashes and scrap clear text passwords
0.12.100
	+ Restore backup is more robust: inexistent users in a group are
	  ignored
	+ Make and restore backup more robust: removed slapd.conf
	  parameters in both slapadd and slapcat invokations, so we can use
	  the module with sldap with configuration in the directory itself
0.12.99
	+ New release
0.12.1
	+ Bugfix: Remove eBox system users when restoring backup. This solves
	  an issue restoring backups from 0.12
0.12
	+ Use the new EBox::Model::Row api
	+ Check if there is any added user and show a message
	  in case there isn't any.
	+ Restore users reading from ldiff and adding them through
	  eBox API
	+ Set password-hash in slapd.conf to make password changes from samba sync
	  the user password
0.11.101
	+ New release
0.11.100
	+ onInstall() functionality moved to migration script
	+ Fixed several typos
0.11.99
	+ Remove use of Apache::Singleton
0.11.3
	+ Check used uid's on every posixAccount object under dc=ebox,
	  instead of only under ou=Users,dc=ebox. This solves nasty issues
	  with Samba PDC when adding machines and creating users with
	  repeated uid
0.11.2
	+ Do not generate a new LDAP password if it already exists
0.11.1
	+ Fix issue with module naming which prevented backups from being
	restored
0.11
	+ Initial Ubuntu packaging
	+ bugfix. fix issue with module naming which prevented backups from being
	  restored
0.10.99
	+ Create pseudo-model to use the users table with Ajax
0.10
	+ Allow dots in user names
0.9.100
	+ New release
0.9.99
	+ Bugfix in EBox::Ldap
0.9.3
	+ New release
0.9.2
	+ New release
0.9.1
	+ Make OpenLDAP listen on internal interfaces
0.9
	+ Added Polish translation
	+ Added Aragonese translation
	+ Added Dutch translation
	+ Added German translation
0.8.99
	+ New release
0.8.1
	+ Minor workaround. Create slapd run directory in case it does not
	  exist
0.8
	+ Fix message
0.7.99
	+ Add extended backup support for LDAP
	+ Performance tuning to slapd
	+ Some minor code improvements
	+ Quota now allows unlimited space and i-nodes number
0.7.1
	+ Add delObjectclass (useful for ldap clean actions)
	+ Detect and recover when ldap connection is broken (#25)
	+ Make EBox::Ldap a singleton class
	+ Initial factoring
	+ Use of ebox-sudoers-friendly
0.7
	+ New public release
0.6
	+ Move to client
	+ API documented using naturaldocs
	+ Update install
	+ Update debian scripts
	+ Use new syntax to define ACLs for ldap
	+ Add function to create system users
	+ Move ldap db under ebox directory
0.5.2
	+ Fix some packaging issues
0.5.1
	+ Convert module to new menu system
0.5
	+ Initial release<|MERGE_RESOLUTION|>--- conflicted
+++ resolved
@@ -1,10 +1,7 @@
 HEAD
-<<<<<<< HEAD
 	+ Fixed user creation to make all users belong to __USERS__ group
-=======
 	+ Do not try to migrate from 3.0 if module is not configured
 	+ Override daemons when migrating from 3.0
->>>>>>> 986049b0
 3.1.9
 	+ Fix typo in setSecurityGroup when no GID is set yet
 	+ Show group in slave as read-only
