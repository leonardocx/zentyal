HEAD
<<<<<<< HEAD
	+ Added foldable user and group add-ons to dialogs
=======
	+ Fixed error in the baseName() method for an Ldap Object
>>>>>>> 43e6723d
	+ Fixed bug which make delete group dialog to show errors when
	  there was warnings
	+ Added a way to use Net::LDAP mock object for unit testing.
	+ Fixed cloud sync setup when user number is unlimited
	+ Fixed error in server master form when checking if
	  controls are editable
	+ Added a way to retrieve a group by its dn.
	+ New TreeView to manage users, groups and OUs
	+ Configuration key multiple_ous removed as this is now enabled by default
	+ Renamed namespace from UsersAndGroups to Users
	+ Added support for Contacts handling.
	+ Added support for external Active Directory authorization
3.1.3
	+ Renamed namespace from UsersAndGroups to Users
	+ Fixed maximum users check when not using cloud sync
3.1.2
	+ Remove deprecated backup domain methods
	+ Fixed password change in user corner when using samba
	+ Changed reload action to force-reload for nscd init.d daemon
3.1.1
	+ Fixed error message when trying to add a user above the edition maximum
	+ Migrated SOAP services to use Nginx for SSL.
3.1
	+ Updated to reflect the Apache -> WebAdmin rename.
	+ Removed 3.0.X migration code
	+ Added Pre-Depends on slapd to avoid problems with upgrades
	+ Depend on zentyal-core 3.1
3.0.18
	+ Check for already existent service principals before create them.
	  Required because squid and zarafa share the HTTP SPN
3.0.17
	+ Migration to remove leftover need_reprovision key in redis ro
	+ Retrieve global instance correctly in UsersSync
3.0.16
	+ Assure that we don't have a phantom need_reprovision key in
	  read-only tree
	+ Check for maximum number of users depending on the edition
	+ More frequent polling in EBox::Ldap::safeConnect() and
	  more explicit error when it fails
3.0.15
	+ Always mark as changed if it needs LDAP reprovision
	+ Fixed member removal operation for groups
3.0.14
	+ Tentative workaround against home directory chown bug
	+ Slave setup refactored to reuse common code with reprovision
	+ Reprovision LDAP for all LDAP based modules
	+ Don't try to update samba password in user corner when samba is
	  not configured
	+ Add operation arguments on LDAP error whenever is possible
	+ EBox::Users::User::create() allows now an internal attribute
	+ Users marked as internal are not displayed on the interface
	+ New realUsers() method to filter only non-internal ones
3.0.13
	+ Search in user table now is standard instead of filter only for uid
	+ A bit more explicit text for EBox::Exceptions::LDAP
	+ Reload nscd also when creating new groups
3.0.12
	+ Fixed typo in exception class name in EBox::Ldap
	+ Added missing use statement in EBox::Users and
	  EBox::Users::LDAPObject classes
3.0.11
	+ Dont loop through the group members when adding/removing members
	+ Added EBox::Exceptions::LDAP
	+ Allow unsafe characters in commentary field
	+ Better check for the incompatibility of Samba with master/slave
	+ Fix modules extending LdapUserBase not notified modifying groups
	+ Allow domain name change in System -> General reprovisioning LDAP db
	+ Depend on dns module to fix save changes order during reprovision
3.0.10
	+ Use less costly LDAP operations when adding or removing members
	  from a group
	+ Added EBox:Users::LdapObject::deleteValues method
	+ Faster custom row id filter for Users model
	+ Forbid user synchronization with other zentyals if samba is provisioned
	+ Display users groups in slave mode
	+ Avoided hang when the local host is wrongly used as master slave
	+ Ldap modules should do a slaveSetup when slave mode enabled
3.0.9
	+ Stop heimdal daemons on enableActions
	+ Fixed alphabetical order in listing of users and groups
3.0.8
	+ Filter in users table no longer matches LDAP dn
	+ Recover better of no-usercorner journal error in slave-sync
	+ Added read-only rootDn and password to LDAP settings screen
	+ Don't allow empty first name in CGIs for user
	  creation/modification. Otherwise you can get LDAP errors.
	+ Operator typo fix in EBox::UsersAndGroup::User::_checkQuota
3.0.7
	+ Fixed LdapObject::get() for list context
	+ Decode utf8 attributes from LDAP at LdapObject::get()
	+ Removed unused method _utf8Attrs
	+ Integration with Disaster Recovery service
	+ Include /home as disk usage facility
	+ Fix enable quotas without rebooting when module is enabled.
	+ Users and groups cannot longer share names because it is incompatible
	  with AD accounts
	+ Use upstart to manage heimdal daemons
	+ Increase the maximum UID number to avoid problems with samba integration
	+ Fixed bug in group creation which on error could call a method
	  in a undefined value
	+ Do not stop openldap daemon when dumping database
	+ Generate kerberos AES keys to be compatible with active directory in
	  W2k8 or higher functional levels
	+ Fixed user quota edition in slave server
	+ Update user password also in samba ldap when changed from user corner
	+ Update 'cn' attribute in cloud-sync
3.0.6
	+ Set userPassword attribute when setting kerberos keys for user
	+ Fixed delGroup operation on cloud slave
	+ Include exception message when there is an error notifying a slave
	+ Fix enable quotas without rebooting when module is enabled
	+ Delete syncjournal files when slave is removed
3.0.5
	+ Fixed reinstall script to stop samba module, otherwise new slapd
	  cannot start because the port is taken
	+ Sync password changes made from cloud to any slave
	+ When syncing, do not update ldap of unchanged entries
3.0.4
	+ Added missing use of UnwillingToPerform exception
	+ New methods on LdapUserBase (preAddUser, preAddUserFailed, preAddGroup
	  and preAddGroupFailed) to notify observers
3.0.3
	+ Setup Cloud slave on first save changes
	+ Synchronize uidNumber in master-slave
	+ Check master's REALM when adding a new slave
	+ Fixed some errors on RESTClient after API change
	+ Updated REST journaling behavior
	+ Do not show unavailable options in master select
	+ Added new EBox::Users::newUserUidNumber() function
	+ Added check to assure that a no-ldap user has the same uid than
	  a new user
	+ Implement SysInfo::Observer to disallow host domain changes after the
	  kerberos realm has been initialized, and to update the LDAP base DN
	  if module is not yet configured
	+ Added LDAP index for ou attribute
	+ Always write slave-sync script
	+ Increase default quota value to 500MB
3.0.2
	+ Added clearCache() to LdapObject and force reload of krb5Keys
	+ Do not allow user corner password change on slaves
3.0.1
	+ Do not notify samba about users created while restoring backup. Samba
	  will restore its users from its own LDB backup.
3.0
	+ Write NSS config on enableService, modules depending on users may require
	  uid/gid numbers from LDAP
	+ Filter special kerberos and samba users out from the users list
	+ Added dns as restore depend
	+ Reviewed registration strings
2.3.17
	+ Do not translate the service principal names to upper case
	+ Set LDAP service as denined by default for internal networks
	+ Set the managed domain as read only as well as records
2.3.16
	+ Fixed PAM when kerberos is enabled
	+ Fixed addUser operation on slaves
	+ Catch exceptions thrown by notified modules adding LDAP users and groups
	  to rollback the operation and delete the object added prior to notification.
2.3.15
	+ Fixed password change at user corner
	+ Change KDC port to 8880 to preserve the classic default for user corner
2.3.14
	+ Ignore the LDAP error 'no attributes to update' on save
	+ Instantiate users by uid and groups by gid
	+ Change kerberos ports from 88/464 to 8888/8464. This avoid conflicts
	  and management logic of the heimdal daemons. Kerberos records are added
	  with lower priority over samba ones.
	+ Respect the optionality of the 'salt' field inside the kerberos keys
	  in the 'setKerberosKeys' funcion of the User class.
	+ Do not remove service principals when samba is enabled/disabled. Samba
	  will import the keys
	+ Add method to set the user kerberos keys
	+ Stop samba daemon if module is disabled to ensure that port 88 is free
	+ Initialize kerberos realm in lowercase to match the host domain
	+ User template account default options not longer shown in slave servers
	+ Added users filter by OU
2.3.13
	+ Better password policies for LDAP backend
	+ Added user synchronization with Zentyal Cloud
	+ Removed deprecated conf keys (password hashes selection)
	+ Sync kerberos hashes on master-slave
	+ Resolve slave hostname during registering
	+ Fixed framework changes related regression getting redis keys directly
2.3.12
	+ Ask for the host domain in the wizard instead of the old mode selector
	+ Fixed user name validation
2.3.11
	+ Remove deprecated reference to AD Sync in wizard
	+ Check to make sure that quota has been really assigned logs an error
	  instead of raising an exeception, because some file systems does not
	  support quotas
	+ Adapt lastUid and lastGid to the new API and make them compatible
	  with multiple OUs
2.3.10
	+ Use DataForm::ReadOnly::_content instead of acquirers in LdapInfo
	+ Delete obsolete daemons and attributes regarding old replication
	+ Better error control in _loadACLDirectory
	+ Adapted to new Model management framework
	+ Adapted Password type to new framework
	+ Added NTP as enable dependency
2.3.9
	+ Heimdal Kerberos integration for SSO features
	+ Better validation of user names and groups names. Better message
	  when this validation fails
	+ Added user() and group methods() to EBox::Users
	+ Added quota limit check
	+ Added backup domain for /home
	+ Adapted ldapvi to changes in port
	+ Setup master method can now take a custom password
2.3.8
	+ Restart apache after changing master configuration
	+ Removed all files + code cleaning
	+ Disable user editing in slaves
2.3.7
	+ New modifications() method to allow retrieving modifications made to
	  the LDAP object in the last call to 'save'
	+ Create users without password and set it after that, needed for samba4
	+ Removed auth_type warnings
2.3.6
	+ Use the new unified tableBody.mas instead of tableBodyWithoutActions.mas
2.3.5
	+ Packaging fixes for precise
2.3.4
	+ Updated Standard-Versions to 3.9.2
2.3.3
	+ New master-slave architecture
	+ Image in initial configuration wizard is shown again
2.3.2
	+ Added printableName to service and modified description
	+ Fixed executable permissions in src/scripts
	+ Added checks for small business subscription
	+ Bugfix: lastGid method was calling MINUID and SYSMINUID
	+ Reload nscd before trying to init users and groups
2.3.1
	+ Use Digest::SHA instead of Digest::SHA1 and remove libdigest-sha1-perl
	  dependency which no longer exists on precise
2.3
	+ Commented unused code in cleanUser method
	+ Replaced autotools with zbuildtools
2.2.5
	+ Bugfix: ad-sync can now populate groups with more than 1500 users
	+ Bugfix: do not allow adsync passwords longer than 16 chars to avoid
	  crash in pwdsync-server that keeps respawning
	+ Bugfix: mark apache as changed in enableActions to avoid problems adding
	  users before the new nsswitch conf is available for apache, also do not
	  allow to add users if module is not really enabled after save changes
	+ Make sure the default DN does not contains invalid characters
	+ Do not allow malformed LDAP DNs in Mode
2.2.4
	+ Make LDAP ready after enableActions restarting the service to
	  avoid problems when adding users or groups
	+ Fixed corruption when adding ldap attributes
	+ Also disable apparmor in ad-sync mode
	+ Renamed default adsync username from eboxadsync to adsyncuser
2.2.3
	+ Adapt pwdsync user and password offsets to the new hook implementation
	+ Always ignore ForeignSecurityPrincipals accounts in ad-sync
	+ Added more debug messages and improved existing ones in ad-sync
	+ Avoid warnings trying to get userPrincipalName in ad-sync
	+ Skip machine accounts in ad-sync
	+ Use paged queries in ad-sync
	+ Allow to specify custom DN to bind to Windows Server in ad-sync
	+ Ingore empty users in ad-sync
2.2.2
	+ Fixed validation of secret key length in ADSync Options model
	+ Removed useless validation of AD username in ADSync Options model
	+ Show different error when adding users from Windows with invalid chars
	+ Fixed bug managing slapd on ad-sync
2.2.1
	+ Do not enable ADSync to avoid launching daemon before configuration
	+ Also manage slapd daemon on ad-sync setups
	+ Avoid slave connection to incompatible masters
	+ Added quota change form on slaves
	+ Allowed '\' character in ad-sync username
2.1.14
	+ Fixed regression in usercorner link
2.1.13
	+ Moved apache soap configuration from setConf to enableActions
	+ Init slave users on enable (now home directories are created)
	+ Create LDAP indexes during slave enable
2.1.12
	+ Users::lastUid() now takes also into account non-ldap users
	+ Stop old ldap daemons in reinstall script, needed before changing mode
2.1.11
	+ Use a safer mode() implementation to avoid recursions with ModelManager
2.1.10
	+ Start slapd daemon when a module fails to connect
	+ Help in wizard is show again if no custom_prefix defined
2.1.9
	+ Hide help with link in wizard if custom_prefix defined
	+ Removed /zentyal prefix from URLs
	+ Disable autocompletion in user form
	+ Avoid duplicated restart during postinst
2.1.8
	+ Include quota schema in slaves LDAP (fixes replication)
	+ Do not stop slapd daemons after slave enable
	+ Fixed users and groups retrieval if module is disabled
	+ Manage slapd daemon in master mode
	+ Make the optional 'comment' field to also appear as optional on the UI
	+ Ignore users also in pwdsync-server, not only in the ad-sync script
2.1.7
	+ Set submenu items order for integration with the User Corner menu
	+ Avoid undefined dn warning
2.1.6
	+ Fix adsync mode check for zentyal-users cronjob
	+ Removed bad default value for adsync_dn option
	+ Update wizard pages with new order option
	+ Use Unix socket for LDAP connections on standalone and slave without PAM
2.1.5
	+ Manage zentyal-users cronjob with configuration keys for sync times
	  instead of debian/lucid/zentyal-users.cron.d and src/scripts/ad-sync.cron
	+ Configuration key to not to create homes (usefull on LDAP master servers)
	+ New ad-sync-info to show info of ADsync configuration
	+ Allow multiple BDC for ADsync mode with adsync_bdc confkey
	+ Add ADsync service by default and move port value to a confkey
	+ userInfo() tolerates missing quota LDAP attribute
	+ Added captiveportal to the list of modules in the reinstall script
2.1.4
	+ Moved redis_port_usercorner key to usercorner.conf in zentyal-usercorner
	+ Move users/conf/user-eboxlog.conf to usercorner/conf/usercorner-log.conf
2.1.3
	+ Fixed issues with html html attributes quotation
	+ Allow to specify a base DN to bind to AD
	+ Add locking to slave-sync to avoid spawn multiple instances in the
	  event of not being able to connect to a slave
	+ Do not modify users and groups in AD sync if attributes are not changed
	+ Wipe ignored users in AD sync
	+ Allow contacts synchronization in AD sync
	+ New checks in AD sync to avoid warnings
	+ Added update package list command to reinstall script
2.1.2
	+ Non-editable user fields in slaves no longer appear as editable inputs
	+ Numeric 0 is accepted as value for LDAP users attributes
	+ Minor fixes in default quota from user template
	+ Fixed error when writing ad-sync cron file
	+ Do not allow to create users if their home directory already exists
2.1.1
	+ Quotas are now included in users module
	+ System users don't require password
	+ Fixed bug that allowed to create LDAP users whith the same name
	  than users with UID 0 (like root)
2.1
	+ Separate usercorner module to the new zentyal-usercorner package
	+ Remove zentyal- prefix from rejoin-slave and ldapvi scripts
	+ Move /usr/share/ebox-usersandgroups/ebox-usersandgroups/reinstall
	  to /usr/share/zentyal-users/reinstall
	+ Show enableActions for master also in ad-slave mode
	+ Deleted obsolete migrations and use new initialSetup method
	+ Added locks to prevent overlapping in ad-sync script
	+ Fix slave failed operation string on slave hostname
	+ Replace /etc/ebox/80users.conf with /etc/zentyal/users.conf
	+ Added indexes for common LDAP attributes
	+ Replace /var/log/ebox-usercorner with /var/log/zentyal-usercorner
2.0.10
	+ Now the AD synchronization can be disabled at any moment and a
	  server with AD-slave mode can be master for other Zentyal slaves
	+ New /etc/ebox/ad-sync_ignore.users and ad-sync_ignore.groups files
	  to ignore users and groups in the AD synchronization process
	+ Improved zentyal-ldapvi script that works on slave servers
	+ Creates the default group if not exists during restore
	+ Added restore backup precheck to assure there are not conflicts between
	  system users and Zentyal LDAP users (currently only works for masters)
2.0.9
	+ Make sure to create the base directory for user homes before create them
	+ Reconnect to LDAP on backup restore
	+ Better log messages
	+ Save configuration files during restore
	+ Catch possible SIGPIPE on LDAP reconnect
2.0.8
	+ Fix Samba PDC on slaves
	+ Check for incompatibility between Samba PDC and PAM on slaves
	+ Optimize slave-sync script if there are no pending operations
	+ Remove useless call to mode() on slave-sync script (faster now)
	+ Replica LDAP listens in all interfaces
2.0.7
	+ Added index add mechanism to LdapModule
	+ Fixed NSS DN config in masters
2.0.6
	+ Added zentyal-rejoin-slave to rejoin a slave to its master
	+ Fixed NSS/PAM in slave machines
2.0.5
	+ Removed wrong hooks implementation
2.0.4
	+ Fixed infinite recursion when setting up some models on slave servers
	+ Added support for addUser/delUser hooks
2.0.3
	+ Allow LDAP users and groups up to 128 characters
	+ Show precondition message for user corner on slave servers
	+ Unconfigure ftp and zarafa in reinstall script
	+ Do not show adsync debug messages if debug is disabled in config
	+ Allow more than one dot in usernames
2.0.2
	+ Fixed master/slave synchronization issues
	+ Remove userjournal dir when removing a slave
	+ Added lock during module enable to avoid initialization problems
	+ Fixed AD slave synchronization task
2.0.1
	+ Fixed incorrect LDAP binding in some cases
2.0
	+ Fixed user journal dir creation on master
	+ Fixed failed login error on user corner
	+ Default login_shell under PAM Settings UI instead of 80users.conf
	+ Replaced /bin/false with /usr/sbin/nologin as default shell
1.5.10
	+ Some refactorizations centered in safer LDAP connections and defensive
	  code
1.5.9
	+ More info link added in wizard
1.5.8
	+ Zentyal rebrand
1.5.7
	+ Removed NSS in slave configurations
	+ Nasty bug page replaced by the new eBox error page
1.5.6
	+ Fixed user corner access problems with redis server
1.5.5
	+ LDAP master creation optimized and less error-prone
1.5.4
	+ Bug fix: adding a user name with spaces no longer fails
1.5.3
	+ Move NSS from ebox-samba to ebox-usersandgroups
	+ Home directories are under /home now
	+ New options to configure shell and home directory umask
	+ New setup wizard
1.5.2
	+ Bug fix: fixed dbus init for usercorner
1.5.1
	+ Bug fix: fixed nasty bug with the last version of openldap in lucid
	+ Bug fix: do not call processDir if there are no slaves in slave-sync
	+ Bug fix: ebox-usersandgroups-reinstall now unconfigures all ldap modules
	+ Bug fix: updateSchema() returns unless the schema to update is
	  available
	+ Bug fix: Set proper owner and permissions when updating a schema
	+ Bug fix: some problems with the AD synchronization solved
	+ Bug fix: userscorner title icon
	+ Bug fix: addUser() now checks if the user already exists as a
	  system user
	+ Removed deprecated executable 'import-from-ldif'
	+ Bug fix: addUser() now checks for password argument
	+ Bug fix: when restoring we use the new users DN to init users
1.5
	+ Bug fix: don't try to contact slaves from within a slave when groups
	  are updated
	+ Use built-in EBox::ThirdParty::Apache2::AuthCookie
1.4.2
	+ Bug fix: fix wrong migration number
1.4.1
	+ Bug fix: surround LDAP migration with a try/catch to make sure the rest
	  it is run
	+ Bug fix: do not allow \w with localized characters as LDAP schema does not
	  allow them for home directory attribute. (Closes #1713)
1.4
	+ Allow the master to pass extra parameters in SOAP calls to slaves
1.3.17
	+ Bug fix: Set style for login page in user corner
1.3.16
	+ Bug fix: keep menu open on LDAP Info
1.3.15
	+ Add support for ldaps
	+ Add support for slaves running Apache in ports different than 443
	+ Allow to remove slaves from slave list
	+ Added ebox-usersandgroups-reinstall to easily reset the LDAP mode
	+ Bug fix: issue with user deletion in French (Closes #1651)
	+ Bug fix: anonymous connection for getting DN is retried several
	  times, this fixes a bug when restoring configuration backup
1.3.14
	+ Synchronize all the users from the AD and not only from CN=Users
	+ Add operation name and username on updateGroup
	+ Add slave notification for group modify and delete
	+ Change button order to "Add" and "Add and Edit" in Add User
	  template. If users press return in the form it adds a new user
	  and stays on the same page.
1.3.13
	+ Usability enhancements: (Closes #1649)
		* Create a unique Users And Group Folder
		* Unify Add User/Edit User in a single page
		* Unify Add Group/Edit Group in a single page
		* Two buttons: "Add and Edit" and "Add"
		* Add breadcrumbs
	+ Add UserTemplate composite to configure default options that are used when
	  a new user is created
	+ Add defaultUserModel to LdapUserBase.pm
	+ Specify folder for SlaveInfo
	+ Add menu entry with information about LDAP including password
	+ Change enableActions to use the new LDAP default structure from Karmic
1.3.12
	+ Add EBox::Ldap::lastModificationTime to know when the master LDAP
	  database was modified for the last time
	+ Index uid and memberUid to avoid some warnings and improve performance,
	  plus remove some old code and fix some broken one in that part of the code
	+ Bugfix: disable edition of users and groups in ad-slave mode
	+ Don't allow modification of ldap password in Mode model if
	  it has been autogenerated by the eBox installer
	+ Add page title
	+ Separate the Windows AD options in a different model
	+ Fixed the warning of "Edit User" when there are no users in a slave
	+ Remove 'optional' from remote in Mode and also useless validateRow
1.3.10
	+ Use disableApparmorProfile from EBox::Module::Service twice.
	  First in enableActions. And also in setConf to avoid issues
	  if apparmor is installed after users is enabled.
1.3.9
	+ Bugfix: return empty array in usedFiles if it's not master mode
1.3.8
	+ Bugfix: fixed wrong disable of fields in selecting ad-slave in Mode model
1.3.7
	+ Synchronization with Windows Active Directory (#1443)
1.3.6
	+ Use anonymous bind to fetch dn
1.3.5
	+ Disable slapd apparmor profile in enableActions
	+ Reload nscd when adding users and groups
	+ Bugfix: backup bug report now works again
	+ Bugfix: slave-sync does not try to real journal dir when not
	  configured or in slave mode. Journal dir created on
	  master's setup.
1.3.0
	+ eBox LDAP architecture now supports a master-slave configuration
	+ bugfix: Update usercorner service when there is a change on the port number
1.1.30
	+ Added widget to manage group belonging from Edit User page
	+ Fixed backup/restore problem with paswords and given/last names
	+ Changed the way users are stored in LDAP, added givenName in addition
	  to sn, now cn=givenName+sn instead of cn=uid, this fixes a
	  incompatibility bug with eGroupware
	+ In the Edit User interface now Name and Last name are separate
	fields
	+ Usercorner web server certificate can be changed via the CA module
1.1.20
	+ New release
1.1.10
	+ Make slapd listen only on 127.0.0.1
1.1
	+ Added bind v2 compability needed by squid auth, slapd conf
	  regenerated and daemon restarted in postinst to commit possibles
	  changes in configuration
	+ Added group model
	+ Use the new ids() and row() API to optimize the management of hundreds of
	users
	+ Allow dashes in user and group names
	+ Initial release of UserCorner which allow users to change their password
	+ Store multiple password hashes and scrap clear text passwords
0.12.100
	+ Restore backup is more robust: inexistent users in a group are
	  ignored
	+ Make and restore backup more robust: removed slapd.conf
	  parameters in both slapadd and slapcat invokations, so we can use
	  the module with sldap with configuration in the directory itself
0.12.99
	+ New release
0.12.1
	+ Bugfix: Remove eBox system users when restoring backup. This solves
	  an issue restoring backups from 0.12
0.12
	+ Use the new EBox::Model::Row api
	+ Check if there is any added user and show a message
	  in case there isn't any.
	+ Restore users reading from ldiff and adding them through
	  eBox API
	+ Set password-hash in slapd.conf to make password changes from samba sync
	  the user password
0.11.101
	+ New release
0.11.100
	+ onInstall() functionality moved to migration script
	+ Fixed several typos
0.11.99
	+ Remove use of Apache::Singleton
0.11.3
	+ Check used uid's on every posixAccount object under dc=ebox,
	  instead of only under ou=Users,dc=ebox. This solves nasty issues
	  with Samba PDC when adding machines and creating users with
	  repeated uid
0.11.2
	+ Do not generate a new LDAP password if it already exists
0.11.1
	+ Fix issue with module naming which prevented backups from being
	restored
0.11
	+ Initial Ubuntu packaging
	+ bugfix. fix issue with module naming which prevented backups from being
	  restored
0.10.99
	+ Create pseudo-model to use the users table with Ajax
0.10
	+ Allow dots in user names
0.9.100
	+ New release
0.9.99
	+ Bugfix in EBox::Ldap
0.9.3
	+ New release
0.9.2
	+ New release
0.9.1
	+ Make OpenLDAP listen on internal interfaces
0.9
	+ Added Polish translation
	+ Added Aragonese translation
	+ Added Dutch translation
	+ Added German translation
0.8.99
	+ New release
0.8.1
	+ Minor workaround. Create slapd run directory in case it does not
	  exist
0.8
	+ Fix message
0.7.99
	+ Add extended backup support for LDAP
	+ Performance tuning to slapd
	+ Some minor code improvements
	+ Quota now allows unlimited space and i-nodes number
0.7.1
	+ Add delObjectclass (useful for ldap clean actions)
	+ Detect and recover when ldap connection is broken (#25)
	+ Make EBox::Ldap a singleton class
	+ Initial factoring
	+ Use of ebox-sudoers-friendly
0.7
	+ New public release
0.6
	+ Move to client
	+ API documented using naturaldocs
	+ Update install
	+ Update debian scripts
	+ Use new syntax to define ACLs for ldap
	+ Add function to create system users
	+ Move ldap db under ebox directory
0.5.2
	+ Fix some packaging issues
0.5.1
	+ Convert module to new menu system
0.5
	+ Initial release<|MERGE_RESOLUTION|>--- conflicted
+++ resolved
@@ -1,9 +1,6 @@
 HEAD
-<<<<<<< HEAD
 	+ Added foldable user and group add-ons to dialogs
-=======
 	+ Fixed error in the baseName() method for an Ldap Object
->>>>>>> 43e6723d
 	+ Fixed bug which make delete group dialog to show errors when
 	  there was warnings
 	+ Added a way to use Net::LDAP mock object for unit testing.
