--- conflicted
+++ resolved
@@ -1,5 +1,6 @@
 HEAD
-<<<<<<< HEAD
+	+ Wait for the services before ending the start daemon action to prevent
+	  its usage before being ready
 	+ Better error handling when the default group is not found
 	+ Fixed distribution group edition
 3.2.4
@@ -63,11 +64,6 @@
 	+ Added E-Mail field for Users and Groups when managing them from the UI.
 	+ Changed E-Mail field to optional for Contacts.
 	+ Updated master-slave sync to use the new User and Group fields.
-=======
-	+ Wait for the services before ending the start daemon action to prevent
-	  its usage before being ready
-3.0.23
->>>>>>> 5ccd43aa
 	+ Look for ssl.cert instead of ssl.pem in Slave::soapClient()
 	+ Changed description field to be always input text instead of textarea.
 	+ Warn instead of throw exception if home directory already exists
