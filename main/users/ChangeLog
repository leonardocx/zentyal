HEAD
<<<<<<< HEAD
	+ Added filter users by ou
=======
	+ Added users filter by OU
>>>>>>> 089a234f
2.3.13
	+ Better password policies for LDAP backend
	+ Added user synchronization with Zentyal Cloud
	+ Removed deprecated conf keys (password hashes selection)
	+ Sync kerberos hashes on master-slave
	+ Resolve slave hostname during registering
	+ Fixed framework changes related regression getting redis keys directly
2.3.12
	+ Ask for the host domain in the wizard instead of the old mode selector
	+ Fixed user name validation
2.3.11
	+ Remove deprecated reference to AD Sync in wizard
	+ Check to make sure that quota has been really assigned logs an error
	  instead of raising an exeception, because some file systems does not
	  support quotas
	+ Adapt lastUid and lastGid to the new API and make them compatible
	  with multiple OUs
2.3.10
	+ Use DataForm::ReadOnly::_content instead of acquirers in LdapInfo
	+ Delete obsolete daemons and attributes regarding old replication
	+ Better error control in _loadACLDirectory
	+ Adapted to new Model management framework
	+ Adapted Password type to new framework
	+ Added NTP as enable dependency
2.3.9
	+ Heimdal Kerberos integration for SSO features
	+ Better validation of user names and groups names. Better message
	  when this validation fails
	+ Added user() and group methods() to EBox::UsersAndGroups
	+ Added quota limit check
	+ Added backup domain for /home
	+ Adapted ldapvi to changes in port
	+ Setup master method can now take a custom password
2.3.8
	+ Restart apache after changing master configuration
	+ Removed all files + code cleaning
	+ Disable user editing in slaves
2.3.7
	+ New modifications() method to allow retrieving modifications made to
	  the LDAP object in the last call to 'save'
	+ Create users without password and set it after that, needed for samba4
	+ Removed auth_type warnings
2.3.6
	+ Use the new unified tableBody.mas instead of tableBodyWithoutActions.mas
2.3.5
	+ Packaging fixes for precise
2.3.4
	+ Updated Standard-Versions to 3.9.2
2.3.3
	+ New master-slave architecture
	+ Image in initial configuration wizard is shown again
2.3.2
	+ Added printableName to service and modified description
	+ Fixed executable permissions in src/scripts
	+ Added checks for small business subscription
	+ Bugfix: lastGid method was calling MINUID and SYSMINUID
	+ Reload nscd before trying to init users and groups
2.3.1
	+ Use Digest::SHA instead of Digest::SHA1 and remove libdigest-sha1-perl
	  dependency which no longer exists on precise
2.3
	+ Commented unused code in cleanUser method
	+ Replaced autotools with zbuildtools
2.2.5
	+ Bugfix: ad-sync can now populate groups with more than 1500 users
	+ Bugfix: do not allow adsync passwords longer than 16 chars to avoid
	  crash in pwdsync-server that keeps respawning
	+ Bugfix: mark apache as changed in enableActions to avoid problems adding
	  users before the new nsswitch conf is available for apache, also do not
	  allow to add users if module is not really enabled after save changes
	+ Make sure the default DN does not contains invalid characters
	+ Do not allow malformed LDAP DNs in Mode
2.2.4
	+ Make LDAP ready after enableActions restarting the service to
	  avoid problems when adding users or groups
	+ Fixed corruption when adding ldap attributes
	+ Also disable apparmor in ad-sync mode
	+ Renamed default adsync username from eboxadsync to adsyncuser
2.2.3
	+ Adapt pwdsync user and password offsets to the new hook implementation
	+ Always ignore ForeignSecurityPrincipals accounts in ad-sync
	+ Added more debug messages and improved existing ones in ad-sync
	+ Avoid warnings trying to get userPrincipalName in ad-sync
	+ Skip machine accounts in ad-sync
	+ Use paged queries in ad-sync
	+ Allow to specify custom DN to bind to Windows Server in ad-sync
	+ Ingore empty users in ad-sync
2.2.2
	+ Fixed validation of secret key length in ADSync Options model
	+ Removed useless validation of AD username in ADSync Options model
	+ Show different error when adding users from Windows with invalid chars
	+ Fixed bug managing slapd on ad-sync
2.2.1
	+ Do not enable ADSync to avoid launching daemon before configuration
	+ Also manage slapd daemon on ad-sync setups
	+ Avoid slave connection to incompatible masters
	+ Added quota change form on slaves
	+ Allowed '\' character in ad-sync username
2.1.14
	+ Fixed regression in usercorner link
2.1.13
	+ Moved apache soap configuration from setConf to enableActions
	+ Init slave users on enable (now home directories are created)
	+ Create LDAP indexes during slave enable
2.1.12
	+ UsersAndGroups::lastUid() now takes also into account non-ldap users
	+ Stop old ldap daemons in reinstall script, needed before changing mode
2.1.11
	+ Use a safer mode() implementation to avoid recursions with ModelManager
2.1.10
	+ Start slapd daemon when a module fails to connect
	+ Help in wizard is show again if no custom_prefix defined
2.1.9
	+ Hide help with link in wizard if custom_prefix defined
	+ Removed /zentyal prefix from URLs
	+ Disable autocompletion in user form
	+ Avoid duplicated restart during postinst
2.1.8
	+ Include quota schema in slaves LDAP (fixes replication)
	+ Do not stop slapd daemons after slave enable
	+ Fixed users and groups retrieval if module is disabled
	+ Manage slapd daemon in master mode
	+ Make the optional 'comment' field to also appear as optional on the UI
	+ Ignore users also in pwdsync-server, not only in the ad-sync script
2.1.7
	+ Set submenu items order for integration with the User Corner menu
	+ Avoid undefined dn warning
2.1.6
	+ Fix adsync mode check for zentyal-users cronjob
	+ Removed bad default value for adsync_dn option
	+ Update wizard pages with new order option
	+ Use Unix socket for LDAP connections on standalone and slave without PAM
2.1.5
	+ Manage zentyal-users cronjob with configuration keys for sync times
	  instead of debian/lucid/zentyal-users.cron.d and src/scripts/ad-sync.cron
	+ Configuration key to not to create homes (usefull on LDAP master servers)
	+ New ad-sync-info to show info of ADsync configuration
	+ Allow multiple BDC for ADsync mode with adsync_bdc confkey
	+ Add ADsync service by default and move port value to a confkey
	+ userInfo() tolerates missing quota LDAP attribute
	+ Added captiveportal to the list of modules in the reinstall script
2.1.4
	+ Moved redis_port_usercorner key to usercorner.conf in zentyal-usercorner
	+ Move users/conf/user-eboxlog.conf to usercorner/conf/usercorner-log.conf
2.1.3
	+ Fixed issues with html html attributes quotation
	+ Allow to specify a base DN to bind to AD
	+ Add locking to slave-sync to avoid spawn multiple instances in the
	  event of not being able to connect to a slave
	+ Do not modify users and groups in AD sync if attributes are not changed
	+ Wipe ignored users in AD sync
	+ Allow contacts synchronization in AD sync
	+ New checks in AD sync to avoid warnings
	+ Added update package list command to reinstall script
2.1.2
	+ Non-editable user fields in slaves no longer appear as editable inputs
	+ Numeric 0 is accepted as value for LDAP users attributes
	+ Minor fixes in default quota from user template
	+ Fixed error when writing ad-sync cron file
	+ Do not allow to create users if their home directory already exists
2.1.1
	+ Quotas are now included in users module
	+ System users don't require password
	+ Fixed bug that allowed to create LDAP users whith the same name
	  than users with UID 0 (like root)
2.1
	+ Separate usercorner module to the new zentyal-usercorner package
	+ Remove zentyal- prefix from rejoin-slave and ldapvi scripts
	+ Move /usr/share/ebox-usersandgroups/ebox-usersandgroups/reinstall
	  to /usr/share/zentyal-users/reinstall
	+ Show enableActions for master also in ad-slave mode
	+ Deleted obsolete migrations and use new initialSetup method
	+ Added locks to prevent overlapping in ad-sync script
	+ Fix slave failed operation string on slave hostname
	+ Replace /etc/ebox/80users.conf with /etc/zentyal/users.conf
	+ Added indexes for common LDAP attributes
	+ Replace /var/log/ebox-usercorner with /var/log/zentyal-usercorner
2.0.10
	+ Now the AD synchronization can be disabled at any moment and a
	  server with AD-slave mode can be master for other Zentyal slaves
	+ New /etc/ebox/ad-sync_ignore.users and ad-sync_ignore.groups files
	  to ignore users and groups in the AD synchronization process
	+ Improved zentyal-ldapvi script that works on slave servers
	+ Creates the default group if not exists during restore
	+ Added restore backup precheck to assure there are not conflicts between
	  system users and Zentyal LDAP users (currently only works for masters)
2.0.9
	+ Make sure to create the base directory for user homes before create them
	+ Reconnect to LDAP on backup restore
	+ Better log messages
	+ Save configuration files during restore
	+ Catch possible SIGPIPE on LDAP reconnect
2.0.8
	+ Fix Samba PDC on slaves
	+ Check for incompatibility between Samba PDC and PAM on slaves
	+ Optimize slave-sync script if there are no pending operations
	+ Remove useless call to mode() on slave-sync script (faster now)
	+ Replica LDAP listens in all interfaces
2.0.7
	+ Added index add mechanism to LdapModule
	+ Fixed NSS DN config in masters
2.0.6
	+ Added zentyal-rejoin-slave to rejoin a slave to its master
	+ Fixed NSS/PAM in slave machines
2.0.5
	+ Removed wrong hooks implementation
2.0.4
	+ Fixed infinite recursion when setting up some models on slave servers
	+ Added support for addUser/delUser hooks
2.0.3
	+ Allow LDAP users and groups up to 128 characters
	+ Show precondition message for user corner on slave servers
	+ Unconfigure ftp and zarafa in reinstall script
	+ Do not show adsync debug messages if debug is disabled in config
	+ Allow more than one dot in usernames
2.0.2
	+ Fixed master/slave synchronization issues
	+ Remove userjournal dir when removing a slave
	+ Added lock during module enable to avoid initialization problems
	+ Fixed AD slave synchronization task
2.0.1
	+ Fixed incorrect LDAP binding in some cases
2.0
	+ Fixed user journal dir creation on master
	+ Fixed failed login error on user corner
	+ Default login_shell under PAM Settings UI instead of 80users.conf
	+ Replaced /bin/false with /usr/sbin/nologin as default shell
1.5.10
	+ Some refactorizations centered in safer LDAP connections and defensive
	  code
1.5.9
	+ More info link added in wizard
1.5.8
	+ Zentyal rebrand
1.5.7
	+ Removed NSS in slave configurations
	+ Nasty bug page replaced by the new eBox error page
1.5.6
	+ Fixed user corner access problems with redis server
1.5.5
	+ LDAP master creation optimized and less error-prone
1.5.4
	+ Bug fix: adding a user name with spaces no longer fails
1.5.3
	+ Move NSS from ebox-samba to ebox-usersandgroups
	+ Home directories are under /home now
	+ New options to configure shell and home directory umask
	+ New setup wizard
1.5.2
	+ Bug fix: fixed dbus init for usercorner
1.5.1
	+ Bug fix: fixed nasty bug with the last version of openldap in lucid
	+ Bug fix: do not call processDir if there are no slaves in slave-sync
	+ Bug fix: ebox-usersandgroups-reinstall now unconfigures all ldap modules
	+ Bug fix: updateSchema() returns unless the schema to update is
	  available
	+ Bug fix: Set proper owner and permissions when updating a schema
	+ Bug fix: some problems with the AD synchronization solved
	+ Bug fix: userscorner title icon
	+ Bug fix: addUser() now checks if the user already exists as a
	  system user
	+ Removed deprecated executable 'import-from-ldif'
	+ Bug fix: addUser() now checks for password argument
	+ Bug fix: when restoring we use the new users DN to init users
1.5
	+ Bug fix: don't try to contact slaves from within a slave when groups
	  are updated
	+ Use built-in EBox::ThirdParty::Apache2::AuthCookie
1.4.2
	+ Bug fix: fix wrong migration number
1.4.1
	+ Bug fix: surround LDAP migration with a try/catch to make sure the rest
	  it is run
	+ Bug fix: do not allow \w with localized characters as LDAP schema does not
	  allow them for home directory attribute. (Closes #1713)
1.4
	+ Allow the master to pass extra parameters in SOAP calls to slaves
1.3.17
	+ Bug fix: Set style for login page in user corner
1.3.16
	+ Bug fix: keep menu open on LDAP Info
1.3.15
	+ Add support for ldaps
	+ Add support for slaves running Apache in ports different than 443
	+ Allow to remove slaves from slave list
	+ Added ebox-usersandgroups-reinstall to easily reset the LDAP mode
	+ Bug fix: issue with user deletion in French (Closes #1651)
	+ Bug fix: anonymous connection for getting DN is retried several
	  times, this fixes a bug when restoring configuration backup
1.3.14
	+ Synchronize all the users from the AD and not only from CN=Users
	+ Add operation name and username on updateGroup
	+ Add slave notification for group modify and delete
	+ Change button order to "Add" and "Add and Edit" in Add User
	  template. If users press return in the form it adds a new user
	  and stays on the same page.
1.3.13
	+ Usability enhancements: (Closes #1649)
		* Create a unique Users And Group Folder
		* Unify Add User/Edit User in a single page
		* Unify Add Group/Edit Group in a single page
		* Two buttons: "Add and Edit" and "Add"
		* Add breadcrumbs
	+ Add UserTemplate composite to configure default options that are used when
	  a new user is created
	+ Add defaultUserModel to LdapUserBase.pm
	+ Specify folder for SlaveInfo
	+ Add menu entry with information about LDAP including password
	+ Change enableActions to use the new LDAP default structure from Karmic
1.3.12
	+ Add EBox::Ldap::lastModificationTime to know when the master LDAP
	  database was modified for the last time
	+ Index uid and memberUid to avoid some warnings and improve performance,
	  plus remove some old code and fix some broken one in that part of the code
	+ Bugfix: disable edition of users and groups in ad-slave mode
	+ Don't allow modification of ldap password in Mode model if
	  it has been autogenerated by the eBox installer
	+ Add page title
	+ Separate the Windows AD options in a different model
	+ Fixed the warning of "Edit User" when there are no users in a slave
	+ Remove 'optional' from remote in Mode and also useless validateRow
1.3.10
	+ Use disableApparmorProfile from EBox::Module::Service twice.
	  First in enableActions. And also in setConf to avoid issues
	  if apparmor is installed after users is enabled.
1.3.9
	+ Bugfix: return empty array in usedFiles if it's not master mode
1.3.8
	+ Bugfix: fixed wrong disable of fields in selecting ad-slave in Mode model
1.3.7
	+ Synchronization with Windows Active Directory (#1443)
1.3.6
	+ Use anonymous bind to fetch dn
1.3.5
	+ Disable slapd apparmor profile in enableActions
	+ Reload nscd when adding users and groups
	+ Bugfix: backup bug report now works again
	+ Bugfix: slave-sync does not try to real journal dir when not
	  configured or in slave mode. Journal dir created on
	  master's setup.
1.3.0
	+ eBox LDAP architecture now supports a master-slave configuration
	+ bugfix: Update usercorner service when there is a change on the port number
1.1.30
	+ Added widget to manage group belonging from Edit User page
	+ Fixed backup/restore problem with paswords and given/last names
	+ Changed the way users are stored in LDAP, added givenName in addition
	  to sn, now cn=givenName+sn instead of cn=uid, this fixes a
	  incompatibility bug with eGroupware
	+ In the Edit User interface now Name and Last name are separate
	fields
	+ Usercorner web server certificate can be changed via the CA module
1.1.20
	+ New release
1.1.10
	+ Make slapd listen only on 127.0.0.1
1.1
	+ Added bind v2 compability needed by squid auth, slapd conf
	  regenerated and daemon restarted in postinst to commit possibles
	  changes in configuration
	+ Added group model
	+ Use the new ids() and row() API to optimize the management of hundreds of
	users
	+ Allow dashes in user and group names
	+ Initial release of UserCorner which allow users to change their password
	+ Store multiple password hashes and scrap clear text passwords
0.12.100
	+ Restore backup is more robust: inexistent users in a group are
	  ignored
	+ Make and restore backup more robust: removed slapd.conf
	  parameters in both slapadd and slapcat invokations, so we can use
	  the module with sldap with configuration in the directory itself
0.12.99
	+ New release
0.12.1
	+ Bugfix: Remove eBox system users when restoring backup. This solves
	  an issue restoring backups from 0.12
0.12
	+ Use the new EBox::Model::Row api
	+ Check if there is any added user and show a message
	  in case there isn't any.
	+ Restore users reading from ldiff and adding them through
	  eBox API
	+ Set password-hash in slapd.conf to make password changes from samba sync
	  the user password
0.11.101
	+ New release
0.11.100
	+ onInstall() functionality moved to migration script
	+ Fixed several typos
0.11.99
	+ Remove use of Apache::Singleton
0.11.3
	+ Check used uid's on every posixAccount object under dc=ebox,
	  instead of only under ou=Users,dc=ebox. This solves nasty issues
	  with Samba PDC when adding machines and creating users with
	  repeated uid
0.11.2
	+ Do not generate a new LDAP password if it already exists
0.11.1
	+ Fix issue with module naming which prevented backups from being
	restored
0.11
	+ Initial Ubuntu packaging
	+ bugfix. fix issue with module naming which prevented backups from being
	  restored
0.10.99
	+ Create pseudo-model to use the users table with Ajax
0.10
	+ Allow dots in user names
0.9.100
	+ New release
0.9.99
	+ Bugfix in EBox::Ldap
0.9.3
	+ New release
0.9.2
	+ New release
0.9.1
	+ Make OpenLDAP listen on internal interfaces
0.9
	+ Added Polish translation
	+ Added Aragonese translation
	+ Added Dutch translation
	+ Added German translation
0.8.99
	+ New release
0.8.1
	+ Minor workaround. Create slapd run directory in case it does not
	  exist
0.8
	+ Fix message
0.7.99
	+ Add extended backup support for LDAP
	+ Performance tuning to slapd
	+ Some minor code improvements
	+ Quota now allows unlimited space and i-nodes number
0.7.1
	+ Add delObjectclass (useful for ldap clean actions)
	+ Detect and recover when ldap connection is broken (#25)
	+ Make EBox::Ldap a singleton class
	+ Initial factoring
	+ Use of ebox-sudoers-friendly
0.7
	+ New public release
0.6
	+ Move to client
	+ API documented using naturaldocs
	+ Update install
	+ Update debian scripts
	+ Use new syntax to define ACLs for ldap
	+ Add function to create system users
	+ Move ldap db under ebox directory
0.5.2
	+ Fix some packaging issues
0.5.1
	+ Convert module to new menu system
0.5
	+ Initial release<|MERGE_RESOLUTION|>--- conflicted
+++ resolved
@@ -1,9 +1,5 @@
 HEAD
-<<<<<<< HEAD
-	+ Added filter users by ou
-=======
 	+ Added users filter by OU
->>>>>>> 089a234f
 2.3.13
 	+ Better password policies for LDAP backend
 	+ Added user synchronization with Zentyal Cloud
