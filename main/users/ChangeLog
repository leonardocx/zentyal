--- conflicted
+++ resolved
@@ -1,4 +1,7 @@
-<<<<<<< HEAD
+HEAD
+	+ Restart apache after changing master configuration
+	+ Removed all files + code cleaning
+	+ Disable user editing in slaves
 2.3.7
 	+ New modifications() method to allow retrieving modifications made to
 	  the LDAP object in the last call to 'save'
@@ -10,12 +13,6 @@
 	+ Packaging fixes for precise
 2.3.4
 	+ Updated Standard-Versions to 3.9.2
-=======
-HEAD
-	+ Restart apache after changing master configuration
-	+ Removed all files + code cleaning
-	+ Disable user editing in slaves
->>>>>>> d58dfd86
 2.3.3
 	+ New master-slave architecture
 	+ Image in initial configuration wizard is shown again
