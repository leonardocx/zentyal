# Copyright (C) 2012 eBox Technologies S.L.
#
# This program is free software; you can redistribute it and/or modify
# it under the terms of the GNU General Public License, version 2, as
# published by the Free Software Foundation.
#
# This program is distributed in the hope that it will be useful,
# but WITHOUT ANY WARRANTY; without even the implied warranty of
# MERCHANTABILITY or FITNESS FOR A PARTICULAR PURPOSE.  See the
# GNU General Public License for more details.
#
# You should have received a copy of the GNU General Public License
# along with this program; if not, write to the Free Software
# Foundation, Inc., 59 Temple Place, Suite 330, Boston, MA  02111-1307  USA

package EBox::CloudSync::Slave;

use strict;
use warnings;


use base 'EBox::UsersAndGroups::Slave';

use EBox::Global;
use EBox::Exceptions::External;

use Error qw(:try);
use MIME::Base64;

sub new
{
    my ($class, $host, $port, $cert) = @_;
    my $self = $class->SUPER::new(name => 'zentyal-cloud');
    bless($self, $class);
    return $self;
}


sub _addUser
{
    my ($self, $user, $pass) = @_;

    my $users = EBox::Global->modInstance('users');
    return if ($user->baseDn() ne $users->usersDn());

    # refresh user info to avoid cache problems with passwords:
    $user = $users->user($user->name());

    my @passwords = map { encode_base64($_) } @{$user->passwordHashes()};
    my $userinfo = {
        name        => $user->get('uid'),
        firstname   => $user->get('givenName'),
        lastname    => $user->get('sn'),
        description => ($user->get('description') or ''),
        uid         => $user->get('uidNumber'),
        gid         => $user->get('gidNumber'),
        passwords   => \@passwords,
    };

    my $uid = $user->get('uid');
<<<<<<< HEAD
    $self->RESTClient->POST("/v1/users/users/$uid", $userinfo, retry => 1);
=======
    $self->RESTClient->POST("/v1/users/users/$uid", query => $userinfo, retry => 1);
>>>>>>> f7aa7bcc

    return 0;
}

sub _modifyUser
{
    my ($self, $user, $pass) = @_;

    my $users = EBox::Global->modInstance('users');
    return if ($user->baseDn() ne $users->usersDn());

    # refresh user info to avoid cache problems with passwords:
    $user = $users->user($user->name());

    my @passwords = map { encode_base64($_) } @{$user->passwordHashes()};
    my $userinfo = {
        firstname  => $user->get('givenName'),
        lastname   => $user->get('sn'),
        description => ($user->get('description') or ''),
        passwords  => \@passwords,
    };

    my $uid = $user->get('uid');
<<<<<<< HEAD
    $self->RESTClient->PUT("/v1/users/users/$uid", $userinfo, retry => 1);
=======
    $self->RESTClient->PUT("/v1/users/users/$uid", query => $userinfo, retry => 1);
>>>>>>> f7aa7bcc

    return 0;
}

sub _delUser
{
    my ($self, $user) = @_;

    my $users = EBox::Global->modInstance('users');
    return if ($user->baseDn() ne $users->usersDn());

    my $uid = $user->get('uid');
    $self->RESTClient->DELETE("/v1/users/users/$uid", retry => 1);
    return 0;
}

sub _addGroup
{
    my ($self, $group) = @_;

    my $users = EBox::Global->modInstance('users');
    return if ($group->baseDn() ne $users->groupsDn());

    my $groupinfo = {
        name        => $group->name(),
        gid         => $group->get('gidNumber'),
        description => ($group->get('description') or ''),
    };

    my $name = $group->name();
<<<<<<< HEAD
    $self->RESTClient->POST("/v1/users/groups/$name", $groupinfo, retry => 1);
=======
    $self->RESTClient->POST("/v1/users/groups/$name", query => $groupinfo, retry => 1);
>>>>>>> f7aa7bcc

    return 0;
}

sub _modifyGroup
{
    my ($self, $group) = @_;

    my $users = EBox::Global->modInstance('users');
    return if ($group->baseDn() ne $users->groupsDn());

    my @members = map { $_->name() } @{$group->users()};
    my $groupinfo = {
        name        => $group->name(),
        gid         => $group->get('gidNumber'),
        description => ($group->get('description') or ''),
        members  => \@members,
    };

    my $name = $group->get('cn');
<<<<<<< HEAD
    $self->RESTClient->PUT("/v1/users/groups/$name", $groupinfo, retry => 1);
=======
    $self->RESTClient->PUT("/v1/users/groups/$name", query => $groupinfo, retry => 1);
>>>>>>> f7aa7bcc

    return 0;
}

sub _delGroup
{
    my ($self, $group) = @_;

    my $users = EBox::Global->modInstance('users');
    return if ($users->baseDn() ne $users->groupsDn());

    my $name = $group->get('cn');
    $self->RESTClient->DELETE("/v1/users/groups/$name", retry => 1);
    return 0;
}


sub RESTClient
{
    my $rs = new EBox::Global->modInstance('remoteservices');
    return $rs->REST();
}

1;<|MERGE_RESOLUTION|>--- conflicted
+++ resolved
@@ -58,11 +58,7 @@
     };
 
     my $uid = $user->get('uid');
-<<<<<<< HEAD
-    $self->RESTClient->POST("/v1/users/users/$uid", $userinfo, retry => 1);
-=======
     $self->RESTClient->POST("/v1/users/users/$uid", query => $userinfo, retry => 1);
->>>>>>> f7aa7bcc
 
     return 0;
 }
@@ -86,11 +82,7 @@
     };
 
     my $uid = $user->get('uid');
-<<<<<<< HEAD
-    $self->RESTClient->PUT("/v1/users/users/$uid", $userinfo, retry => 1);
-=======
     $self->RESTClient->PUT("/v1/users/users/$uid", query => $userinfo, retry => 1);
->>>>>>> f7aa7bcc
 
     return 0;
 }
@@ -121,11 +113,7 @@
     };
 
     my $name = $group->name();
-<<<<<<< HEAD
-    $self->RESTClient->POST("/v1/users/groups/$name", $groupinfo, retry => 1);
-=======
     $self->RESTClient->POST("/v1/users/groups/$name", query => $groupinfo, retry => 1);
->>>>>>> f7aa7bcc
 
     return 0;
 }
@@ -146,11 +134,7 @@
     };
 
     my $name = $group->get('cn');
-<<<<<<< HEAD
-    $self->RESTClient->PUT("/v1/users/groups/$name", $groupinfo, retry => 1);
-=======
     $self->RESTClient->PUT("/v1/users/groups/$name", query => $groupinfo, retry => 1);
->>>>>>> f7aa7bcc
 
     return 0;
 }
