--- conflicted
+++ resolved
@@ -20,17 +20,8 @@
 
 use base qw(EBox::Module::Service
             EBox::Report::DiskUsageProvider
-<<<<<<< HEAD
-            EBox::Model::ModelProvider
-            EBox::Model::CompositeProvider
-            EBox::Report::DiskUsageProvider
-            EBox::NetworkObserver
-            EBox::FirewallObserver
-          );
-=======
             EBox::NetworkObserver
             EBox::FirewallObserver);
->>>>>>> 6489a44e
 
 use EBox;
 use EBox::Config;
