--- conflicted
+++ resolved
@@ -1,11 +1,8 @@
-<<<<<<< HEAD
 HEAD
 	+ Move report code to remoteservices
-=======
 2.3.8
 	+ Add precondition to printers model to check that samba s3fs
 	  fileserver is used.
->>>>>>> a0973f7f
 2.3.7
 	+ New model to manage printer permissions
 2.3.6
