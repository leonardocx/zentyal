--- conflicted
+++ resolved
@@ -1,9 +1,5 @@
-<<<<<<< HEAD
 3.3
-=======
-HEAD
 	+ Update strings to new offering
->>>>>>> c1d0b417
 	+ Added missing EBox::Exceptions uses
 	+ Delete migration code from old versions
 	+ Set version to 3.3
