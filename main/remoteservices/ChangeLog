--- conflicted
+++ resolved
@@ -1,4 +1,5 @@
-<<<<<<< HEAD
+HEAD
+	+ Remove admin port when unsubscribing
 2.2.11
 	+ Stick to the current subscription capabilities if it is
 	  impossible to know the current ones
@@ -8,10 +9,6 @@
 	+ New registration form on subscription wizard
 2.2.8
 	+ Removed restrictions on virt and vpn when subscribing
-=======
-HEAD
-	+ Remove admin port when unsubscribing
->>>>>>> 6c3f0803
 2.2.7
 	+ Check available options before subscribing if more than option
 	  is available
