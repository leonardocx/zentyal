--- conflicted
+++ resolved
@@ -1,11 +1,7 @@
-HEAD
-<<<<<<< HEAD
+3.3
 	+ Adapted to new AJAX update of save changes button
-3.3
 	+ Switch from Error to TryCatch for exception handling
-=======
 	+ Widget recovers from latestRemoteConfBackup connection errors
->>>>>>> 51777454
 	+ Fix reset URL in subscription wizard error
 	+ Pinning kernels so they are updated with QA updates active
 	+ Added missing EBox::Exceptions uses
