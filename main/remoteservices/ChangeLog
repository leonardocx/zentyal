3.3
	+ Set version to 3.3
HEAD
<<<<<<< HEAD
	+ reporterd query time is now 5 minutes
	+ Default reporter granularity is set to 15 minutes
	+ Give support to different granularities for reporters
	+ Improve proxy redirections:
	  - Configuration from RedirectHelper modules
	  - Added query string and referer-based patterns to redirect
=======
	+ Missing EBox::Gettext use in EBox::RemoteServices::Connection
3.2
	+ Set version to 3.2
3.1.9
	+ Handle connection errors in setAdminPort
	+ Set to debug level several dev oriented notifications
3.1.8
>>>>>>> 2711168b
	+ Better error if we cannot register due to lack of free space
	+ Fix links to see latest reports or its documentation on Reports tab
	+ Set proper URL to reach Zentyal Remote dashboard from dashboard
3.1.7
	+ Adapt backups' list to new UI
3.1.6
	+ Adapt remote backup to new UI CSS
	+ Removed implementation of the removed Desktop::ServiceProvider
3.1.5
	+ Adapted to updatedRowNotify call with no changes in values
	+ Added menu icon
	+ Fixed wrong jQuery interpolation in Subscription form
	+ Retry making the configuration backup if the conf backup process
	  produced a corrupted backup
	+ Send the checksum of the conf backup when pushing to check
	  its integrity on server side
	+ Explicitly set firewall version dependency in control file
	+ Adapt firewall rules to new accept chains
	+ Display web remote access support settings
	+ Save logs module when creating VPN client to start logging its log
	+ Save software module after setting QA updates configuration
	+ Small correction on a link that were still pointing to Cloud
	+ Support running runnerd without being registered programatically
	+ Give support to custom proxied redirections to provide local HTTP
	  servers from Zentyal Remote using
	  /etc/zentyal/remoteservices_redirections.yaml
	+ Fixed path escape on Reporter::SambaDiskUsage
	+ Removed no longer necessary jQuery noConflict()
3.1.4
	+ Fixed wizard to show again errors
	+ Fixed path escape on Reporter::SambaDiskUsage, thanks to EddieA
	  for pointing out the fix
	+ maxUsers method does not take maxCloudUsers into account
3.1.3
	+ Ported JS code to jQuery
3.1.2
	+ Remove deprecated backup domain report in ebackup reporter
	+ Custom QA archive can be set at qa_updates_archive configuration
	  key
	+ Custom QA repository can be set at qa_updates_repo configuration
	  key
	+ RESTClient can now set the URI endpoint programatically
	+ Added pullStatus SOAP server method to get the job result via
	  polling
3.1.1
	+ Cloud-prof installation is now smoothly as it is tried at first
	  and during 10 times during 5 minutes
	+ Migrated SOAP services to use Nginx for SSL.
3.1
	+ Updated to reflect the Apache -> WebAdmin rename.
	+ Removed 3.0.X migration code
	+ Added Pre-Depends on mysql-server to avoid problems with upgrades
	+ Depend on zentyal-core 3.1
3.0.20
	+ Changed location of remote backup metainfo files to preserve cache
	  after reboot
3.0.19
	+ Implemented maxUsers() and maxCloudUsers() methods
	+ Default control panel URL points to remote.zentyal.com now
3.0.18
	+ Consolidate and send report data using a new daemon
	  zentyal.reporterd
	+ Randomise when reload-bundle and subs-level are sent
	+ Added users module checks for SB:
	  - No more than 25 users having none or cloud as master
	  - Zentyal server slaves are forbidden
3.0.17
	+ Use cache to retrieve latest configuration backup date in
	  dashboard
3.0.16
	+ Added setSecurityUpdatesLastTime method to abstract how to set
	  the latest performed security update
3.0.15
	+ Get capabilities for files and users sync from the API
	+ Be very strict with the server name while subscribing. Only
	  [A-Za-z0-9-]+ are accepted
	+ Restore configuration without subscription now works smoothly
	+ Proper CA file deletion when unsubscribing
	+ Try to remove include and CA when unsubscribing separately
	+ Change to debug remote support no conf message
	+ Force mode when writing QA apt ocnfiguration file
	+ Remove filesync upstart file as it is not longer maintained by
	  this package
	+ Force mode when writing QA apt configuration file
	+ Avoid exception in subscription info table when a
	  no subscribed server use no-ascii character set
3.0.14
	+ Silenting _getSubscriptionDetails internal exception
	+ Fix typo in execute bundle which avoids correct installation of
	  cloud-prof when registration is done
3.0.13
	+ Notify cloud-prof when installed when changes happen in
	  DisasterRecoveryDomains model
	+ Move zfilesync daemon management to cloud-prof package
	+ Include edition in MOTD and remove upgrade announcement
	+ Adding extra component to the qa sources list
	+ Do not try to execute periodic cron jobs if already running
	+ Update SambaVirusShare reporter
	+ Update SambaVirus reporter
	+ auto-subscribe now works when multiple bundles are available
	+ Avoid usage of private attributes in Subscription model parent
	  class
	+ Avoid warning when checking commAddOn
	+ Fixed share sync regression after directory existance check
3.0.12
	+ Write zfilesync conf only when needed
	+ Start zfilesync also when disaster recovery is available
3.0.11
	+ Rename from disasterRecoveryAddOn to disasterRecoveryAvailable
	+ Implement zarafaAddOn method for getting zarafa details
	+ Implement client-side of new add-on framework
	+ Fixed utf8 problems in RESTClient
	+ Disaster Recovery integration
	+ Added auto-subscribe script
	+ Fix reporter-consolidate cron entry
	+ Change QA archive to the new one
	+ Make sure only one run-pending-ops process is launched at the
	  same time
3.0.10
	+ Fix reload bundle checks with communication add-on
	+ Restore process can skip backed up credentials when it is sure
	  the current credentials are up to date for the same server
	+ Fix regression to register a server with communication add-on
	+ Fix restore/backup procedure for the module
3.0.9
	+ More resilient reporting operations to reporter errors
	+ Fix stupid bug in desktop subscription service
3.0.8
	+ Handle desktop subscription limit error status
	+ Return the cloud domain along with the credentials to the desktops
	  upon subscription
	+ Clearer message is shown when your server is not capable for any
	  available edition
	+ Remove unnecessary field for mail reporting
	+ Send data to db when reporting is logging only in UTF8
	+ Decode JSON only if data is defined in REST Result
	+ Enable report sending
	+ Do not calculate share size whose directory does not exist
	+ Fix subscription process when firewall has been enabled but not saved
	+ Read REST responses with a correct encoding
	+ Fixed SSL configuration conflicts betwen SOAPClient and RESTClient
3.0.7
	+ Launch filesync only if available
3.0.6
	+ Remove QA updates if not subscribed
	+ Set file sync conf only if subscribed
	+ Fixed remote cloud sync hostname
3.0.5
	+ Added automatic-conf-backup strict
	+ Make required changes for new communications add-on
	  (mailfilter in community + jabber and asterisk in comm add-on)
	+ Updated REST journaling behavior
	+ Configure file sync daemon
	+ Some fixes in text in the models
	+ Added check for users sync service
	+ Get remote support user uid from users module if it is installed
	+ Fixed error in check connection button moving _checkUDPEchoService()
	  to EBox::RemoteSevices::Base
3.0.4
	+ Give support to trial edition in info boxes
3.0.3
	+ Launch inventory agent just after subscribing to get information
	  in remote as soon as possible
	+ Add pciutils and dmidecode as dependencies to include PCI and
	  Bios information for inventory
	+ Fix OCS inventory cron file execution permissions
	+ Changed subscription_basic style to avoid overlapping separator line
3.0.2
	+ Use perl code in initial setup to avoid lock issues
	+ Fixed non-translatable strings in registration wizard
	+ Do not show help button text when registered
	+ Check if you are registered in wizard at first
	+ Add hostname as default value for server name in Wizard
	+ Check the three diferent result api may return in wizard
	+ Check agreement is done when doing the wizard
3.0.1
	+ Don't abort subscription, backup or restore by clicking outside
	  of popup window
	+ Dynamic DNS now works without bundle
3.0
	+ Set 3.0 URLs for wizard
	+ Fix registration when remote access is enabled previously
	+ Set production conf parameters
	+ New style for registration wizard
	+ Reviewed strings
	+ Start up tasks (cronjobs and bundle reload) is done after save
	  changes in background
	+ VPN connection is established once it is needed
	+ Dynamic DNS is enabled during the subscription and not during
	  the bundle execution
	+ Dynamic DNS is disabled when deregistering
	+ Set up audit environment in set conf
	+ In order to run cron jobs only subscribed is required now
	+ Adaptations for new registered community servers
	+ Show VPNConnectivityCheck in Technical composite when the server
	  has the bundle
	+ Name change from Cloud to Remote
	+ Launch save changes immediately after performing the
	  registration or unregistration in a modal box
	+ Show Wizard link in no active remote configuration backup
	+ Delete no longer required conf keys: ebox_services_www and
	  ebox_services_mirror_count
	+ Remove deprecated Disaster Recovery method
	+ Cache cred data in module to optimise
	+ Implement reporting code here
	+ Password list files are now stored in module conf
	+ RESTClient now supports raw JSON as query param
2.3.2
	+ Do not set local address for TCP connections
	+ Avoid division by zero showing DR info
	+ Use beta values for configuration for now
	+ Remove no longer used restore backup from proxy
	+ Added method to write conf-backups and sec-updates credentials
	  into /var/lib/zentyal/.netrc file
	+ Remote configuration backup operations now run inside a popup
	+ Added 'journaling' optional parameter to the RESTClient methods to
	  enable/disable the journaling for that call
	+ Optional parameters for RESTClient methods are now named
	+ Conf Backup go outside the VPN using the new Cloud RESTful API
	+ Added method setServer to RESTClient
	+ Added integration with OCS inventory agent
	+ QA Updates go outside the VPN
	+ QA apt configuration files are now generated or removed when
	  setting the configuration for the module (_setConf method)
	+ QA repository public key included in the package
	+ Added function cloudCredentials to get server uuid and pass
	+ Added confKey monitoring_inside_vpn to configure whether the monitoring
	  stats should be sent using the VPN or not
	+ Added function cloudDomain to get Zentyal Cloud domain name
	+ Added function subscribedUUID to get server UUID
	+ Return current capabilities values if new ones cannot be
	  obtained
	+ Give support for 400 errors in REST Client as external
	  exceptions
	+ Added logic for new mail add-on for SB edition
	+ Added REST client as interface with Zentyal Cloud
	+ New registration form on subscription wizard
2.3.1
	+ Use new module to calc average bandwidth from a day
	+ Some improvements to runnerd daemonisation
	+ Use RESTful API to send the jobs results to Zentyal Cloud
	+ Adapted to latest changes in core
	+ Use Apache mod API to include Cloud CA certificate
	+ Remove Apache2 configuration which is only in the main file
2.3
	+ Implement new EBox::Events::DispatcherProvider
	+ Adapted to new Model management and events frameworks
	+ Adapted storage of state info to the new JSON objects
	+ Added subscribe desktop action as Desktop::ServiceProvider
	+ Added journaling for REST requests
	+ Adapted Events to send additional info
	+ RESTClient sends the query request in application/json when the
	  data to send is an array
	+ Use new REST API
	+ Check subscription details everyday
	+ Rename Zentyal Cloud VPN client to remoteServices_client
	+ Check available options before subscribing if more than option
	  is available
	+ Added REST client as interface with Zentyal Cloud
	+ New subscription wizard
	+ Adapted messages in the UI for new editions
	+ Add new server editions
	+ New checks for Small Business edition
	+ Uniformize config boolean values (from true/false to yes/no)
	+ Use direct connection to QA repository even using a global proxy
	+ Delete version() method which is now implemented on EBox::Module::Base
	+ Set off-office hours for module cron jobs
	+ Show the number of available IDS rules in the Advanced Security
	  Updates model
	+ Replaced autotools with zbuildtools
	+ Do not clear cache when restarting the remoteservices module
	+ Bugfix: Do not crash if apt-key del command fails
	+ Bugfix: The internal cron jobs are now removed correctly
	+ Remove some configuration and packages when a downgrade is done
	+ Bugfix: Remove jobs when unsubscribing
	+ Bugfix: Remove apt preferences when unsubscribing
	+ Non-ASCII characters are explicitly not allowed in Zentyal Common Name
	+ Backup and restore all the cached data
2.2.2
	+ Download the backup archive from proxy using REST without
	  storing locally
	+ Download the backup archive using REST as well and optimising
	  to pass the stream directly without temporary files
	+ Configuration backup archive is now sent using curl in a REST
	  format
	+ Add EBox::RemoteServices::SOAPClient the chances to run any
	  SOAP::Lite method
2.2.1
	+ Avoid crash with undefined siteHost when migrating from 2.0
	+ Tolerate file permission errors when restoring subscription
	+ Better exception when we have no response for the SOAP call
2.1.11
	+ Added new icons for the wizard
	+ Reviewed some subscription strings
2.1.10
	+ Set script session starting code in
	  EBox::RemoteServices::Job::Helper to add audit support for jobs
	+ Allow remote access from the cloud with no dynamic host
	+ Bugfix: Typo in passwordless default value
2.1.9
	+ Reviewed some subscription strings
	+ WS check now is load-balanced
	+ Custom locations now works again after URL rewriting scheme
2.1.8
	+ Catch when the updates watcher is not available to enable
2.1.7
	+ Do not show subscription wizard if hide_subscription_wizard key defined
	+ Better integration with core theme
	+ Differentiate ads from notes
	+ Removed /zentyal prefix from URLs
	+ When subscribing modify other modules after saving new
	  subscription state
	+ Enable updates watcher after subscribing
	+ Include missing OverwriteRemoteBackup module
	+ Depend always on zentyal-software (needed for the automatic QA updates)
2.1.6
	+ Better error message when registering a subscription without
	  connectivity
	+ Disable wrong user/password autocompletion in Subscription form
	+ Remove innecesary checks for nameserver and web servers prior to
	  exchanging data with them
	+ Remove route is up checking for remote support since it is not
	  neccesary
	+ Added subscription_skip_vpn_scan configuration key to skip VPN
	  check while subscribing
	+ Added VPN client local address adjustment
	+ Improvements in subscriptions checks
	+ Added firewall helper to open and redirect ports for remote
	  access
	+ Added script for persist firewall rules when openvpn client restarts
	+ Link to wizard instead of the store to register a Basic subscription
	+ Add at package as dependency
	+ Remove unnecessary check for old 2.0.X versions of zentyal-software
2.1.5
	+ Bugfix with YAML::XS to decode UTF8 strings to let SOAP::Lite
	  perform the proper encoding
	+ Set proper suite in preferences with QA updates
2.1.4
	+ Use new path for openvpn logs at /var/log/openvpn
	+ Update wizard pages with new order option
2.1.3
	+ Use system configured NS if the Cloud NS is not available
	+ User HTTP instead of ping for check Cloud WS server
2.1.2
	+ Added support for DynDNS service
	+ Added ssh warnings to remote support page
	+ Added automatic registration + subscription wizard
2.1.1
	+ Pass new fallbackToRO option when making a configuration backup
	+ Added Cloud DNS connection check
	+ Fix last report link in Subscription page
	+ Catch all exceptions when the server is not connected to Cloud
	+ Add reportAdminPort to let Zentyal Cloud know the TCP port where
	  the server UI is listening to
	+ Remove unecessary parameter when making automatic backup
	+ Avoid log entry with unexistant file
	+ Rename dispatcher receiver to Zentyal Cloud
	+ Using unconfigured interfaces as last resort to connect to Cloud
	+ Added exception for no connection to Cloud
	+ Bugfix: Migration for VPN clients to new local port and address
	  options works
	+ Bugfix: VPN local address tests are now quiet
	+ Enforcing type in SOAP response is now allowed
	+ Added new models to show information about our several services:
	  - Server subscriptions
	  - Advanced Security Updates
	  - Disaster Recovery
	  - Technical Support
	+ New Zentyal Cloud client widget with new services information
	+ Remote services VPN client now uses local port and address options
	+ Give support for new QA repository for Zentyal Server	 >= 2.1
	+ Re-enable support for Professional subscription
	+ Bugfix: fixed error in remote backup template when a basic
	  subscription already has a backup in the cloud
	+ Added WS and VPN server connectivity check upon subscription
2.1
	+ Bugfix: package removal does not crash if can't unsubscribe
	+ Replace YAML::Tiny with libyaml written in C through YAML::XS wrapper
	+ Remove migrations and use new initial-setup
	+ Replace /etc/ebox/78remoteservices.conf with
	  /etc/zentyal/remoteservices.conf
	+ Bugfix: Remove key field in consolidation which is useless in
	  this context and it leads to errors everyday of the month except
	  the first one
	+ Indicate script to run when changing configuration file
2.0.8
	+ Remote backup is now overwritten with Basic Subscription
	+ Using a new key from bundle or dnsServer as fallback to set the
	  set of addresses to access from Zentyal Cloud
	+ Added check to not use any address when connected to Zentyal
	  Cloud to do remote support
2.0.7
	+ Added backup/restore of subscription credentials
	+ Added API to get the list of registered Zentyal servers
	+ Added API to get the backup credentials if available
	+ Added API to know if the disaster recovery add-on is on
	+ Fixed problems with cache values
2.0.6
	+ Typo fix to run cron job when the period says to do
	+ Set default order for dashboard widgets
2.0.5
	+ Set hostname as default value for server name
	+ Minor message changes
	+ Correct case for sql column names
2.0.4
	+ Fixed bad hour bug in remoteservices cron file generation
2.0.3
	+ Allow insecure clients (bad renegotiation CVE-2009-3555) until
	  Zentyal Cloud clients have the problem fixed.
	+ Do not save Apache module in module restarts as GUI already do
	  it at the end of saving modules stage
	+ Set random times for cron tasks
	+ Bugfix: Remote access is again passwordless after changing our
	  brand
	+ Bugfix: Asked for the subscription level after subscription
	  during saving changes stage to avoid showing up commercial
	  messages when they should not
	+ Bugfix: Added pageTitle property to remote support access page
2.0.2
	+ Handle exceptions in subscription levels SOAP calls
2.0.1
	+ Added API to query to internal nameserver
	+ Added API to know the subscription level
	+ Added API to know the add-on server has
	+ Switch to cloud.zentyal.com
2.0
	+ Fixed bug cleaning CC control jobs, added facilities for
	internal and no-CC job
1.5.8
	+ Check package installed with libapt-pkg-perl
	+ Mark squid as changed, if enabled, when subscription process is
	  done
	+ Add installer script execution after saving changes to make sure
	  VPN is up and running
	+ Bugfix: Speed up the subscription process when VPN is not set up
	  yet
1.5.7
	+ Zentyal rebrand
	+ I18n the commercial message
1.5.6
	+ More robust report method
	+ New commercial messages
1.5.5
	+ Bugfix: Test if /var/run/screen exists before changing its
	  permissions
	+ Bugfix: Work when there is nothing to report yet
1.5.4
	+ Fix bug to pass conf keys to the execute procedures after extracting
	  the bundle
1.5.3
	+ Password strength checker done every week included in report and
	  alert generated with the result
	+ Added support for ebox-qa apt sources
	+ Added support for scripts from subscription bundle
	+ Subscription enables monitor and logs module
	+ Bundle action occurs now when reloading the bundle (before only
	  when subscribing), adapted to remoteservices version requirement
	  for bundle
	+ Adapted to use preferences.d directory for QA's apt configuration
1.5.2
	+ Reload bundle while configuring the package and once a week to
	  support eBox CC migration automatically (new keys) to make
	  migration process even smoother
	+ Modified order in menu, now Control Center is right after software
1.5.1
	+ Security [ESN-1-1]: Added proxyDomain method needed for the CSRF fix
	+ Delete no longer available cron jobs when synchronising
	+ Use a new way to push stats to eBox Control Center by using
	  collectd directly instead of using a cron job and xdelta. Exposed
	  the required data to monitor module to work together.
	+ Added restriction to CC VPN to remote support feature
1.5
	+ Pass data-file for executing jobs
	+ Added class for easier parsing of CSV files
	+ Set monitor service as stopped on purpose to notify
	  monitor stats to eBox Control Center
	+ Set maximum number for eBox common name to 32
	+ Bugfix: Found a lost method makes the monitorization work again
	+ Allow read-only script sessions
	+ Added class for easier parsing of CSV files
	+ Added remote support option
1.4.2
	+ Bugfix: Not allow "." character in common name
1.3.14
	+ Bugfix: Show as disconnected if the eBox is not subscribed
	+ Bugfix: Configure and enable openvpn module dependencies when
	  subscribing an eBox to the Control Center
	+ Fix some misleading text to use coherent discourse
	+ Set the link to the new subscription form in eBox Tech website
1.3.13
	+ Show the email address is available to authenticate with
	+ Fix EBox::RemoteServices::Model::viewCustomizer to return always
	  a customizer instance to match the new API
1.3.12
	+ Passwordless from Control Center is now the default option and
	  it is not editable from GUI anynmore
	+ Run cron getter after subscribing while saving changes
	+ Configure/enable OpenVPN module when subscribing
	+ Add widget to know the Control Center connection status
	+ Add support for automatic backups done daily for a maximum number
	+ Allow job result submission to be sent in chunks
1.3.10
	+ Bugfix: Using a better message when the Internet is not
	  reachable when subscribing an eBox
	+ Bugfix: Use name in VPN client configuration for reaching the
	  VPN server to avoid problems if we change the IP addresses
	+ Bugfix: Better error handling in notify job results
	+ Bugfix: Using ebox as common base for Via protocol
1.3.7
	+ Bugfix: Add CACertificatePath to trust in CC job dispatchers
1.3.6
	+ Run cronjob sent by eBox CC
1.1.20
	+ New release
1.1
	+ Initial release<|MERGE_RESOLUTION|>--- conflicted
+++ resolved
@@ -1,14 +1,11 @@
 3.3
-	+ Set version to 3.3
-HEAD
-<<<<<<< HEAD
 	+ reporterd query time is now 5 minutes
 	+ Default reporter granularity is set to 15 minutes
 	+ Give support to different granularities for reporters
 	+ Improve proxy redirections:
 	  - Configuration from RedirectHelper modules
 	  - Added query string and referer-based patterns to redirect
-=======
+	+ Set version to 3.3
 	+ Missing EBox::Gettext use in EBox::RemoteServices::Connection
 3.2
 	+ Set version to 3.2
@@ -16,7 +13,6 @@
 	+ Handle connection errors in setAdminPort
 	+ Set to debug level several dev oriented notifications
 3.1.8
->>>>>>> 2711168b
 	+ Better error if we cannot register due to lack of free space
 	+ Fix links to see latest reports or its documentation on Reports tab
 	+ Set proper URL to reach Zentyal Remote dashboard from dashboard
