--- conflicted
+++ resolved
@@ -1,9 +1,4 @@
 HEAD
-<<<<<<< HEAD
-	+ Password list files are now stored in module conf
-	+ RESTClient now supports raw JSON as query param
-	+ Added REST client as interface with Zentyal Cloud
-=======
 	+ QA Updates go outside the VPN
 	+ QA apt configuration files are now generated or removed when
 	  setting the configuration for the module (_setConf method)
@@ -13,7 +8,9 @@
 	  stats should be sent using the VPN or not
 	+ Added function cloudDomain to get Zentyal Cloud domain name
 	+ Added function subscribedUUID to get server UUID
->>>>>>> f88d5a39
+	+ Password list files are now stored in module conf
+	+ RESTClient now supports raw JSON as query param
+	+ Added REST client as interface with Zentyal Cloud
 	+ New registration form on subscription wizard
 2.3.1
 	+ Use new module to calc average bandwidth from a day
