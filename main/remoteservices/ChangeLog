--- conflicted
+++ resolved
@@ -1,5 +1,7 @@
 HEAD
-<<<<<<< HEAD
+	+ Handle desktop subscription limit error status
+	+ Return the cloud domain along with the credentials to the desktops
+	  upon subscription
 	+ Clearer message is shown when your server is not capable for any
 	  available edition
 	+ Remove unnecessary field for mail reporting
@@ -12,11 +14,6 @@
 	+ Fixed SSL configuration conflicts betwen SOAPClient and RESTClient
 3.0.7
 	+ Launch filesync only if available
-=======
-	+ Handle desktop subscription limit error status
-	+ Return the cloud domain along with the credentials to the desktops
-	  upon subscription
->>>>>>> d6184074
 3.0.6
 	+ Remove QA updates if not subscribed
 	+ Set file sync conf only if subscribed
