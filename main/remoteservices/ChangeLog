--- conflicted
+++ resolved
@@ -1,7 +1,5 @@
 HEAD
-<<<<<<< HEAD
 	+ Added REST client as interface with Zentyal Cloud
-=======
 	+ New registration form on subscription wizard
 2.3.1
 	+ Use new module to calc average bandwidth from a day
@@ -10,7 +8,6 @@
 	+ Adapted to latest changes in core
 	+ Use Apache mod API to include Cloud CA certificate
 	+ Remove Apache2 configuration which is only in the main file
->>>>>>> 284c47e5
 2.3
 	+ Implement new EBox::Events::DispatcherProvider
 	+ Adapted to new Model management and events frameworks
