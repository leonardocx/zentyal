--- conflicted
+++ resolved
@@ -1,11 +1,7 @@
-<<<<<<< HEAD
 3.4
 	+ Use service instead of deprecated invoke-rc.d for init.d scripts
 	+ Set version to 3.4
-=======
-HEAD
 	+ Fix warning on last inside an eval on automatic-conf-backup script
->>>>>>> 6cdc34ef
 3.3
 	+ Hide close button on subscription progress dialog
 	+ Adapted to new AJAX update of save changes button
