--- conflicted
+++ resolved
@@ -1,17 +1,14 @@
 HEAD
-<<<<<<< HEAD
 	+ Disaster Recovery integration
 	+ Added auto-subscribe script
 	+ Configure file sync daemon
 	+ Some fixes in text in the models
-=======
 	+ Added check for users sync service
 	+ Get remote support user uid from users module if it is installed
 	+ Fixed error in check connection button moving _checkUDPEchoService()
 	  to EBox::RemoteSevices::Base
 3.0.4
 	+ Give support to trial edition in info boxes
->>>>>>> 67bfff1b
 3.0.3
 	+ Launch inventory agent just after subscribing to get information
 	  in remote as soon as possible
