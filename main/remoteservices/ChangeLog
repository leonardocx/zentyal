HEAD
<<<<<<< HEAD
	+ Disaster Recovery integration
	+ Added auto-subscribe script
=======
	+ Change QA archive to the new one
	+ Make sure only one run-pending-ops process is launched at the
	  same time
>>>>>>> 95f3c660
3.0.10
	+ Fix reload bundle checks with communication add-on
	+ Restore process can skip backed up credentials when it is sure
	  the current credentials are up to date for the same server
	+ Fix regression to register a server with communication add-on
	+ Fix restore/backup procedure for the module
3.0.9
	+ More resilient reporting operations to reporter errors
	+ Fix stupid bug in desktop subscription service
3.0.8
	+ Handle desktop subscription limit error status
	+ Return the cloud domain along with the credentials to the desktops
	  upon subscription
	+ Clearer message is shown when your server is not capable for any
	  available edition
	+ Remove unnecessary field for mail reporting
	+ Send data to db when reporting is logging only in UTF8
	+ Decode JSON only if data is defined in REST Result
	+ Enable report sending
	+ Do not calculate share size whose directory does not exist
	+ Fix subscription process when firewall has been enabled but not saved
	+ Read REST responses with a correct encoding
	+ Fixed SSL configuration conflicts betwen SOAPClient and RESTClient
3.0.7
	+ Launch filesync only if available
3.0.6
	+ Remove QA updates if not subscribed
	+ Set file sync conf only if subscribed
	+ Fixed remote cloud sync hostname
3.0.5
	+ Added automatic-conf-backup strict
	+ Make required changes for new communications add-on
	  (mailfilter in community + jabber and asterisk in comm add-on)
	+ Updated REST journaling behavior
	+ Configure file sync daemon
	+ Some fixes in text in the models
	+ Added check for users sync service
	+ Get remote support user uid from users module if it is installed
	+ Fixed error in check connection button moving _checkUDPEchoService()
	  to EBox::RemoteSevices::Base
3.0.4
	+ Give support to trial edition in info boxes
3.0.3
	+ Launch inventory agent just after subscribing to get information
	  in remote as soon as possible
	+ Add pciutils and dmidecode as dependencies to include PCI and
	  Bios information for inventory
	+ Fix OCS inventory cron file execution permissions
	+ Changed subscription_basic style to avoid overlapping separator line
3.0.2
	+ Use perl code in initial setup to avoid lock issues
	+ Fixed non-translatable strings in registration wizard
	+ Do not show help button text when registered
	+ Check if you are registered in wizard at first
	+ Add hostname as default value for server name in Wizard
	+ Check the three diferent result api may return in wizard
	+ Check agreement is done when doing the wizard
3.0.1
	+ Don't abort subscription, backup or restore by clicking outside
	  of popup window
	+ Dynamic DNS now works without bundle
3.0
	+ Set 3.0 URLs for wizard
	+ Fix registration when remote access is enabled previously
	+ Set production conf parameters
	+ New style for registration wizard
	+ Reviewed strings
	+ Start up tasks (cronjobs and bundle reload) is done after save
	  changes in background
	+ VPN connection is established once it is needed
	+ Dynamic DNS is enabled during the subscription and not during
	  the bundle execution
	+ Dynamic DNS is disabled when deregistering
	+ Set up audit environment in set conf
	+ In order to run cron jobs only subscribed is required now
	+ Adaptations for new registered community servers
	+ Show VPNConnectivityCheck in Technical composite when the server
	  has the bundle
	+ Name change from Cloud to Remote
	+ Launch save changes immediately after performing the
	  registration or unregistration in a modal box
	+ Show Wizard link in no active remote configuration backup
	+ Delete no longer required conf keys: ebox_services_www and
	  ebox_services_mirror_count
	+ Remove deprecated Disaster Recovery method
	+ Cache cred data in module to optimise
	+ Implement reporting code here
	+ Password list files are now stored in module conf
	+ RESTClient now supports raw JSON as query param
2.3.2
	+ Do not set local address for TCP connections
	+ Avoid division by zero showing DR info
	+ Use beta values for configuration for now
	+ Remove no longer used restore backup from proxy
	+ Added method to write conf-backups and sec-updates credentials
	  into /var/lib/zentyal/.netrc file
	+ Remote configuration backup operations now run inside a popup
	+ Added 'journaling' optional parameter to the RESTClient methods to
	  enable/disable the journaling for that call
	+ Optional parameters for RESTClient methods are now named
	+ Conf Backup go outside the VPN using the new Cloud RESTful API
	+ Added method setServer to RESTClient
	+ Added integration with OCS inventory agent
	+ QA Updates go outside the VPN
	+ QA apt configuration files are now generated or removed when
	  setting the configuration for the module (_setConf method)
	+ QA repository public key included in the package
	+ Added function cloudCredentials to get server uuid and pass
	+ Added confKey monitoring_inside_vpn to configure whether the monitoring
	  stats should be sent using the VPN or not
	+ Added function cloudDomain to get Zentyal Cloud domain name
	+ Added function subscribedUUID to get server UUID
	+ Return current capabilities values if new ones cannot be
	  obtained
	+ Give support for 400 errors in REST Client as external
	  exceptions
	+ Added logic for new mail add-on for SB edition
	+ Added REST client as interface with Zentyal Cloud
	+ New registration form on subscription wizard
2.3.1
	+ Use new module to calc average bandwidth from a day
	+ Some improvements to runnerd daemonisation
	+ Use RESTful API to send the jobs results to Zentyal Cloud
	+ Adapted to latest changes in core
	+ Use Apache mod API to include Cloud CA certificate
	+ Remove Apache2 configuration which is only in the main file
2.3
	+ Implement new EBox::Events::DispatcherProvider
	+ Adapted to new Model management and events frameworks
	+ Adapted storage of state info to the new JSON objects
	+ Added subscribe desktop action as Desktop::ServiceProvider
	+ Added journaling for REST requests
	+ Adapted Events to send additional info
	+ RESTClient sends the query request in application/json when the
	  data to send is an array
	+ Use new REST API
	+ Check subscription details everyday
	+ Rename Zentyal Cloud VPN client to remoteServices_client
	+ Check available options before subscribing if more than option
	  is available
	+ Added REST client as interface with Zentyal Cloud
	+ New subscription wizard
	+ Adapted messages in the UI for new editions
	+ Add new server editions
	+ New checks for Small Business edition
	+ Uniformize config boolean values (from true/false to yes/no)
	+ Use direct connection to QA repository even using a global proxy
	+ Delete version() method which is now implemented on EBox::Module::Base
	+ Set off-office hours for module cron jobs
	+ Show the number of available IDS rules in the Advanced Security
	  Updates model
	+ Replaced autotools with zbuildtools
	+ Do not clear cache when restarting the remoteservices module
	+ Bugfix: Do not crash if apt-key del command fails
	+ Bugfix: The internal cron jobs are now removed correctly
	+ Remove some configuration and packages when a downgrade is done
	+ Bugfix: Remove jobs when unsubscribing
	+ Bugfix: Remove apt preferences when unsubscribing
	+ Non-ASCII characters are explicitly not allowed in Zentyal Common Name
	+ Backup and restore all the cached data
2.2.2
	+ Download the backup archive from proxy using REST without
	  storing locally
	+ Download the backup archive using REST as well and optimising
	  to pass the stream directly without temporary files
	+ Configuration backup archive is now sent using curl in a REST
	  format
	+ Add EBox::RemoteServices::SOAPClient the chances to run any
	  SOAP::Lite method
2.2.1
	+ Avoid crash with undefined siteHost when migrating from 2.0
	+ Tolerate file permission errors when restoring subscription
	+ Better exception when we have no response for the SOAP call
2.1.11
	+ Added new icons for the wizard
	+ Reviewed some subscription strings
2.1.10
	+ Set script session starting code in
	  EBox::RemoteServices::Job::Helper to add audit support for jobs
	+ Allow remote access from the cloud with no dynamic host
	+ Bugfix: Typo in passwordless default value
2.1.9
	+ Reviewed some subscription strings
	+ WS check now is load-balanced
	+ Custom locations now works again after URL rewriting scheme
2.1.8
	+ Catch when the updates watcher is not available to enable
2.1.7
	+ Do not show subscription wizard if hide_subscription_wizard key defined
	+ Better integration with core theme
	+ Differentiate ads from notes
	+ Removed /zentyal prefix from URLs
	+ When subscribing modify other modules after saving new
	  subscription state
	+ Enable updates watcher after subscribing
	+ Include missing OverwriteRemoteBackup module
	+ Depend always on zentyal-software (needed for the automatic QA updates)
2.1.6
	+ Better error message when registering a subscription without
	  connectivity
	+ Disable wrong user/password autocompletion in Subscription form
	+ Remove innecesary checks for nameserver and web servers prior to
	  exchanging data with them
	+ Remove route is up checking for remote support since it is not
	  neccesary
	+ Added subscription_skip_vpn_scan configuration key to skip VPN
	  check while subscribing
	+ Added VPN client local address adjustment
	+ Improvements in subscriptions checks
	+ Added firewall helper to open and redirect ports for remote
	  access
	+ Added script for persist firewall rules when openvpn client restarts
	+ Link to wizard instead of the store to register a Basic subscription
	+ Add at package as dependency
	+ Remove unnecessary check for old 2.0.X versions of zentyal-software
2.1.5
	+ Bugfix with YAML::XS to decode UTF8 strings to let SOAP::Lite
	  perform the proper encoding
	+ Set proper suite in preferences with QA updates
2.1.4
	+ Use new path for openvpn logs at /var/log/openvpn
	+ Update wizard pages with new order option
2.1.3
	+ Use system configured NS if the Cloud NS is not available
	+ User HTTP instead of ping for check Cloud WS server
2.1.2
	+ Added support for DynDNS service
	+ Added ssh warnings to remote support page
	+ Added automatic registration + subscription wizard
2.1.1
	+ Pass new fallbackToRO option when making a configuration backup
	+ Added Cloud DNS connection check
	+ Fix last report link in Subscription page
	+ Catch all exceptions when the server is not connected to Cloud
	+ Add reportAdminPort to let Zentyal Cloud know the TCP port where
	  the server UI is listening to
	+ Remove unecessary parameter when making automatic backup
	+ Avoid log entry with unexistant file
	+ Rename dispatcher receiver to Zentyal Cloud
	+ Using unconfigured interfaces as last resort to connect to Cloud
	+ Added exception for no connection to Cloud
	+ Bugfix: Migration for VPN clients to new local port and address
	  options works
	+ Bugfix: VPN local address tests are now quiet
	+ Enforcing type in SOAP response is now allowed
	+ Added new models to show information about our several services:
	  - Server subscriptions
	  - Advanced Security Updates
	  - Disaster Recovery
	  - Technical Support
	+ New Zentyal Cloud client widget with new services information
	+ Remote services VPN client now uses local port and address options
	+ Give support for new QA repository for Zentyal Server	 >= 2.1
	+ Re-enable support for Professional subscription
	+ Bugfix: fixed error in remote backup template when a basic
	  subscription already has a backup in the cloud
	+ Added WS and VPN server connectivity check upon subscription
2.1
	+ Bugfix: package removal does not crash if can't unsubscribe
	+ Replace YAML::Tiny with libyaml written in C through YAML::XS wrapper
	+ Remove migrations and use new initial-setup
	+ Replace /etc/ebox/78remoteservices.conf with
	  /etc/zentyal/remoteservices.conf
	+ Bugfix: Remove key field in consolidation which is useless in
	  this context and it leads to errors everyday of the month except
	  the first one
	+ Indicate script to run when changing configuration file
2.0.8
	+ Remote backup is now overwritten with Basic Subscription
	+ Using a new key from bundle or dnsServer as fallback to set the
	  set of addresses to access from Zentyal Cloud
	+ Added check to not use any address when connected to Zentyal
	  Cloud to do remote support
2.0.7
	+ Added backup/restore of subscription credentials
	+ Added API to get the list of registered Zentyal servers
	+ Added API to get the backup credentials if available
	+ Added API to know if the disaster recovery add-on is on
	+ Fixed problems with cache values
2.0.6
	+ Typo fix to run cron job when the period says to do
	+ Set default order for dashboard widgets
2.0.5
	+ Set hostname as default value for server name
	+ Minor message changes
	+ Correct case for sql column names
2.0.4
	+ Fixed bad hour bug in remoteservices cron file generation
2.0.3
	+ Allow insecure clients (bad renegotiation CVE-2009-3555) until
	  Zentyal Cloud clients have the problem fixed.
	+ Do not save Apache module in module restarts as GUI already do
	  it at the end of saving modules stage
	+ Set random times for cron tasks
	+ Bugfix: Remote access is again passwordless after changing our
	  brand
	+ Bugfix: Asked for the subscription level after subscription
	  during saving changes stage to avoid showing up commercial
	  messages when they should not
	+ Bugfix: Added pageTitle property to remote support access page
2.0.2
	+ Handle exceptions in subscription levels SOAP calls
2.0.1
	+ Added API to query to internal nameserver
	+ Added API to know the subscription level
	+ Added API to know the add-on server has
	+ Switch to cloud.zentyal.com
2.0
	+ Fixed bug cleaning CC control jobs, added facilities for
	internal and no-CC job
1.5.8
	+ Check package installed with libapt-pkg-perl
	+ Mark squid as changed, if enabled, when subscription process is
	  done
	+ Add installer script execution after saving changes to make sure
	  VPN is up and running
	+ Bugfix: Speed up the subscription process when VPN is not set up
	  yet
1.5.7
	+ Zentyal rebrand
	+ I18n the commercial message
1.5.6
	+ More robust report method
	+ New commercial messages
1.5.5
	+ Bugfix: Test if /var/run/screen exists before changing its
	  permissions
	+ Bugfix: Work when there is nothing to report yet
1.5.4
	+ Fix bug to pass conf keys to the execute procedures after extracting
	  the bundle
1.5.3
	+ Password strength checker done every week included in report and
	  alert generated with the result
	+ Added support for ebox-qa apt sources
	+ Added support for scripts from subscription bundle
	+ Subscription enables monitor and logs module
	+ Bundle action occurs now when reloading the bundle (before only
	  when subscribing), adapted to remoteservices version requirement
	  for bundle
	+ Adapted to use preferences.d directory for QA's apt configuration
1.5.2
	+ Reload bundle while configuring the package and once a week to
	  support eBox CC migration automatically (new keys) to make
	  migration process even smoother
	+ Modified order in menu, now Control Center is right after software
1.5.1
	+ Security [ESN-1-1]: Added proxyDomain method needed for the CSRF fix
	+ Delete no longer available cron jobs when synchronising
	+ Use a new way to push stats to eBox Control Center by using
	  collectd directly instead of using a cron job and xdelta. Exposed
	  the required data to monitor module to work together.
	+ Added restriction to CC VPN to remote support feature
1.5
	+ Pass data-file for executing jobs
	+ Added class for easier parsing of CSV files
	+ Set monitor service as stopped on purpose to notify
	  monitor stats to eBox Control Center
	+ Set maximum number for eBox common name to 32
	+ Bugfix: Found a lost method makes the monitorization work again
	+ Allow read-only script sessions
	+ Added class for easier parsing of CSV files
	+ Added remote support option
1.4.2
	+ Bugfix: Not allow "." character in common name
1.3.14
	+ Bugfix: Show as disconnected if the eBox is not subscribed
	+ Bugfix: Configure and enable openvpn module dependencies when
	  subscribing an eBox to the Control Center
	+ Fix some misleading text to use coherent discourse
	+ Set the link to the new subscription form in eBox Tech website
1.3.13
	+ Show the email address is available to authenticate with
	+ Fix EBox::RemoteServices::Model::viewCustomizer to return always
	  a customizer instance to match the new API
1.3.12
	+ Passwordless from Control Center is now the default option and
	  it is not editable from GUI anynmore
	+ Run cron getter after subscribing while saving changes
	+ Configure/enable OpenVPN module when subscribing
	+ Add widget to know the Control Center connection status
	+ Add support for automatic backups done daily for a maximum number
	+ Allow job result submission to be sent in chunks
1.3.10
	+ Bugfix: Using a better message when the Internet is not
	  reachable when subscribing an eBox
	+ Bugfix: Use name in VPN client configuration for reaching the
	  VPN server to avoid problems if we change the IP addresses
	+ Bugfix: Better error handling in notify job results
	+ Bugfix: Using ebox as common base for Via protocol
1.3.7
	+ Bugfix: Add CACertificatePath to trust in CC job dispatchers
1.3.6
	+ Run cronjob sent by eBox CC
1.1.20
	+ New release
1.1
	+ Initial release<|MERGE_RESOLUTION|>--- conflicted
+++ resolved
@@ -1,12 +1,9 @@
 HEAD
-<<<<<<< HEAD
 	+ Disaster Recovery integration
 	+ Added auto-subscribe script
-=======
 	+ Change QA archive to the new one
 	+ Make sure only one run-pending-ops process is launched at the
 	  same time
->>>>>>> 95f3c660
 3.0.10
 	+ Fix reload bundle checks with communication add-on
 	+ Restore process can skip backed up credentials when it is sure
