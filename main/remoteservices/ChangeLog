HEAD
<<<<<<< HEAD
	+ Added REST client as interface with Zentyal Cloud
=======
	+ Give support for 400 errors in REST Client as external
	  exceptions
	+ Added logic for new mail add-on for SB edition
>>>>>>> 6f6a1b09
	+ New registration form on subscription wizard
2.3.1
	+ Use new module to calc average bandwidth from a day
	+ Some improvements to runnerd daemonisation
	+ Use RESTful API to send the jobs results to Zentyal Cloud
	+ Adapted to latest changes in core
	+ Use Apache mod API to include Cloud CA certificate
	+ Remove Apache2 configuration which is only in the main file
2.3
	+ Implement new EBox::Events::DispatcherProvider
	+ Adapted to new Model management and events frameworks
	+ Adapted storage of state info to the new JSON objects
	+ Added subscribe desktop action as Desktop::ServiceProvider
	+ Added journaling for REST requests
	+ Adapted Events to send additional info
	+ RESTClient sends the query request in application/json when the
	  data to send is an array
	+ Use new REST API
	+ Check subscription details everyday
	+ Rename Zentyal Cloud VPN client to remoteServices_client
	+ Check available options before subscribing if more than option
	  is available
	+ Added REST client as interface with Zentyal Cloud
	+ New subscription wizard
	+ Adapted messages in the UI for new editions
	+ Add new server editions
	+ New checks for Small Business edition
	+ Uniformize config boolean values (from true/false to yes/no)
	+ Use direct connection to QA repository even using a global proxy
	+ Delete version() method which is now implemented on EBox::Module::Base
	+ Set off-office hours for module cron jobs
	+ Show the number of available IDS rules in the Advanced Security
	  Updates model
	+ Replaced autotools with zbuildtools
	+ Do not clear cache when restarting the remoteservices module
	+ Bugfix: Do not crash if apt-key del command fails
	+ Bugfix: The internal cron jobs are now removed correctly
	+ Remove some configuration and packages when a downgrade is done
	+ Bugfix: Remove jobs when unsubscribing
	+ Bugfix: Remove apt preferences when unsubscribing
	+ Non-ASCII characters are explicitly not allowed in Zentyal Common Name
	+ Backup and restore all the cached data
2.2.2
	+ Download the backup archive from proxy using REST without
	  storing locally
	+ Download the backup archive using REST as well and optimising
	  to pass the stream directly without temporary files
	+ Configuration backup archive is now sent using curl in a REST
	  format
	+ Add EBox::RemoteServices::SOAPClient the chances to run any
	  SOAP::Lite method
2.2.1
	+ Avoid crash with undefined siteHost when migrating from 2.0
	+ Tolerate file permission errors when restoring subscription
	+ Better exception when we have no response for the SOAP call
2.1.11
	+ Added new icons for the wizard
	+ Reviewed some subscription strings
2.1.10
	+ Set script session starting code in
	  EBox::RemoteServices::Job::Helper to add audit support for jobs
	+ Allow remote access from the cloud with no dynamic host
	+ Bugfix: Typo in passwordless default value
2.1.9
	+ Reviewed some subscription strings
	+ WS check now is load-balanced
	+ Custom locations now works again after URL rewriting scheme
2.1.8
	+ Catch when the updates watcher is not available to enable
2.1.7
	+ Do not show subscription wizard if hide_subscription_wizard key defined
	+ Better integration with core theme
	+ Differentiate ads from notes
	+ Removed /zentyal prefix from URLs
	+ When subscribing modify other modules after saving new
	  subscription state
	+ Enable updates watcher after subscribing
	+ Include missing OverwriteRemoteBackup module
	+ Depend always on zentyal-software (needed for the automatic QA updates)
2.1.6
	+ Better error message when registering a subscription without
	  connectivity
	+ Disable wrong user/password autocompletion in Subscription form
	+ Remove innecesary checks for nameserver and web servers prior to
	  exchanging data with them
	+ Remove route is up checking for remote support since it is not
	  neccesary
	+ Added subscription_skip_vpn_scan configuration key to skip VPN
	  check while subscribing
	+ Added VPN client local address adjustment
	+ Improvements in subscriptions checks
	+ Added firewall helper to open and redirect ports for remote
	  access
	+ Added script for persist firewall rules when openvpn client restarts
	+ Link to wizard instead of the store to register a Basic subscription
	+ Add at package as dependency
	+ Remove unnecessary check for old 2.0.X versions of zentyal-software
2.1.5
	+ Bugfix with YAML::XS to decode UTF8 strings to let SOAP::Lite
	  perform the proper encoding
	+ Set proper suite in preferences with QA updates
2.1.4
	+ Use new path for openvpn logs at /var/log/openvpn
	+ Update wizard pages with new order option
2.1.3
	+ Use system configured NS if the Cloud NS is not available
	+ User HTTP instead of ping for check Cloud WS server
2.1.2
	+ Added support for DynDNS service
	+ Added ssh warnings to remote support page
	+ Added automatic registration + subscription wizard
2.1.1
	+ Pass new fallbackToRO option when making a configuration backup
	+ Added Cloud DNS connection check
	+ Fix last report link in Subscription page
	+ Catch all exceptions when the server is not connected to Cloud
	+ Add reportAdminPort to let Zentyal Cloud know the TCP port where
	  the server UI is listening to
	+ Remove unecessary parameter when making automatic backup
	+ Avoid log entry with unexistant file
	+ Rename dispatcher receiver to Zentyal Cloud
	+ Using unconfigured interfaces as last resort to connect to Cloud
	+ Added exception for no connection to Cloud
	+ Bugfix: Migration for VPN clients to new local port and address
	  options works
	+ Bugfix: VPN local address tests are now quiet
	+ Enforcing type in SOAP response is now allowed
	+ Added new models to show information about our several services:
	  - Server subscriptions
	  - Advanced Security Updates
	  - Disaster Recovery
	  - Technical Support
	+ New Zentyal Cloud client widget with new services information
	+ Remote services VPN client now uses local port and address options
	+ Give support for new QA repository for Zentyal Server	 >= 2.1
	+ Re-enable support for Professional subscription
	+ Bugfix: fixed error in remote backup template when a basic
	  subscription already has a backup in the cloud
	+ Added WS and VPN server connectivity check upon subscription
2.1
	+ Bugfix: package removal does not crash if can't unsubscribe
	+ Replace YAML::Tiny with libyaml written in C through YAML::XS wrapper
	+ Remove migrations and use new initial-setup
	+ Replace /etc/ebox/78remoteservices.conf with
	  /etc/zentyal/remoteservices.conf
	+ Bugfix: Remove key field in consolidation which is useless in
	  this context and it leads to errors everyday of the month except
	  the first one
	+ Indicate script to run when changing configuration file
2.0.8
	+ Remote backup is now overwritten with Basic Subscription
	+ Using a new key from bundle or dnsServer as fallback to set the
	  set of addresses to access from Zentyal Cloud
	+ Added check to not use any address when connected to Zentyal
	  Cloud to do remote support
2.0.7
	+ Added backup/restore of subscription credentials
	+ Added API to get the list of registered Zentyal servers
	+ Added API to get the backup credentials if available
	+ Added API to know if the disaster recovery add-on is on
	+ Fixed problems with cache values
2.0.6
	+ Typo fix to run cron job when the period says to do
	+ Set default order for dashboard widgets
2.0.5
	+ Set hostname as default value for server name
	+ Minor message changes
	+ Correct case for sql column names
2.0.4
	+ Fixed bad hour bug in remoteservices cron file generation
2.0.3
	+ Allow insecure clients (bad renegotiation CVE-2009-3555) until
	  Zentyal Cloud clients have the problem fixed.
	+ Do not save Apache module in module restarts as GUI already do
	  it at the end of saving modules stage
	+ Set random times for cron tasks
	+ Bugfix: Remote access is again passwordless after changing our
	  brand
	+ Bugfix: Asked for the subscription level after subscription
	  during saving changes stage to avoid showing up commercial
	  messages when they should not
	+ Bugfix: Added pageTitle property to remote support access page
2.0.2
	+ Handle exceptions in subscription levels SOAP calls
2.0.1
	+ Added API to query to internal nameserver
	+ Added API to know the subscription level
	+ Added API to know the add-on server has
	+ Switch to cloud.zentyal.com
2.0
	+ Fixed bug cleaning CC control jobs, added facilities for
	internal and no-CC job
1.5.8
	+ Check package installed with libapt-pkg-perl
	+ Mark squid as changed, if enabled, when subscription process is
	  done
	+ Add installer script execution after saving changes to make sure
	  VPN is up and running
	+ Bugfix: Speed up the subscription process when VPN is not set up
	  yet
1.5.7
	+ Zentyal rebrand
	+ I18n the commercial message
1.5.6
	+ More robust report method
	+ New commercial messages
1.5.5
	+ Bugfix: Test if /var/run/screen exists before changing its
	  permissions
	+ Bugfix: Work when there is nothing to report yet
1.5.4
	+ Fix bug to pass conf keys to the execute procedures after extracting
	  the bundle
1.5.3
	+ Password strength checker done every week included in report and
	  alert generated with the result
	+ Added support for ebox-qa apt sources
	+ Added support for scripts from subscription bundle
	+ Subscription enables monitor and logs module
	+ Bundle action occurs now when reloading the bundle (before only
	  when subscribing), adapted to remoteservices version requirement
	  for bundle
	+ Adapted to use preferences.d directory for QA's apt configuration
1.5.2
	+ Reload bundle while configuring the package and once a week to
	  support eBox CC migration automatically (new keys) to make
	  migration process even smoother
	+ Modified order in menu, now Control Center is right after software
1.5.1
	+ Security [ESN-1-1]: Added proxyDomain method needed for the CSRF fix
	+ Delete no longer available cron jobs when synchronising
	+ Use a new way to push stats to eBox Control Center by using
	  collectd directly instead of using a cron job and xdelta. Exposed
	  the required data to monitor module to work together.
	+ Added restriction to CC VPN to remote support feature
1.5
	+ Pass data-file for executing jobs
	+ Added class for easier parsing of CSV files
	+ Set monitor service as stopped on purpose to notify
	  monitor stats to eBox Control Center
	+ Set maximum number for eBox common name to 32
	+ Bugfix: Found a lost method makes the monitorization work again
	+ Allow read-only script sessions
	+ Added class for easier parsing of CSV files
	+ Added remote support option
1.4.2
	+ Bugfix: Not allow "." character in common name
1.3.14
	+ Bugfix: Show as disconnected if the eBox is not subscribed
	+ Bugfix: Configure and enable openvpn module dependencies when
	  subscribing an eBox to the Control Center
	+ Fix some misleading text to use coherent discourse
	+ Set the link to the new subscription form in eBox Tech website
1.3.13
	+ Show the email address is available to authenticate with
	+ Fix EBox::RemoteServices::Model::viewCustomizer to return always
	  a customizer instance to match the new API
1.3.12
	+ Passwordless from Control Center is now the default option and
	  it is not editable from GUI anynmore
	+ Run cron getter after subscribing while saving changes
	+ Configure/enable OpenVPN module when subscribing
	+ Add widget to know the Control Center connection status
	+ Add support for automatic backups done daily for a maximum number
	+ Allow job result submission to be sent in chunks
1.3.10
	+ Bugfix: Using a better message when the Internet is not
	  reachable when subscribing an eBox
	+ Bugfix: Use name in VPN client configuration for reaching the
	  VPN server to avoid problems if we change the IP addresses
	+ Bugfix: Better error handling in notify job results
	+ Bugfix: Using ebox as common base for Via protocol
1.3.7
	+ Bugfix: Add CACertificatePath to trust in CC job dispatchers
1.3.6
	+ Run cronjob sent by eBox CC
1.1.20
	+ New release
1.1
	+ Initial release<|MERGE_RESOLUTION|>--- conflicted
+++ resolved
@@ -1,11 +1,8 @@
 HEAD
-<<<<<<< HEAD
-	+ Added REST client as interface with Zentyal Cloud
-=======
 	+ Give support for 400 errors in REST Client as external
 	  exceptions
 	+ Added logic for new mail add-on for SB edition
->>>>>>> 6f6a1b09
+	+ Added REST client as interface with Zentyal Cloud
 	+ New registration form on subscription wizard
 2.3.1
 	+ Use new module to calc average bandwidth from a day
