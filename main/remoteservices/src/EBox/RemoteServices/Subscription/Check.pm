--- conflicted
+++ resolved
@@ -95,26 +95,13 @@
     my ($self, $subscriptionDetails) = @_;
 
     my $capable = 1;
-<<<<<<< HEAD
-    if ($edition eq 'sb') {
-        try {
-            $self->_performSBChecks($commAddOn);
-            delete $self->{lastError};
-        } catch (EBox::RemoteServices::Exceptions::NotCapable $e) {
-            $self->{lastError} = $e->text();
-            $capable = 0;
-        }
-    } else {
-=======
     try {
         $self->_performUsersCheck($subscriptionDetails);
->>>>>>> 042bbbc4
         delete $self->{lastError};
-    } catch EBox::RemoteServices::Exceptions::NotCapable with {
-        my ($exc) = @_;
-        $self->{lastError} = $exc->text();
+    } catch (EBox::RemoteServices::Exceptions::NotCapable $e) {
+        $self->{lastError} = $e->text();
         $capable = 0;
-    };
+    }
 
     return $capable;
 }
