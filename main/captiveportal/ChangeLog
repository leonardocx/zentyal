--- conflicted
+++ resolved
@@ -1,8 +1,4 @@
-<<<<<<< HEAD
-HEAD
-=======
 2.3.4
->>>>>>> 6489a44e
 	+ More robust code against errors when getting watcher class
 	+ Improved extend quota icons and some texts
 	+ Improved style of login page
