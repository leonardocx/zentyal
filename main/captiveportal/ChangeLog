--- conflicted
+++ resolved
@@ -1,11 +1,8 @@
 HEAD
-<<<<<<< HEAD
 	+ Updated to use the new security group concept.
-=======
 	+ Use new EBox::Users namespace instead of EBox::UsersAndGroups
 3.1.2
 	+ Ported JS code to jQuery
->>>>>>> b23baf5e
 3.1.1
 	+ Added missing use sentence to Users Model
 3.1
