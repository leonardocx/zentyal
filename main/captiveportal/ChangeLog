--- conflicted
+++ resolved
@@ -1,10 +1,7 @@
-<<<<<<< HEAD
 HEAD
 	+ Updated to use the new security group concept.
-=======
 3.1.3
 	+ Fix regression in CGIs package names
->>>>>>> 5b03c9be
 	+ Use new EBox::Users namespace instead of EBox::UsersAndGroups
 3.1.2
 	+ Ported JS code to jQuery
