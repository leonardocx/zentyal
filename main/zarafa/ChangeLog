--- conflicted
+++ resolved
@@ -1,10 +1,6 @@
-<<<<<<< HEAD
 3.2
 	+ Set version to 3.2
-=======
-HEAD
 	+ Fix zarafa add-on JS to show proper values
->>>>>>> c604d8c8
 3.1.5
 	+ Do not try to migrate from 3.0 if module is not configured
 	+ Override daemons when migrating from 3.0
