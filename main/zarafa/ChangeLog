<<<<<<< HEAD
HEAD
	+ Fixed a typo on exception handling
=======
3.2.2
	+ Hide internal groups from the Zarafa's global addressbook
>>>>>>> 399937e9
3.2.1
	+ Update strings to new offering
3.2
	+ Set version to 3.2
	+ Disable Single Sign-On on webapp as it is not working and undocumented
	+ Make Single Sign-On work on webaccess using only a virtual host
3.1.6
	+ Fix zarafa add-on JS to show proper values
3.1.5
	+ Do not try to migrate from 3.0 if module is not configured
	+ Override daemons when migrating from 3.0
3.1.4
	+ Added migration from 3.0
	+ Use zentyalDistributionGroup instead of posixGroup
	+ Revert to uidNumber and gidNumber instead of entryUUID
3.1.3
	+ The Zarafa's internal OUs should not be replicated to Samba.
3.1.2
	+ Adapter user add-ons to right panel view
	+ Moved ZarafaCompany objects root into ou=zarafa from ou=Users because
	  Samba doesn't allow ou creations under CN=Users.
	+ Added menu icon
	+ Updated to use renamed method EBox::Ldap::connection.
	+ Adapted user addon to multi-OU tree view
	+ Updated zarafa-contact LDAP schema so we don't require uidNumber.
	+ Use EntryUUID field as unique ID for users, contacts and groups.
	+ Added incompatiblity with external AD authentication mode
3.1.1
	+ Use new EBox::Users namespace instead of EBox::UsersAndGroups
3.1
	+ Removed 3.0.X migration code
	+ Added Pre-Depends on mysql-server to avoid problems with upgrades
	+ Depend on zentyal-core 3.1
3.0.3
	+ Change the kerberos service from zarafa to http. Zarafa and Squid must
	  share the service principal.
	+ Regenerate Kerberos keytab on LDAP reprovision
	+ Fixed bug that orphaned store when a account was disabled
3.0.2
	+ Fix stats method for Zarafa 7.1
3.0.1
	+ Added and used serviceId field for service certificates
	+ Fixed notifyForeignModelAction on removal of mail virtual domains
3.0
	+ Moved menu entry from Office to Communications
2.3.4
	+ Fixed store of zarafaEnabledFeatures as multiple attributes
	+ Fix Zarafa Webapp/Webaccess SSO
	+ Fix XMPP integration writing xmpp/config.php file
	+ Update configuration templates for Zarafa 7.1.0-36420
2.3.3
	+ Move report code to remoteservices
	+ Use full path for notifier of notifyActions. More restrictive
	  notifyForeignModelAction()
2.3.2
	+ Fixed creation of service principal in enableActions
2.3.1
	+ Switch to d-push (rebranded version of z-push)
	+ Fix group support with new Users module
	+ Added support for enabled/disabled features (pop3, imap) per user
	  with default values from UserTemplate
	+ Added support for Shared Store Only users and meeting requests
	  management
	+ Allow to configure Outlook Access (zarafa-server bind to all ifaces
	  and enable SSL support), deleted option in zarafa.conf
	+ Do not use indexing services by default in zarafa.conf
	+ More updates on configuration templates and LDAP schema to Zarafa 7.1
2.3
	+ Added new webapp and removed webaccess-mobile support
	+ Updated configuration templates to Zarafa 7.1
	+ Enable InnoDB and restart MySQL server if needed
	+ Bind to LDAP with the new read-only user for normal operations
	+ zarafa-indexer is now zarafa-search
	+ Adapted to new Model management framework
	+ Install en_US.UTF-8 locale when enabling module for first time;
	  otherwise users stores will not be created
	+ Added message about Zarafa small business add-on
	+ Adapted to new users implementation
	+ Replaced autotools with zbuildtools
	+ Notify mail of changes in service status so it could adjusts its
	  configuration to the new status
2.1.5
	+ Removed /zentyal prefix from URLs
	+ Bugfix: create shared folders will fail if for some reason they were
	  already created, like on a backup restore, run that without raising
	  exception
2.1.4
	+ Added report support: Top user storage, mail storage along the time,
	  last snapshot of user storage usage
2.1.3
	+ Create shared folders for the first time zarafa-server
	  is configured
	+ Add support for both Zarafa 6 and Zarafa 7
	+ Change default attachments storage to files
	+ Update for Zarafa 7: stubs and enable script
	+ Bugfix: set server.cfg to 640 perms
	+ Manage dagent daemon for LMTP delivery
	+ Optimize LDAP user query
	+ Bugfix: fix iCal SSL configuration
	+ Bugfix: groups member where not properly populated.
2.1.2
	+ Added groupware firewall service
2.1.1
	+ Bugfix: set server.cfg to 640 perms
	+ Update configuration stubs
	+ Manage dagent daemon for LMTP delivery
	+ Create shared folder on enable
	+ Optimize LDAP user query
	+ Bugfix: fix iCal SSL configuration
	+ Bugfix: groups member where not properly populated
	+ Renamed 80zarafa.conf to zarafa.conf in /etc/zentyal
	+ Bugfix: indexer was always started ignoring value of zarafa_indexer
	+ Manage zarafa-licensed daemon if defined in zarafa.conf
	+ Bugfix: create contact even if create account is disabled on User
	  Template
	+ Only show groups with mail alias on Zarafa GAL
	+ Add support to manage ICAL server
	+ Add configuration file 80zarafa.conf for advanced configuration
	+ Deleted webserver from depends
2.1
	+ Renamed ebox-zarafa-spell to zarafa-spell
	+ Use new standard enable-module script
	+ Remove unused migration and call to initial-setup in postinst
2.0.3
	+ Add support to show disabled accounts as contacts
	+ Add script to purge orphaned stores
	+ Set the right permissions and group for certificates issued by
	  CA module
	+ Improved performance by adding zarafaAccount LDAP index.
2.0.2
	+ Added create/delete account hooks support.
2.0.1
	+ Bugfix: add zarafaQuotaOverride to localAttributes.
2.0
	+ Add ActiveSync support.
	+ Improve help messages.
1.5
	+ Initial release.<|MERGE_RESOLUTION|>--- conflicted
+++ resolved
@@ -1,10 +1,7 @@
-<<<<<<< HEAD
 HEAD
 	+ Fixed a typo on exception handling
-=======
 3.2.2
 	+ Hide internal groups from the Zarafa's global addressbook
->>>>>>> 399937e9
 3.2.1
 	+ Update strings to new offering
 3.2
