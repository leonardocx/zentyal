--- conflicted
+++ resolved
@@ -1,9 +1,6 @@
-<<<<<<< HEAD
 3.2
 	+ Set version to 3.2
-=======
 3.1.6
->>>>>>> 679712dc
 	+ Fix zarafa add-on JS to show proper values
 3.1.5
 	+ Do not try to migrate from 3.0 if module is not configured
