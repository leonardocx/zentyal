<<<<<<< HEAD
HEAD
	+ Implement new EBox::Events::WatcherProvider
	+ Adapted to new Model management framework
	+ Adapted Message and Size types to new framework
=======
2.3.4
>>>>>>> d6e7ffe7
	+ Send additional info in backup events
	+ Initial collection status done in background
	+ Fixed bug with expiration of file list cache
	+ Improved precondition message for restore logs model
	+ Added backup target checks: mounted and size
2.3.3
	+ Create tables with MyISAM engine by default
2.3.2
	+ Use new unified tableBody.mas in RemoteStatus.pm
	+ Do not show Zentyal Cloud option if custom_prefix is defined
	+ Added selectable priority by config file to scheduled backup
2.3.1
	+ Do not check for disasterAddon if not subscribed
	+ Added missing libdate-calc-perl dependency
	+ Fixed date parsing in restore-tool and configuration cloud backup
	+ Adapted messages in the UI for new editions
2.3
	+ File selections by backup domain are restricted to includes
	+ Includes from backup domains can be moved in the list; the model
	  validates if the includes and excludes configuration is coherent
	  with the backup domains
	+ Refactored restoreFile method to ease testing of file quoting
	+ Set a default timeout of 5 minutes for duplicity and allow to
	  override it with the duplicity_timeout key of ebackup.conf
	+ Replaced autotools with zbuildtools
	+ Added pre and post backup process hooks. Thanks to Oliver
	  (levelml@level-it.de) for his patch proposal for this
	+ restore-tool detects when the user tries to restore a 2.0.X
	  backup and refuses to continue
	+ Added force user, password and server credentials for storage server
	+ If unconfigured it refuses to generate a cache of the files in
	  the backup
	+ Added exception for symmetric key errors. Retry symmetric key in
	  restore-tool
	+ Added checking of passwd and shadow files in restore-tool, warn
	  the user if they have changed
	+ DR now restores hostname
	+ Fixed bug with different time zones and files on the cloud
	+ No restore-tool messages stop the restore process after all
	  parameters have been asked
	+ restore-tool: Added restore-all options and more force command
	  line options. Fixed bug in symmetric-password command line
	  option. Final message shows administrative interface localhost URL
	+ restore-tool: fixed dialog when credentials are incorrect;
	  better exclusion of problematic files to restore
2.2.2
	+ Exception in permanent message of remote restore screen is now managed
	+ Defaults in excludes and includes list are not longer added when
	  deleting all the rows
	+ Fixed logrotate configuration
2.2.1
	+ Assure that backup-tool get all updated includes/excludes from a
	  read-only version
	+ Fixed encoding problems when restoring files
	+ Better quoting of duplicity command arguments
	+ Backup domain selections are added to list in the correct order
	+ Fixed bug when the new and old sizes of the selections are the same
	+ Backup event is also disabled when module is disabled
2.1.8
	+ Added guard against undefined rows in RemoteExcludes model
	+ Solved problem with automatic inclusions with no-redis
	  characters in its keys
	+ Use a permanent warning for 'Cannot connect to cloud' message
	+ Better validation of target in file system method
	+ Gentle handling of file not found error when generating cache list
	+ Use new version 2 of the disaster recovery metadata
	+ Do not store configuration backup using duplicity
	+ Restore configuration backup before downloading data
	+ Fixed regression in restore configuration button
	+ Support for partial downloads in restore-tool
	+ Raise error when the path needed to restore a file does not exists
	+ Fixed encryption detection in restore-tool
	+ Moved default duplicity cache to /var/cache/zentyal/duplicity
	+ Reviewed some subscription strings
2.1.7
	+ Better integration with core theme
	+ Removed /zentyal prefix from URLs
2.1.6
	+ Fixed revokeAlModules call on read-only global instances when
	  dumping extra backup data
2.1.5
	+ Use show/hide in viewCustomizer to simplify the interface
	+ Added missing help
	+ Fixed problem restoring filenames with shell metacharacters
2.1.4
	+ Rotate duplicity logs
2.1.3
	+ Move Backup menu option inside the System menu
	+ Better path quoting when restoring files
2.1.2
	+ Root directory can be chosen as directory in FTP and SCP
	+ Files with unsafe chars are shown in the file list and can be restored
2.1.1
	+ Removed configuration backup warning as now it is always done
	+ Removed unnecessary code from syncRows methods
	+ Report methods in RemoteSettings and BackupDomains now return
	  non-i18n'ed data
	+ More control over uncommon errors
	+ Parse and store backup statistics for further processing
	+ First date is selected by default on restore-tool
	+ Bugfix: values from configuration file are checked to assure
	  that at least making backup is tried once
	+ Clean temporal directory before doing logs restore
	+ Better control of extra backup data failures
	+ Better control of Cloud failed connections
	+ Duplicity archive dir can be set in configuration file
	+ backup-tool always create meta and data directories when backing
	  up to cloud
	+ remoteUrlParams method does not require user or password parameter
	  when the backup method is 'file'
2.1
	+ Set default value for the keep previous full copies setting
	+ Replace YAML::Tiny with libyaml written in C through YAML::XS wrapper
	+ Renamed /usr/share/ebox-ebackup/ebox-remote-ebackup to
	  /usr/share/zentyal-ebackup/backup-tool
	+ Removed migrations and use new initial-setup
	+ Added /var/tmp to default exclude paths
	+ Remove skip of usercorner in restore-tool, now it is a package
	+ Replace /etc/ebox/82ebackup.conf with /etc/zentyal/ebackup.conf
	+ Added 'files included' domain and restore all fields options to
	  restore-tool
	+ Using 'cat' command instead of 'tail' to retrieve backup metadata
	+ Use a geometric progression for timeout values for retrying
	  connecting to backup servers when there are connectivity problems
	+ Fixed event message when something goes wrong at first stages
	+ Fixed bug in checking right method changing
	+ Added a way to delete orphan metadata files
2.0.9
	+ Use new zentyal package names in restore-tool
	+ Change one of our backup servers fingerprint
	+ Using the new module name for cloud-prof package
	+ Store metadata in Disaster Recovery backups
	+ Autodetect encryption type instead of asking
	+ Ask for domains to restore right after choosing the date
	+ Avoid some warnings in restore-tool when executed in a shell
2.0.8
	+ Added missing crontab string for monthly full backup
	+ Fixed wrong crontab string for weekly full backup
	+ Use software module and ProgressIndicator to install packages
	+ Fixed problems with pulsating progress bar in restore-tool
	+ Use fork + exec to launch zenity, fixes argument parsing problems
	+ Making environment local for installing modules in restore-tool
	+ Added cleanup operation on failure
	+ Added backup-cleanup script for manual cleanups
	+ Properly handle connection errors in RemoteStorage
2.0.7
	+ Set label of restore file button to "Restore" instead of "Change"
	+ Set the volume size to 25 as default for remote system
	+ Added support for disaster recovery
	+ Allowed to restore the root directory in
	  EBox::EBackup::restoreFile
	+ Method for restore log database from a directory
	+ Disabled asymmetric encryption method until we can support in in
	  disaster recovery
	+ Fixed non-internationalizable strings in RemoteSettings model
2.0.6
	+ Using /etc/cron.d instead of ebox crontab for scheduled
	  backups
	+ Fixed error in scheduled backups using week days
2.0.5
	+ Better error and precondition control when making backups
	+ Do not spawn a separate process to make the configuration backup
	+ Warn instead of abort all the backup if there are unsaved changes
2.0.4
	+ Fixed incremental backup frequency with full backup frequency is
	"twice a month"
2.0.3
	+ New "twice a month" frecquency for full backup
2.0.2
	+ Fixed bug excluding DB slices directory
2.0.1
	+ Added support for the sliced backup of the DB
1.5.3
	+ Zentyal rebrand
1.5.2
	+ Target is now mandatory in any case to decide if the backup configuration
	is complete.
	+ Status cache is regenerated when restarting the module and before doing a
	backup.
1.5.1
	+ Removed information about obsolete eBox remote backup
1.5
	+ Enable backup event watcher by default
	+ Improve help message for configuration
	+ Added eBox Storage from Denver (US)
	+ Added '/tmp' to default excludes
	+ Fixed element text in excludes/includes
	+ Includes/Excludes fixed
	+ Antichronological order used in versions
	+ Cache lists regenerated on module restart
	+ Added automatic exclude of backup directory for file system
	method
	+ Better treatment of errors while restoring files form the UI
	+ Added argument check to ebox-remote-ebackup script
	+ Improved frequency options
	+ Improved keep options
	+ Added backup and restore of logs
	+ Added restore configuration from backup action
	+ VolSize option can be changed through configuration file
	+ Better order of General configuration options
	+ Bugfix: fixed problem when restoring path with spaces
	+ Bugfix: all features using duplicity does nothing with
	default configuration because is incomplete
1.4
	+ Bug fix: do not duplicate includes with exclude-regexp
	+ Add eBox Backup Storage strings
1.3.15
	+ Add custom module status section
1.3.14
	+ Bug fix: off-by-one error on remote file search
	+ Bug fix: add lock to avoid overlapping between
	  backup processes (Closes #1680)
	+ Added validation of parameters in RemoteSettings and notice
	about SHH known hosts
	+ Cannot choose a higher frequency of full backups  than
	incremental backups
	+ Added validation of includes and excludes
	+ Regex exclude bugfix
	+ Add eBox remote storage servers
	+ Add file to distribute remote server fingerprints
	+ Add support for symmetric encryption
	+ Disable cache of backup status as is useless
	+ Allow to write destination URLs without relative directory
1.3.13
	+ Bug fix: add --force to delete old backup sets
	+ Bug fix: fix restoring of the first file
1.3.12
	+ Add page title
1.3.10
	+ Bugfix do not include '/' as it is already used as source directory
	+ Get rid of former local backup code
	+ Send events when backup is done
1.3.7
	+ Include configuration backup in backup
1.3.3
	+ an active event's  watcher is not longer needed for
	the cron job
	+ cron job is written on config regeneration<|MERGE_RESOLUTION|>--- conflicted
+++ resolved
@@ -1,11 +1,8 @@
-<<<<<<< HEAD
 HEAD
 	+ Implement new EBox::Events::WatcherProvider
 	+ Adapted to new Model management framework
 	+ Adapted Message and Size types to new framework
-=======
 2.3.4
->>>>>>> d6e7ffe7
 	+ Send additional info in backup events
 	+ Initial collection status done in background
 	+ Fixed bug with expiration of file list cache
