HEAD
<<<<<<< HEAD
	+ Added a way to check whether we are managing the AD schema or not
	+ Samba provision failures when IPs are not set no longer talk
	  wrongly about internal interfaces
=======
	+ Set OpenChange as not provisioned when Samba is reprovisioned
>>>>>>> 9c32479f
	+ Create directories in _setConf to avoid invalid group __USERS__ error
	+ Clean up openchange section in stub smb.conf file
	+ Fix typo in SambaLdapUser that fixes error in change email
	+ Change user modification hook from _modifyUser to _preModifyUser
	+ Throw DataExists exception if the user try to rename a user on a
	  container and already exists
	+ Check for duplicated DN on user creation and show a proper error, not
	  an internal exception.
	+ Remove group share on group deletion
	+ Set the setShareRightsReset flag on SambaSharesPermissions row deletion
	+ Samba log helper is now aware of utf8
	+ EBox::Samba::LdbObject::deleteObject - Delete all childs before self
	  deletion
3.2.13
	+ User profiles are only created if the OpenLDAP sync exists, otherwise,
	  defer it until s4sync does the synchronization
	+ Typo fix in netbios validation
	+ Check if objects are system critical before deletion
	+ Improved migration code from 3.2.11
3.2.12
	+ Provision - Clear link attribute on __USERS__ entry when provisioning as
	  adc
	+ Provision - Remove DomainAdmins,Administrator and Guest from openLDAP
	              when reprovisioning as additional DC
	+ Do not hide domain guest account
	+ Fix share guest access, based on domain guest account enabled status
	+ LDB - Do not return users holding a servicePrincipalName by default
	+ Provision - Improve the LDAP OUs purge after join domain
	+ s4sync - Serveral fixes to make it more robust
	+ OU - Improve creation code
	+ LDB - Return OUs ordered, parents before childs
	+ Provision - Link accounts holding zentyal service principals
	+ Provision - Improve OU loading, skip zentyal internal OUs and linked
	+ Provision - Link containers at provision stage, creating them if not
	              exists. Ignore not linked OUs for sync operations.
	+ Provision - Set kerberos linked OU as visible only in advanced mode
	+ Provision - Check no OUs are created below OU=Users. This violate the
	              AD DIT, as OU=Users is linked to CN=Users.
	+ Do not import accounts while provisioning or joining a domain, rely on
	  s4sync
3.2.11
	+ Remove useless chown workaround
	+ Forbid sharing '/opt'
	+ Add filesystem format check defining system shares
	+ Update user CN on user modifications
3.2.10
	+ Revert case sensitive shares. Use new SMB raw client library feature
	  per packet case sensitive.
	+ Throw external exception instead internal if error changing user password
	+ Show user friendly error creating system shares
	+ Add precondition to GPO models, do not allow edition if server is ADC
	+ Fix error in backup or clicking on edit GPO when server is ADC and
	  sysvol is not yet replicated
	+ Check if file system share path is a directory
	+ Fixed unhandled exception when checking filesystem options
	+ Added missing EBox::Exceptions uses
	+ Group membership mapping between OpenLDAP and Samba is using now Samba's
	  objectGUID unique id to be 100% sure we match the right objects
3.2.9
	+ Depend on the new Samba 4.1.1, also with fixed init script
	+ Improve GPO models preconditions to avoid cannot connect to samba
	  LDAP
	+ Fix regression in unmanaged ACLs option
3.2.8
	+ Prevent _postServiceHook code execution outside Save Changes
	+ Fixed openLDAP -> samba integration for users, contacts and groups using
	  non ascii characters
	+ Check for acl and user_xattr mount options when adding system shares
3.2.7
	+ Depend on new samba4 version that fixes 0-byte size problems
	+ NT SD are now written to hidden and readonly files
	+ Remove no longer used antivirus options
	+ Get ldb object in s4sync after the initial wait
	+ Use resolvconf tool to modify resolv.conf when joining as ADC
3.2.6
	+ Set zavsd socket mode to 0777
	+ Fix already defined variable warning
	+ Fixed Samba share ACLs for guest-shares do not contain 'Domain Users'
	  (Contributed by on-jz)
	+ Disable debug to parse ldbsearch command output when looking on idmap.ldb
	+ Set case sensitive on a per share basis
3.2.5
	+ Fix netbios name no being updated when hostname change and samba module
	  is not enabled
	+ Disable debug to parse ldbsearch command output when looking for DNS
	  zones stored in samba
	+ Open files with minimal access mask to set the security descriptors
3.2.4
	+ Fixed Samba share ACLs for 'All users' are not written to filesystem
	+ Listen on all interfaces to avoid problems when more than one IP address
	  is configured in the DNS module
	+ Removed unnecessary FirewallHelper implementation
	+ Delete unused updateHostnameFields() method
	+ Mark network module as changed when upgrading from 3.0
	+ Enforce set of shares ACLs when upgrading from 3.0
3.2.3
	+ Remove old keytab when exporting new one
	+ Add ForestDnsZones and DomainDnsZones partitions DNS records after
	  join domain as additional domain controller
3.2.2
	+ Added retry mechanism in SmbClient to wait until samba is ready
	+ Do not try to get domainSID in s4sync if not ready
	+ Improve retrying log messages in safeConnect
	+ Setup quarantine directory in postHook instead of setConf
	+ Don't use Samba's LDB before it's started
	+ Rewrote a couple of methods to use file access directly instead of LDB
	  so it doesn't depend on the service running
	+ Stop starting samba on safeConnect calls
3.2.1
	+ Fixed start of samba after reboot
3.2
	+ Migrated the Samba provision status into redis
	+ Fixed migration of disabled accounts
	+ Execute the mapping of special accounts method on migration
	+ Set version to 3.2
3.1.14
	+ Fixed provisioning flag also in DC mode
	+ Do not automatically start service in LDB.pm
	+ Added missing EBox::Gettext uses
	+ Prevent member sync between Domain Users and __USERS__ both are handled
	  automatically.
3.1.13
	+ Improve samba daemon startup wait condition
	+ Improve GPO code to be more robust.
	+ Set Administrator user as internal when migrating from 3.0
	+ Do not try to migrate from 3.0 if module is not configured
	+ Override daemons when migrating from 3.0
	+ Migrate disabled accounts from 3.0
3.1.12
	+ Only set share permissions when there is really a permission change
	  instead of doing it on every samba restart.
	+ Fix provisioning flag management on error
3.1.11
	+ Added migration code to be executed when upgrading from 3.0
3.1.10
	+ Wait until all the samba services are ready before trying to connect
	+ Removed useless and problematic enforceServiceState override
3.1.9
	+ Antivirus daemon unlinks the cache file before creating new one
	+ Fix user accounts not enabled when created by s4sync
	+ Wait for RID pool allocation after join domain as DC
	+ Remove no longer needed workaround for DNS SPN
	+ Add samba as a DomainDnsZones and ForestDnsZones replica holder
	  when joining as additional DC (samba bug #9200)
	+ Fixes for LDAP-LDB OUs synchronization
	+ Force restart of DNS module while provisioning to reload zones from LDB
	+ Block until samba LDAP task is listening when restarting module
	+ New state flag 'provisioning'
	+ Added 'All users' option to ACL group permissions
	+ Fix precondition on GPOScripts model
3.1.8
	+ Added EBox::LDB::securityGroups to get the list of security groups from
	  Samba.
	+ Requested SLAPD to add an index on the msdsObjectGUID field.
	+ Added support to set permissions recursively.
	+ Moved the code that sets the share permissions to EBox::Samba to execute
	  it on EBox::Module::Service::_postServiceHook hook so we are sure samba
	  is already started with the new configuration.
	+ Shares are created even if no permissions are assigned nor is a guest
	  shared. Administrators will always have permissions now, so the share
	  should exist.
	+ Fixed zentyal group memberships sync with Samba to handle all supported
	  members and to sync on group creation, not just on group update.
	+ Improved the way we sync group memberships from Samba to Zentyal so we
	  are able to sync nested groups if they are not yet created at that point.
	+ Allowed nested groups sync with OpenLDAP and reused as much as possible
	  code from EBox::Users::Group from EBox::Samba::Group.
	+ Do nothing with shares that are disabled.
	+ Fixed s4sync when checking for OUs updates.
	+ Ignore system ACLs for samba shares, use libsamba-perl library instead.
	+ Disabled custom auth methods for guests, so Kerberos authentication
	  works. This should be reverted once Guest support is fixed on Samba 4.
	+ Synced all members of Zentyal Groups, not just users, when provisioning
	  with Samba.
	+ Stop creating special users or groups on provision time, s4sync will do
	  it for us.
	+ Services principals are copied to Samba before Groups, so we can keep
	  memberships intact.
	+ Mark internal users and groups properly when creating them in LDAP
	+ Filter internal users and groups in ACLs selectors
	+ Fixed bad usage of OpenLDAP when it should be using LDB.
	+ Force a trace back printing when an LDB connection is not possible.
	+ Handled mail field sync for Group, User and Contact.
	+ Use new libsamba-perl for GPOs
	+ Fixed mail and given name sync for Contacts.
	+ Stop s4sync while dumping configuration backup
	+ Ignore Asterisk Queues OU in s4sync
	+ Added hiddenSid() method
	+ Change default description to Zentyal Server instead of File Server
	+ Don't put duplicate bridge interfaces in smb.conf
	+ Mapped group 'Domain Users' to '__USERS__' directly.
	+ Added isInAdvancedViewOnly and renamed setViewInAdvancedOnly to
	  setInAdvancedViewOnly to match the attribute name.
	+ Allowed the syncronization of Users, Groups and Contacts tagged as to be
	  shown only on the Advanced view.
	+ Allowed sync of users without kerberos credentials (Guest account).
	+ Linked Kerberos accounts from Samba with their copy in OpenLDAP.
	+ Removed sync_disabled_users key. We sync all users now.
	+ Removed the useraddon to enable or disable file sharing per user, you
	  can now enable or disable a user directly.
	+ Used text strings to reference userAccountControl flags instead of plain
	  numbers.
	+ Syncronized account disabled / enabled between OpenLDAP and Samba.
	+ Removed deprecated objectClass objects not required anymore because
	  Windows breaks when creating objects with those unused objectClass.
3.1.7
	+ When we are going to start a reprovision, we set the provision flag to
	  false and reset the LDB connection to clear any cached value.
	+ Handle the case where ou=Groups exist in OpenLDAP and a Windows AD, so
	  we map both on provision time instead of breaking.
	+ Fixed wrong call to _linkWithUsersObject in Provision
	+ DNS is now properly restarted after provision
3.1.6
	+ Fix Samba provisioning when joining an existing Windows server.
	+ Fixed s4sync to ignore all sub-OUs for a set of OUs so those tree
	  branches are not synced with samba or deleted from OpenLDAP by mistake.
	+ The Administrator user should be hidden.
3.1.5
	+ Adapted user-addon to right panel view
	+ (u|g)idNumber is now generated by Samba directly by default.
	+ Added support to BuiltinDomain objectClass and synced CN=Builtin,...
	  container as a LDAP OU.
	+ Adapted to updatedRowNotify call with no changes in values
	+ Added menu icon
	+ Added objectByObjectGUID to retrieve an LDB object from its LDAP
	  replica.
	+ Added _linkWithUsersEntry && _linkWithUsersObject and called for every
	  Samba object created from the users module, so we have a direct link
	  between objects.
	+ All LDBObject based objects will have the objectGUID field availble.
	+ Removed unused method EBox::LDB::existsDN.
	+ Updated EBox::LDB class to use the new EBox::LDAPBase to share code.
	+ Updated s4sync to handle OUs and contacts sync.
	+ Removed configuration key 'treat_contacts_as_users'. We handle now
	  Contacts and distribution groups natively.
	+ EBox::Samba::LdbObject inherites from EBox::Users::LdapObject to reuse
	  as much code as possible.
	+ Added a special case to map 'Domain Admins' DN from OpenLDAP to LDB.
	+ Don't allow a share with file system root as path
	+ Adapt firewall rules to new accept chains
	+ Add config key to skip writting homeDirectory and homeDrive attribute
	+ Do not store in samba_access table 4 records each 10s when antivirus
	  daemon is not running
	+ Adapted user addon to multi-OU tree view
	+ Ignored SIDs are now synced to LDAP, but hidden on the interface
	  according to the regexps in /etc/zentyal/sids-to-hide.regex
	+ Do not try to start nmbd if smb.conf is not written
	+ Use krb5 keys on new users when plain password not available
	+ Removed EBox::Samba::Group::usersNotIn() method. It was not used neither
	  valid for samba groups.
	+ New EBox::Samba::computers() to get all objects with computer class
	+ Implemented security group and distribution group concept from AD.
	+ Created an OrganizationalPerson object to reuse code between User
	  accounts and Contacts.
	+ Added incompatiblity with external AD authentication mode
3.1.4
	+ Fix SIDs to ignore list, add missing end of line character in regular
	  expressions
	+ NetBIOS computer name is now updated before reprovision and after
	  hostname change
	+ Use new EBox::Users namespace instead of EBox::UsersAndGroups
3.1.3
	+ Removed deprecated backup domains implementation
	+ Fix id mapping for users and groups added by the s4sync daemon
3.1.2
	+ Fix hostname change when having Samba installed: was trying to create
	  again Administrator user, now we just update the credentials, ignore
	  existing groups
3.1.1
	+ Fixed wrong setting of state in EBox::Samba::Provision
3.1
	+ Replace /home/samba/.provisioned file with a key in redis state
	+ Depend on zentyal-core 3.1
3.0.17
	+ New join_vista_with_guest_shares option in /etc/zentyal/samba.conf to
	  allow join of Windows Vista machines if guest shares are enabled
	+ New sync_disabled_users option in /etc/zentyal/samba.conf to sync
	  users with a disabled account in s4sync
	+ Removed 3.0.X migration code
	+ New s4sync-groups.ignore file to avoid sync internal groups to LDAP
	+ Allow to set "disable_fullaudit" config key in /etc/zentyal/samba.conf
	  to fully disable recording of samba VFS operations in the system log
	+ Added Pre-Depends on samba4 to avoid problems with upgrades
	+ Added Pre-Depends on mysql-server to avoid problems with upgrades
3.0.16
	+ Workaround with retries for the chown __USERS__ bug
	+ Hide sync with cloud options in shares list if remoteservices
	  is not installed
	+ Setup filesystem now writes a valid fstab file even if the filesystem
	  does not have any mount option
	+ Remove idmap_ldb:use_rf2307 option unnecessary with Samba 4.0.5
	+ Clearer error messages when EBox::LDB::safeConnect fails
	+ Raise exception if during the provision either the domain
	  administrator user or the domain administrator group are
	  incorrectly mapped
	+ Adapted firewallCaptivePortalExceptions method to API change
	+ Mark kerberos principal users as internal to be properly filtered
	+ Delete .provisioned file when purging zentyal-samba
	+ Avoid not numeric warning in hash size comparation during provision
	+ Allow user names composed only of digits
	+ Do not add firewall rules to loopback interface
	+ Improve checks when upgrading from 3.0.11
3.0.15
	+ Better check for the incompatibility of Samba with master/slave
	+ Samba can now be reprovisioned if the hostname or domain changes
	+ Depend on users module to fix save changes order during reprovision
	+ Set roaming profile and home drive for new created users if server
	  is first DC
	+ Default value of sync option in SambaShares is now 0
3.0.14
	+ Improve management of DNS zones stored in samba LDAP
	+ Add classes to decode DNS data from samba LDAP
	+ Use less costly LDB operations when adding or removing members
	  from a group
	+ Added EBox:Samba::LDBObject::deleteValues method
	+ Fix wrong URL on provision message
	+ Better error messages when the environment checks for provision fail
	+ Forbid provision if the server is replicating users either master or slave
3.0.13
	+ Integration of new samba 4.0.3 bundled version
	+ Samba daemon is now managed with init.d to avoid unexpected fork problems
	+ Reduce dns resolver timeout on provision checks when joining a domain
	+ Let zentyal manage all samba dependant daemons. Automatic start/stop
	  is disabled now.
	+ Add script to transfer FSMO roles to local server, useful to
	  migrate from Windows to Zentyal
	+ New FSMO management module
	+ Import sysvol maintaining ACLs
	+ Fixed configuration backup problems, stopping the daemon is no longer
	  needed when backing up and ACLs and dns partitions hard links are
	  recreated when restoring.
	+ Remove deprecated code related to printers module
	+ Remove unnecessary pidfiles declarations for upstart daemons
	+ Improve provision procedure
	+ Use clamd socket instead of shared library for antivirus, this is
	  faster and reduces memory consumption
	+ Do not create quarantine share if antivirus is not enabled
	+ Empty text files are created now when a virus is found on a share
	+ Modified 'size' field in samba_disk_usage and samba_disk_usage_report
	  tables from INT to BIGINT
3.0.12
	+ New advanced 'unmanaged_acls' option in /etc/zentyal/samba.conf to
	  disable overwriting of ACLs when saving changes
	+ Notify cloud-prof when installed when changes happen in
	  SyncShares and SambaShares models
	+ shareByFilename method now also returns the path and type of the share
	+ Fix shareByFilename method
	+ Update Loghelper to the new log formats
	+ Remove duplicated slash in samba shares and profiles paths
3.0.11
	+ Fixed EBox::Samba::LdbObject::get in list context
3.0.10
	+ Decode utf8 data in LdbObject::get() to avoid encoding problems
	+ Integration with Disaster Recovery service
	+ Restored backupDomains implementation
	+ Explicit set of folder name as default value implementation has changed
	+ Check in group pre-addition whether it already exists as built-in
	+ Added existsDN method to EBox::LDB
	+ Grant rx access on privileged ldap socket to allow user corner to
	  update user passwords
3.0.9
	+ Improve domain join process updating the joined domain DNS server
	+ Set kerberos keys when importing users from samba to zentyal
	+ Fix ACLs for system type shares
3.0.8
	+ Depend on Samba4 RC5
	+ Fix bug in enforceServiceState causing samba to restart twice while
	  saving changes
	+ Set pid file path for nmbd daemon
	+ Set bootDepends in yaml file
	+ Adapted to changes in EBox::LogHelper::_convertTimestamp
	+ Use proper constant in userShares method used by remoteservices module
3.0.7
	+ Sync passwords to samba also when using kerberos keys
3.0.6
	+ Added missing use of UnwillingToPerform exception
	+ Fix bug importing service principals when it is not yet created in
	  LDAP
	+ Roaming profiles and drive letter options cannot be set when joining
	  to an existing domain to avoid overwritting per-user settings
	+ Use the new LdapUserBase interface methods preAddUser and preAddGroup
	  to create the user in samba before in zentyal LDAP. The uidNumber or
	  gidNumber of the Zentyal user is infered from the RID to guarantee
	  unique value in the domain
	+ Infer user's uidNumber and group's gidNumber from RID when this is
	  attribute is not present while synchronizing users. This guarantees
	  the same value for users and groups in all domain controllers
	+ Implement new preAdd(User|Group)Failed and add(User|Group)Failed to
	  remove the object from samba database if something goes wrong
	+ Do not add disabled accounts to Zentyal in s4sync
3.0.5
	+ Enabled optional signed SMB protocol in smb.conf
	+ Delete users and groups from shares ACL when these are deleted
	+ Refuse to delete system critical objects
	+ Added syncFolders information method to allow file syncing
	+ Implement SysInfo::Observer to disallow host or domain name changes if
	  module is configured and update the required fields if it is not
	+ Import sysvol after joining a domain, and add an upstart job to sync it
	  each 5 to 10 minutes (one way).
	+ Map root account to domain administrator account
	+ Reset sysvol ACLs after provision
3.0.4
	+ Fix netlogon share wrong path
	+ Depend on samba4 rc2+zentyal2, which include nmbd daemon for netbios
	  browsing support
3.0.3
	+ Update smb.conf for samba4 RC2
	+ During domain join precedure, wait a couple of seconds for samba to start
	+ Add configkey 'treat_contacts_as_users' to import distribution groups
	  containing contacts. The mail account name is used to locate an user with
	  that name and add it to the group.
	+ Improvements synchronizing group members.
	+ The 'users' method of EBox::Samba::Group has been renamed to 'members' and
	  also returns nested groups
	+ Do not import users and groups after join a domain. The s4sync script will
	  do the job
	+ Search for users and groups to synchronize outside CN=Users
	+ Add more SID's to the list of users and groups to avoid synchronize from
	  samba
	+ Improve GeneralSettings fields validation
	+ Remove duplicated disabled module warning on recycle bin and antivirus
	  modules
	+ Added method to GeneralSettings to update hostname-dependent fields
	+ Tolerate domains ended in .local
3.0.2
	+ Fix samba group members not imported to Zentyal in groups added by
	  the synchronizer
	+ Fix s4sync not starting on boot
	+ Restore DNS setup on domain join failure
	+ Add a line to /etc/fstab to increase the size of /var/lock to 50MB.
	  Samba stores there some tdb files (for example to track connections), so
	  if this fs goes out of space connections can be dropped.
3.0.1
	+ Stop daemon before restoring backup and start when finished
	+ Throw exceptions in checkEnvironment also during first install,
	  otherwise the module is not disabled if DNS is not properly
	  configured.
3.0
	+ Add parameter to _checkEnvironment to set the desired error level
	  (ignore, print on log or throw exception)
	+ Stop daemon while taking backup to avoid samba daemon modifying files
	  while being tarred
	+ Fix share type exceptions on antivirus and recycle bin
	+ Fix enabling guest access on shares need to save changes twice
	+ Fix wrong ACL that was denying access to quarantine folder to guest
	  users
	+ Fix error creating shares with spaces in the path
	+ Implemented configuration backup and restore
	+ Fix checking domain name in General Settings Model
	+ Fixed some strings
2.3.14
	+ Fix access for domain users to shares when guest access is enabled
	  on the share
	+ Setup quarantine directory for zavs and grant access to domain admins only
	+ Write zavs settings on smb.conf
2.3.13
	+ Change default domain netbios to match the left-most part of the
	  host dns domain
	+ Check environment is properly configured before provision samba
	+ Generate random administrator password instead of having a default
	  one for security reasons, to join machines to the domain any user
	  belonging to the Domain Admins group is enough, so there was no
	  need to show this password on the interface
	+ Removed dashboard widgets no longer compatible with samba4
	+ Depend on samba 4.0 beta 8
	+ Check provisioned flag and module enabled in s4sync script
	+ Set the provisioned flag at the end of provision function
	+ shareByFilename() method is now working with samba4
	+ Improved DNS management of the Samba internal domain
	+ Fixed labels on SambaSharePermissions model
	+ Fix guest access to shares (client do not ask for password)
	+ Map nobody and nogroup to domain guest and guests accounts
	+ Add missing use statement on EBox::Samba::User
	+ Fix updating Zentyal LDAP users kerberos keys from samba users
	+ Ensure proper permissions on the samba privileged socket
	+ Check that account names does not exists in the whole domain when
	  adding users and groups from the LdapModuleBase callbacks
	+ Do not notify samba module when deleting Zentyal users and groups
	  through the synchronizer script
	+ Improve netbios name validation (no dots)
	+ Validate netbios domain name as netbios name
	+ Force zentyal-dns dependency version
	+ Fix bug managing the dns domain when enabling/disabling the module
	+ Improvements in daemons management to avoid restarting them twice
	  while saving changes.
2.3.12
	+ Support additional domain controller mode
	+ Remove user addon to set the user as domain admin. Add it to the
	  domain admins group instead.
	+ Sync domain administrator and domain admins accounts to zentyal
	+ Increase log level from 1 to 3 to trace problems.
	+ Provision database only when saving changes, not in module
	  enable.
	+ Change samba home to /home/samba instead /home/ebox/samba
	+ Use the privileged LDAP socket to connect to samba LDAP.
	+ Provision using bind9 DLZ backend.
	+ Add config key to choose the fileserver to use, 'ntvfs' or 's3fs'
	+ Removed wrong empty string translations
	+ Enable printing daemon. Printers ACLs stored in a model within
	  printers module.
2.3.11
	+ Added modeldepends to yaml schema
	+ Enable printing daemon. Printers ACLs are now stored in a model within
	  printers module
	+ Removed wrong empty string translations
2.3.10
	+ Fix exception creating shares
	+ Sync passwords from LDAP to LDB directly from hashes
2.3.9
	+ Fields in General Settings can be edited now, with the exception
	  of domain and computer names
	+ Added methods to get the paths used by shares, users and groups
	  to generate disk usage reports
	+ User addon to enable/disable the account and set the user as
	  domain administrator
	+ Group addon to create group shares
	+ Added method to give captive portal module firewall rules to
	  allow domain joins
2.3.8
	+ Recycle Bin feature is now working with samba4
	+ Remove unnecessary dns enable depend as users already depend on it
	+ Integration with samba 4.0 beta2 which uses samba4 for
	  the Active Directory domain services and the samba3 daemon
	  for the file sharing and printing services
	+ Added LogObserver support
	+ Avoid showing admin password if provision command fails
	+ Add domain name validation, cannot be equal to host name
	+ Fix provision bug caused by passwords containing spaces
	+ Threaded synchronizer script
	+ Roaming profiles implementation
	+ Home drive implementation
	+ Guest access implementation
	+ Delete directories from disk when shares are removed
2.3.7
	+ Fixed problems with provision in fresh install
	+ Adapted to new Model management framework
	+ Store printers in redis using the new JSON config objects
2.3.6
	+ Integrate with zentyal DNS
	+ Fix loop over array reference in funcion usesPort
2.3.5
	+ New samba4 synchronization based on LDB module and LDIF files
	+ Depend on samba-zentyal-modules instead of libldb-perl
	+ Custom build of samba4 is no longer needed
2.3.4
	+ Packaging fixes for precise
	+ Code typo fix in Samba::Model::GeneralSettings::_checkDomainName
2.3.3
	+ Validate domain admin password in general settings
	+ Fixed bugs when adding users or groups with spaces
2.3.2
	+ Ignore mailfilter users in s4sync
2.3.1
	+ Samba4 integration
	+ Service description is now translatable
	+ Restore samba-vscan dependency
2.3
	+ Adapted to new MySQL logs backend
	+ Remove samba-vscan dependency as it is not yet available for precise
	+ Replaced autotools with zbuildtools
	+ Use always the same string to refer to the NetBIOS computer name
	+ Validation of maximum length of domain name, validation against
	  reserved words of netbios and domain names
2.1.7
	+ Allow non-ascii characters in share names and comments
2.1.6
	+ Added config key to set Zentyal folders and default domain prefix
	+ Removed /zentyal prefix from URLs
	+ Added maximum limits to PDC options
	+ Avoid duplicated restart during postinst
2.1.5
	+ Removed wrong quotes in smb.conf
	+ Added missing touch and minsize options in /etc/zentyal/samba.conf
	  for Recycle Bin
2.1.4
	+ Better validation of samba shares paths
	+ Improve smb.conf template: delete use_client_driver and allow include
	  per client
	+ Always depend on samba-vscan
	+ Use quote column option for periodic and report log consolidation
2.1.3
	+ Now deleted users and groups are removed correctly from printers
	  permissions lists
	+ Show group comment if exists as share description
	+ Fixed SQL in activity report section
	+ Removed redundant code _dumpSharesTree and _loadSharesTree
2.1.2
	+ Domain names ending in ".local" are no longer allowed
2.1.1
	+ Quotas are now included in users module
	+ Bugfix: disabled shares are correctly ignored now
	+ Bugfix: fixed bad column name in report consolidation
	+ Renamed internal-backups and quarantine shares from ebox- to zentyal-
	+ Bug fix: default file sharing quota works properly now
2.1
	+ Remove ebox- prefix from helper scripts names
	+ Use new standard enable-module script
	+ Replace /etc/ebox/80samba.conf with /etc/zentyal/samba.conf
	+ Use new initial-setup in postinst and delete old migrations
	+ Bug fix: Home directory is mapped when accessing from a Windows 7 client
	+ User quotas are now stored in configuration backup and users directory
	+ Bug fix: Share size is estimated although some files cannot be read
	+ Bug fix: Removed permissions are actually removed
	+ Roaming profiles with correct file attribs
	+ The files in a group share can be modified by all the members in the
	  group
	+ Show forbidden paths in the "Path not allowed" exception text
	+ Truncate the resource field to avoid overflow error of log database
2.0.7
	+ Removed printers are ignored during backup restore
	+ Added backup domain
	+ Added printers as restore dependency
2.0.6
	+ Check for incompatibility between PDC and PAM on slaves
	+ Improved performance by adding samba LDAP indexes
	+ Only set shares ACL if needed
	+ Set default order for dashboard widgets
2.0.5
	+ Only ASCII characters are now allowed for share names and comments
	+ Bug fix: guest shares also work if PDC not enabled
2.0.4
	+ Fixed quarantine folder permissions
	+ Don't ask for password in guest shares
2.0.3
	+ Bug fix: guest shares now work on Windows clients
	+ Fixed log retrieving for quarantine alerts
2.0.2
	+ Fixed problems in backup restoration
	+ Bug fix: support users and groups with spaces and so on in ACLs
2.0.1
	+ Bug fix: cups daemon is now started before samba one
	+ Bug fix: samba can be enabled now if filesystem does not support quotas
	+ Removed warning due to mix numeric and string values in printer hash.
	+ New CUPS printers are also stored in redis when editing groups
	+ Deleted obsolete code regarding external/non-external printers
1.5.9
	+ Rebranded domain name and description
1.5.8
	+ Zentyal rebrand
	+ On smb.conf.mas: use client driver = no to allow printer server
	  to give clients the uploaded drivers.
1.5.7
	+ Avoid antivirus scan on large files to fix read problems
	+ Add a keyconf to Samba listen on external interfaces
	+ Added more report subsections
1.5.6
	+ Move NSS from ebox-samba to ebox-usersandgroups
	+ Home directories are under /home now
	+ Shares permissions model now states if the ACL is for a user or a group
1.5.5
	+ Bug fix: set proper permissions on guest shares
	+ Bug fix: avoid parse of non-word characters in vscan log entries
1.5.4
	+ Added bridged mode support in firewall helper
1.5.3
	+ Bug fix: do not add acl attribute in /etc/fstab when using xfs
1.5.2
	+ Enforce uniqueness of 'user/group' filed in shares permissions
	+ Enable full audit feature as it's working again in samba 3.4.6
	+ Allow guest shares
1.5.1
	+ Add support for file system ACLs. Modify /etc/fstab
	  accordingly. Add dependency on acl.
	+ Bug fix: check if a group has been deleted when configurer printers,
	  otherwise users end up with a blank screen when granting printer
	  permissions
	+ Use the new upstart scripts that the Ubuntu samba packages ships
	  in Lucid
1.4.2
	+ Add missing samba_virus_report table
1.4.1
	+ Restored RecycleBin feature lost when merged breadcrumbs
1.3.15
	+ Added 'hide files' directive by default in smb.conf.mas
	+ Bug fix: PDC password policy settings are kept after samba restarts
1.3.14
	+ Add DefaultUser model to be used in users and groups default user
	  template. Admins can select if they wish to enable the file sharing
	  account by default when creating new users.
1.3.13
	+ Disable full_audit until fixed in a newer samba version
1.3.12
	+ Add breadcrumbs
1.3.11
	+ Added report support
1.3.10
	+ bugfix: ignore case when comparing domain and netbios names
	+ Added support for Recycle Bin in shares
	+ bugfix: restore Domain Users with GID 513 and not 512.
	  as this made Domain Admins not work
	+ Remove unused quota related methods
1.3.7
	+ Create .V2 profile directories. Windows Vista looks for them.
	+ remove extendedBackup, data files must be backuped using ebackup
1.3.6
	+ bugfix: do not allow netbios names longer than 15 characters
1.3.4
	+ bugfix: some samba actions never appeared in the access log
1.3.3
	+ bugfix: we dont consults users when users is not configured in EBox::Samba::existsShareResource
1.3.1
	+ bugfix: use right number for Domain Computers group
1.3.0
	+ bugfix: keep sambaMinPwdLength attribute
1.1.30
	+ bugfix: add user works if quota is disabled
	+ bugfix: replaced storeElementByName with store to avoid bug when restoring
1.1.20
	+ samba allows the use of internal virtual ifaces now
	+ bugfix: importFromLdif was calling a maethod that was removed in a previous merge
1.1.10
	+ Only update sambaPaths on users with sambaSamAccount object
	class
	+ UI imrpovement: in general setting some fileds are disabled when
	PDC is not selected
1.1
	+ Bugfix: issue with codepages on shares
	+ Home drive letter can be changed now from general settings
	+ Added new PDC model with password settings
	+ Use the new row() and ids() API
	+ Windows user's profiles are backed up only in extended backups
	+ Enable quota support again
	+ Bugfix: when importing data from ldiff we assure that the
	default group is created before any group assignment to avoid
	'group not existent' errors

0.12.101
	+ Bugfix: set force directory mode and force create mode to 0660 in shares
0.12.100
	+ Admin user method is more robust in face of user's incomplete
	groups membership
	+ Bugfix: `printers` method returns an empty list when
	`ebox-printers` package is not installed
	+ Add per-user disk quota
0.12.99
	+ New release
0.12.6.101
	+ Bugfix. roaming profiles are not created automatically when they are
	disabled
0.12.6.100
	+ Support for external printers configured with CUPS
	+ Bugfix. Set users and groups suffix properly in smb.conf
0.12.5
	+ Bugfix. Set loginShell when adding users. By default it takes /bin/false
	but users can change it using /etc/ebox/80samba.conf
0.12.4
	+ Bugfix. Check and correct if there is a user or group with a wrong SID.
	It's possible to run into that scenarion depending when the user/group is
	created
	+ Do not delete some domain attributes that are used to store password
	attributes such us password length, expiration...
0.12.3
	+ Add configuration variable to enable/disable quota support
	  as it might be really slow if we have many users
0.12.2
	+ Restore group share names when restoring a backup
0.12.1
	+ Leave Logon Home empty, as Logon Home = "" as stated by smb.conf
	documentation doesn't seem to work
	+ Make sure  workgroup and netbios names are different
0.12
	+ Add help to model fields
	+ Fix typo in defaultEnabledValue. Now shares are enabled by default.
	+ Fix typo in administrator label
	+ Mark shares strings to translate
	+ Use eBox OID number in LDAP schemas
	+ Do not use shares that don't have permission for any user or group
	+ Remove deprecated printer admin configuration key in smb.conf.mas
	+ Enable dns proxy in smb.conf.mas
0.11.103
	+ Bugfix. Add and use EBox::Samba::Types::Select to avoid
	  issues with the options cache
0.11.102
	+ Extend functinality to add custom shares and not only one per-group:
		- Any share within the file system
		- Any share automatically created under /home/samba/shares
		- Fine-grained access to the share: read-only, read and write,
		  administrator, per user and per group.
	+ Set editable attribute to 1 in User field. To comply with
	  what the type expects and avoid warnings

0.11.101
	+ New release
0.11.100
	+ Change slapd.conf ownership to module users
	+ Fix typos
	+ onInstall() functionality moved to migration script
0.11.99
	+ Allow others to read contents from users home directory to
	publish HTML
0.11
	+ New release
0.10.99
	+ New release
0.10
	+ Create directory with 0770
	+ Add users to Domain Users group
0.9.100
	+ New release
0.9.99
	+ New release
0.9.3
	+ New release
0.9.2
	+ Add ebox backup directory as a shared resource to download/upload
	  files
	+ Create smbldap_bind.conf which contains password with mask 0600
0.9.1
	+ New release
0.9
	+ Added Polish translation
	+ Added German translation
	+ Added Dutch  translation

0.8.99
	+ New release
0.8.1
	+ bugfix. Do not mess up home directories when upgrading
	+ Minor workaround. Create slapd run directory in case it does not
	  exist
0.8
	+ New release
0.7.99
	+ Full backup mode stores shared files
	+ Unlimited i-node quota
	+ Various bug-fixes
	+ Portuguese translation

0.7.1
	+ Initial support for PDC
	+ GUI improvements
	+ Added update/clean actions to eobx-samba-ldap
	+ Use EBox::LDAP singleton
	+ Debian package fixes
	+ Fetch SID from configuration file
	+ Use of ebox-sudoers-friendly

0.7
	+ First public release
0.6
	+ move to client
	+ API documented using naturaldocs
	+ Update install
	+ Update debian scripts
	+ Enable/disable printer sharing and file sharing independentely
	+ Use new syntax to define ACLs in slapd.conf
	+ Implements usesPort
	+ Add full support for printers
	+ Several bugfixes

0.5.2
	+ Fix some packaging issues

0.5.1
	+ Convert module to new menu system

0.5
	+ Initial release<|MERGE_RESOLUTION|>--- conflicted
+++ resolved
@@ -1,11 +1,8 @@
 HEAD
-<<<<<<< HEAD
+	+ Set OpenChange as not provisioned when Samba is reprovisioned
 	+ Added a way to check whether we are managing the AD schema or not
 	+ Samba provision failures when IPs are not set no longer talk
 	  wrongly about internal interfaces
-=======
-	+ Set OpenChange as not provisioned when Samba is reprovisioned
->>>>>>> 9c32479f
 	+ Create directories in _setConf to avoid invalid group __USERS__ error
 	+ Clean up openchange section in stub smb.conf file
 	+ Fix typo in SambaLdapUser that fixes error in change email
