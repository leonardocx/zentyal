--- conflicted
+++ resolved
@@ -1,14 +1,11 @@
-<<<<<<< HEAD
 HEAD
 	+ Map root account to domain administrator account
 	+ Reset sysvol ACLs after provision
-=======
 3.0.4
 	+ Fix netlogon share wrong path
 	+ Depend on samba4 rc2+zentyal2, which include nmbd daemon for netbios
 	  browsing support
 3.0.3
->>>>>>> d87698ff
 	+ Update smb.conf for samba4 RC2
 	+ During domain join precedure, wait a couple of seconds for samba to start
 	+ Add configkey 'treat_contacts_as_users' to import distribution groups
