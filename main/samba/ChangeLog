<<<<<<< HEAD
3.3
	+ Removed old migration code from 3.0 to 3.2
	+ Set version to 3.3
	+ Ignore container 'Microsoft Exchange System Objects' when quering
	  users stored in LDB
	+ Write openchange options to smb.conf if module installed
	+ Fix precondition on GPOScripts model
=======
HEAD
	+ Delete unused updateHostnameFields() method
	+ Mark network module as changed when upgrading from 3.0
	+ Enforce set of shares ACLs when upgrading from 3.0
3.2.3
	+ Remove old keytab when exporting new one
	+ Add ForestDnsZones and DomainDnsZones partitions DNS records after
	  join domain as additional domain controller
>>>>>>> 01ebd44c
3.2.2
	+ Added retry mechanism in SmbClient to wait until samba is ready
	+ Do not try to get domainSID in s4sync if not ready
	+ Improve retrying log messages in safeConnect
	+ Setup quarantine directory in postHook instead of setConf
	+ Don't use Samba's LDB before it's started
	+ Rewrote a couple of methods to use file access directly instead of LDB
	  so it doesn't depend on the service running
	+ Stop starting samba on safeConnect calls
3.2.1
	+ Fixed start of samba after reboot
3.2
	+ Migrated the Samba provision status into redis
	+ Fixed migration of disabled accounts
	+ Execute the mapping of special accounts method on migration
	+ Set version to 3.2
3.1.14
	+ Fixed provisioning flag also in DC mode
	+ Do not automatically start service in LDB.pm
	+ Added missing EBox::Gettext uses
	+ Prevent member sync between Domain Users and __USERS__ both are handled
	  automatically.
3.1.13
	+ Improve samba daemon startup wait condition
	+ Improve GPO code to be more robust.
	+ Set Administrator user as internal when migrating from 3.0
	+ Do not try to migrate from 3.0 if module is not configured
	+ Override daemons when migrating from 3.0
	+ Migrate disabled accounts from 3.0
3.1.12
	+ Only set share permissions when there is really a permission change
	  instead of doing it on every samba restart.
	+ Fix provisioning flag management on error
3.1.11
	+ Added migration code to be executed when upgrading from 3.0
3.1.10
	+ Wait until all the samba services are ready before trying to connect
	+ Removed useless and problematic enforceServiceState override
3.1.9
	+ Antivirus daemon unlinks the cache file before creating new one
	+ Fix user accounts not enabled when created by s4sync
	+ Wait for RID pool allocation after join domain as DC
	+ Remove no longer needed workaround for DNS SPN
	+ Add samba as a DomainDnsZones and ForestDnsZones replica holder
	  when joining as additional DC (samba bug #9200)
	+ Fixes for LDAP-LDB OUs synchronization
	+ Force restart of DNS module while provisioning to reload zones from LDB
	+ Block until samba LDAP task is listening when restarting module
	+ New state flag 'provisioning'
	+ Added 'All users' option to ACL group permissions
	+ Fix precondition on GPOScripts model
3.1.8
	+ Added EBox::LDB::securityGroups to get the list of security groups from
	  Samba.
	+ Requested SLAPD to add an index on the msdsObjectGUID field.
	+ Added support to set permissions recursively.
	+ Moved the code that sets the share permissions to EBox::Samba to execute
	  it on EBox::Module::Service::_postServiceHook hook so we are sure samba
	  is already started with the new configuration.
	+ Shares are created even if no permissions are assigned nor is a guest
	  shared. Administrators will always have permissions now, so the share
	  should exist.
	+ Fixed zentyal group memberships sync with Samba to handle all supported
	  members and to sync on group creation, not just on group update.
	+ Improved the way we sync group memberships from Samba to Zentyal so we
	  are able to sync nested groups if they are not yet created at that point.
	+ Allowed nested groups sync with OpenLDAP and reused as much as possible
	  code from EBox::Users::Group from EBox::Samba::Group.
	+ Do nothing with shares that are disabled.
	+ Fixed s4sync when checking for OUs updates.
	+ Ignore system ACLs for samba shares, use libsamba-perl library instead.
	+ Disabled custom auth methods for guests, so Kerberos authentication
	  works. This should be reverted once Guest support is fixed on Samba 4.
	+ Synced all members of Zentyal Groups, not just users, when provisioning
	  with Samba.
	+ Stop creating special users or groups on provision time, s4sync will do
	  it for us.
	+ Services principals are copied to Samba before Groups, so we can keep
	  memberships intact.
	+ Mark internal users and groups properly when creating them in LDAP
	+ Filter internal users and groups in ACLs selectors
	+ Fixed bad usage of OpenLDAP when it should be using LDB.
	+ Force a trace back printing when an LDB connection is not possible.
	+ Handled mail field sync for Group, User and Contact.
	+ Use new libsamba-perl for GPOs
	+ Fixed mail and given name sync for Contacts.
	+ Stop s4sync while dumping configuration backup
	+ Ignore Asterisk Queues OU in s4sync
	+ Added hiddenSid() method
	+ Change default description to Zentyal Server instead of File Server
	+ Don't put duplicate bridge interfaces in smb.conf
	+ Mapped group 'Domain Users' to '__USERS__' directly.
	+ Added isInAdvancedViewOnly and renamed setViewInAdvancedOnly to
	  setInAdvancedViewOnly to match the attribute name.
	+ Allowed the syncronization of Users, Groups and Contacts tagged as to be
	  shown only on the Advanced view.
	+ Allowed sync of users without kerberos credentials (Guest account).
	+ Linked Kerberos accounts from Samba with their copy in OpenLDAP.
	+ Removed sync_disabled_users key. We sync all users now.
	+ Removed the useraddon to enable or disable file sharing per user, you
	  can now enable or disable a user directly.
	+ Used text strings to reference userAccountControl flags instead of plain
	  numbers.
	+ Syncronized account disabled / enabled between OpenLDAP and Samba.
	+ Removed deprecated objectClass objects not required anymore because
	  Windows breaks when creating objects with those unused objectClass.
3.1.7
	+ When we are going to start a reprovision, we set the provision flag to
	  false and reset the LDB connection to clear any cached value.
	+ Handle the case where ou=Groups exist in OpenLDAP and a Windows AD, so
	  we map both on provision time instead of breaking.
	+ Fixed wrong call to _linkWithUsersObject in Provision
	+ DNS is now properly restarted after provision
3.1.6
	+ Fix Samba provisioning when joining an existing Windows server.
	+ Fixed s4sync to ignore all sub-OUs for a set of OUs so those tree
	  branches are not synced with samba or deleted from OpenLDAP by mistake.
	+ The Administrator user should be hidden.
3.1.5
	+ Adapted user-addon to right panel view
	+ (u|g)idNumber is now generated by Samba directly by default.
	+ Added support to BuiltinDomain objectClass and synced CN=Builtin,...
	  container as a LDAP OU.
	+ Adapted to updatedRowNotify call with no changes in values
	+ Added menu icon
	+ Added objectByObjectGUID to retrieve an LDB object from its LDAP
	  replica.
	+ Added _linkWithUsersEntry && _linkWithUsersObject and called for every
	  Samba object created from the users module, so we have a direct link
	  between objects.
	+ All LDBObject based objects will have the objectGUID field availble.
	+ Removed unused method EBox::LDB::existsDN.
	+ Updated EBox::LDB class to use the new EBox::LDAPBase to share code.
	+ Updated s4sync to handle OUs and contacts sync.
	+ Removed configuration key 'treat_contacts_as_users'. We handle now
	  Contacts and distribution groups natively.
	+ EBox::Samba::LdbObject inherites from EBox::Users::LdapObject to reuse
	  as much code as possible.
	+ Added a special case to map 'Domain Admins' DN from OpenLDAP to LDB.
	+ Don't allow a share with file system root as path
	+ Adapt firewall rules to new accept chains
	+ Add config key to skip writting homeDirectory and homeDrive attribute
	+ Do not store in samba_access table 4 records each 10s when antivirus
	  daemon is not running
	+ Adapted user addon to multi-OU tree view
	+ Ignored SIDs are now synced to LDAP, but hidden on the interface
	  according to the regexps in /etc/zentyal/sids-to-hide.regex
	+ Do not try to start nmbd if smb.conf is not written
	+ Use krb5 keys on new users when plain password not available
	+ Removed EBox::Samba::Group::usersNotIn() method. It was not used neither
	  valid for samba groups.
	+ New EBox::Samba::computers() to get all objects with computer class
	+ Implemented security group and distribution group concept from AD.
	+ Created an OrganizationalPerson object to reuse code between User
	  accounts and Contacts.
	+ Added incompatiblity with external AD authentication mode
3.1.4
	+ Fix SIDs to ignore list, add missing end of line character in regular
	  expressions
	+ NetBIOS computer name is now updated before reprovision and after
	  hostname change
	+ Use new EBox::Users namespace instead of EBox::UsersAndGroups
3.1.3
	+ Removed deprecated backup domains implementation
	+ Fix id mapping for users and groups added by the s4sync daemon
3.1.2
	+ Fix hostname change when having Samba installed: was trying to create
	  again Administrator user, now we just update the credentials, ignore
	  existing groups
3.1.1
	+ Fixed wrong setting of state in EBox::Samba::Provision
3.1
	+ Replace /home/samba/.provisioned file with a key in redis state
	+ Depend on zentyal-core 3.1
3.0.17
	+ New join_vista_with_guest_shares option in /etc/zentyal/samba.conf to
	  allow join of Windows Vista machines if guest shares are enabled
	+ New sync_disabled_users option in /etc/zentyal/samba.conf to sync
	  users with a disabled account in s4sync
	+ Removed 3.0.X migration code
	+ New s4sync-groups.ignore file to avoid sync internal groups to LDAP
	+ Allow to set "disable_fullaudit" config key in /etc/zentyal/samba.conf
	  to fully disable recording of samba VFS operations in the system log
	+ Added Pre-Depends on samba4 to avoid problems with upgrades
	+ Added Pre-Depends on mysql-server to avoid problems with upgrades
3.0.16
	+ Workaround with retries for the chown __USERS__ bug
	+ Hide sync with cloud options in shares list if remoteservices
	  is not installed
	+ Setup filesystem now writes a valid fstab file even if the filesystem
	  does not have any mount option
	+ Remove idmap_ldb:use_rf2307 option unnecessary with Samba 4.0.5
	+ Clearer error messages when EBox::LDB::safeConnect fails
	+ Raise exception if during the provision either the domain
	  administrator user or the domain administrator group are
	  incorrectly mapped
	+ Adapted firewallCaptivePortalExceptions method to API change
	+ Mark kerberos principal users as internal to be properly filtered
	+ Delete .provisioned file when purging zentyal-samba
	+ Avoid not numeric warning in hash size comparation during provision
	+ Allow user names composed only of digits
	+ Do not add firewall rules to loopback interface
	+ Improve checks when upgrading from 3.0.11
3.0.15
	+ Better check for the incompatibility of Samba with master/slave
	+ Samba can now be reprovisioned if the hostname or domain changes
	+ Depend on users module to fix save changes order during reprovision
	+ Set roaming profile and home drive for new created users if server
	  is first DC
	+ Default value of sync option in SambaShares is now 0
3.0.14
	+ Improve management of DNS zones stored in samba LDAP
	+ Add classes to decode DNS data from samba LDAP
	+ Use less costly LDB operations when adding or removing members
	  from a group
	+ Added EBox:Samba::LDBObject::deleteValues method
	+ Fix wrong URL on provision message
	+ Better error messages when the environment checks for provision fail
	+ Forbid provision if the server is replicating users either master or slave
3.0.13
	+ Integration of new samba 4.0.3 bundled version
	+ Samba daemon is now managed with init.d to avoid unexpected fork problems
	+ Reduce dns resolver timeout on provision checks when joining a domain
	+ Let zentyal manage all samba dependant daemons. Automatic start/stop
	  is disabled now.
	+ Add script to transfer FSMO roles to local server, useful to
	  migrate from Windows to Zentyal
	+ New FSMO management module
	+ Import sysvol maintaining ACLs
	+ Fixed configuration backup problems, stopping the daemon is no longer
	  needed when backing up and ACLs and dns partitions hard links are
	  recreated when restoring.
	+ Remove deprecated code related to printers module
	+ Remove unnecessary pidfiles declarations for upstart daemons
	+ Improve provision procedure
	+ Use clamd socket instead of shared library for antivirus, this is
	  faster and reduces memory consumption
	+ Do not create quarantine share if antivirus is not enabled
	+ Empty text files are created now when a virus is found on a share
	+ Modified 'size' field in samba_disk_usage and samba_disk_usage_report
	  tables from INT to BIGINT
3.0.12
	+ New advanced 'unmanaged_acls' option in /etc/zentyal/samba.conf to
	  disable overwriting of ACLs when saving changes
	+ Notify cloud-prof when installed when changes happen in
	  SyncShares and SambaShares models
	+ shareByFilename method now also returns the path and type of the share
	+ Fix shareByFilename method
	+ Update Loghelper to the new log formats
	+ Remove duplicated slash in samba shares and profiles paths
3.0.11
	+ Fixed EBox::Samba::LdbObject::get in list context
3.0.10
	+ Decode utf8 data in LdbObject::get() to avoid encoding problems
	+ Integration with Disaster Recovery service
	+ Restored backupDomains implementation
	+ Explicit set of folder name as default value implementation has changed
	+ Check in group pre-addition whether it already exists as built-in
	+ Added existsDN method to EBox::LDB
	+ Grant rx access on privileged ldap socket to allow user corner to
	  update user passwords
3.0.9
	+ Improve domain join process updating the joined domain DNS server
	+ Set kerberos keys when importing users from samba to zentyal
	+ Fix ACLs for system type shares
3.0.8
	+ Depend on Samba4 RC5
	+ Fix bug in enforceServiceState causing samba to restart twice while
	  saving changes
	+ Set pid file path for nmbd daemon
	+ Set bootDepends in yaml file
	+ Adapted to changes in EBox::LogHelper::_convertTimestamp
	+ Use proper constant in userShares method used by remoteservices module
3.0.7
	+ Sync passwords to samba also when using kerberos keys
3.0.6
	+ Added missing use of UnwillingToPerform exception
	+ Fix bug importing service principals when it is not yet created in
	  LDAP
	+ Roaming profiles and drive letter options cannot be set when joining
	  to an existing domain to avoid overwritting per-user settings
	+ Use the new LdapUserBase interface methods preAddUser and preAddGroup
	  to create the user in samba before in zentyal LDAP. The uidNumber or
	  gidNumber of the Zentyal user is infered from the RID to guarantee
	  unique value in the domain
	+ Infer user's uidNumber and group's gidNumber from RID when this is
	  attribute is not present while synchronizing users. This guarantees
	  the same value for users and groups in all domain controllers
	+ Implement new preAdd(User|Group)Failed and add(User|Group)Failed to
	  remove the object from samba database if something goes wrong
	+ Do not add disabled accounts to Zentyal in s4sync
3.0.5
	+ Enabled optional signed SMB protocol in smb.conf
	+ Delete users and groups from shares ACL when these are deleted
	+ Refuse to delete system critical objects
	+ Added syncFolders information method to allow file syncing
	+ Implement SysInfo::Observer to disallow host or domain name changes if
	  module is configured and update the required fields if it is not
	+ Import sysvol after joining a domain, and add an upstart job to sync it
	  each 5 to 10 minutes (one way).
	+ Map root account to domain administrator account
	+ Reset sysvol ACLs after provision
3.0.4
	+ Fix netlogon share wrong path
	+ Depend on samba4 rc2+zentyal2, which include nmbd daemon for netbios
	  browsing support
3.0.3
	+ Update smb.conf for samba4 RC2
	+ During domain join precedure, wait a couple of seconds for samba to start
	+ Add configkey 'treat_contacts_as_users' to import distribution groups
	  containing contacts. The mail account name is used to locate an user with
	  that name and add it to the group.
	+ Improvements synchronizing group members.
	+ The 'users' method of EBox::Samba::Group has been renamed to 'members' and
	  also returns nested groups
	+ Do not import users and groups after join a domain. The s4sync script will
	  do the job
	+ Search for users and groups to synchronize outside CN=Users
	+ Add more SID's to the list of users and groups to avoid synchronize from
	  samba
	+ Improve GeneralSettings fields validation
	+ Remove duplicated disabled module warning on recycle bin and antivirus
	  modules
	+ Added method to GeneralSettings to update hostname-dependent fields
	+ Tolerate domains ended in .local
3.0.2
	+ Fix samba group members not imported to Zentyal in groups added by
	  the synchronizer
	+ Fix s4sync not starting on boot
	+ Restore DNS setup on domain join failure
	+ Add a line to /etc/fstab to increase the size of /var/lock to 50MB.
	  Samba stores there some tdb files (for example to track connections), so
	  if this fs goes out of space connections can be dropped.
3.0.1
	+ Stop daemon before restoring backup and start when finished
	+ Throw exceptions in checkEnvironment also during first install,
	  otherwise the module is not disabled if DNS is not properly
	  configured.
3.0
	+ Add parameter to _checkEnvironment to set the desired error level
	  (ignore, print on log or throw exception)
	+ Stop daemon while taking backup to avoid samba daemon modifying files
	  while being tarred
	+ Fix share type exceptions on antivirus and recycle bin
	+ Fix enabling guest access on shares need to save changes twice
	+ Fix wrong ACL that was denying access to quarantine folder to guest
	  users
	+ Fix error creating shares with spaces in the path
	+ Implemented configuration backup and restore
	+ Fix checking domain name in General Settings Model
	+ Fixed some strings
2.3.14
	+ Fix access for domain users to shares when guest access is enabled
	  on the share
	+ Setup quarantine directory for zavs and grant access to domain admins only
	+ Write zavs settings on smb.conf
2.3.13
	+ Change default domain netbios to match the left-most part of the
	  host dns domain
	+ Check environment is properly configured before provision samba
	+ Generate random administrator password instead of having a default
	  one for security reasons, to join machines to the domain any user
	  belonging to the Domain Admins group is enough, so there was no
	  need to show this password on the interface
	+ Removed dashboard widgets no longer compatible with samba4
	+ Depend on samba 4.0 beta 8
	+ Check provisioned flag and module enabled in s4sync script
	+ Set the provisioned flag at the end of provision function
	+ shareByFilename() method is now working with samba4
	+ Improved DNS management of the Samba internal domain
	+ Fixed labels on SambaSharePermissions model
	+ Fix guest access to shares (client do not ask for password)
	+ Map nobody and nogroup to domain guest and guests accounts
	+ Add missing use statement on EBox::Samba::User
	+ Fix updating Zentyal LDAP users kerberos keys from samba users
	+ Ensure proper permissions on the samba privileged socket
	+ Check that account names does not exists in the whole domain when
	  adding users and groups from the LdapModuleBase callbacks
	+ Do not notify samba module when deleting Zentyal users and groups
	  through the synchronizer script
	+ Improve netbios name validation (no dots)
	+ Validate netbios domain name as netbios name
	+ Force zentyal-dns dependency version
	+ Fix bug managing the dns domain when enabling/disabling the module
	+ Improvements in daemons management to avoid restarting them twice
	  while saving changes.
2.3.12
	+ Support additional domain controller mode
	+ Remove user addon to set the user as domain admin. Add it to the
	  domain admins group instead.
	+ Sync domain administrator and domain admins accounts to zentyal
	+ Increase log level from 1 to 3 to trace problems.
	+ Provision database only when saving changes, not in module
	  enable.
	+ Change samba home to /home/samba instead /home/ebox/samba
	+ Use the privileged LDAP socket to connect to samba LDAP.
	+ Provision using bind9 DLZ backend.
	+ Add config key to choose the fileserver to use, 'ntvfs' or 's3fs'
	+ Removed wrong empty string translations
	+ Enable printing daemon. Printers ACLs stored in a model within
	  printers module.
2.3.11
	+ Added modeldepends to yaml schema
	+ Enable printing daemon. Printers ACLs are now stored in a model within
	  printers module
	+ Removed wrong empty string translations
2.3.10
	+ Fix exception creating shares
	+ Sync passwords from LDAP to LDB directly from hashes
2.3.9
	+ Fields in General Settings can be edited now, with the exception
	  of domain and computer names
	+ Added methods to get the paths used by shares, users and groups
	  to generate disk usage reports
	+ User addon to enable/disable the account and set the user as
	  domain administrator
	+ Group addon to create group shares
	+ Added method to give captive portal module firewall rules to
	  allow domain joins
2.3.8
	+ Recycle Bin feature is now working with samba4
	+ Remove unnecessary dns enable depend as users already depend on it
	+ Integration with samba 4.0 beta2 which uses samba4 for
	  the Active Directory domain services and the samba3 daemon
	  for the file sharing and printing services
	+ Added LogObserver support
	+ Avoid showing admin password if provision command fails
	+ Add domain name validation, cannot be equal to host name
	+ Fix provision bug caused by passwords containing spaces
	+ Threaded synchronizer script
	+ Roaming profiles implementation
	+ Home drive implementation
	+ Guest access implementation
	+ Delete directories from disk when shares are removed
2.3.7
	+ Fixed problems with provision in fresh install
	+ Adapted to new Model management framework
	+ Store printers in redis using the new JSON config objects
2.3.6
	+ Integrate with zentyal DNS
	+ Fix loop over array reference in funcion usesPort
2.3.5
	+ New samba4 synchronization based on LDB module and LDIF files
	+ Depend on samba-zentyal-modules instead of libldb-perl
	+ Custom build of samba4 is no longer needed
2.3.4
	+ Packaging fixes for precise
	+ Code typo fix in Samba::Model::GeneralSettings::_checkDomainName
2.3.3
	+ Validate domain admin password in general settings
	+ Fixed bugs when adding users or groups with spaces
2.3.2
	+ Ignore mailfilter users in s4sync
2.3.1
	+ Samba4 integration
	+ Service description is now translatable
	+ Restore samba-vscan dependency
2.3
	+ Adapted to new MySQL logs backend
	+ Remove samba-vscan dependency as it is not yet available for precise
	+ Replaced autotools with zbuildtools
	+ Use always the same string to refer to the NetBIOS computer name
	+ Validation of maximum length of domain name, validation against
	  reserved words of netbios and domain names
2.1.7
	+ Allow non-ascii characters in share names and comments
2.1.6
	+ Added config key to set Zentyal folders and default domain prefix
	+ Removed /zentyal prefix from URLs
	+ Added maximum limits to PDC options
	+ Avoid duplicated restart during postinst
2.1.5
	+ Removed wrong quotes in smb.conf
	+ Added missing touch and minsize options in /etc/zentyal/samba.conf
	  for Recycle Bin
2.1.4
	+ Better validation of samba shares paths
	+ Improve smb.conf template: delete use_client_driver and allow include
	  per client
	+ Always depend on samba-vscan
	+ Use quote column option for periodic and report log consolidation
2.1.3
	+ Now deleted users and groups are removed correctly from printers
	  permissions lists
	+ Show group comment if exists as share description
	+ Fixed SQL in activity report section
	+ Removed redundant code _dumpSharesTree and _loadSharesTree
2.1.2
	+ Domain names ending in ".local" are no longer allowed
2.1.1
	+ Quotas are now included in users module
	+ Bugfix: disabled shares are correctly ignored now
	+ Bugfix: fixed bad column name in report consolidation
	+ Renamed internal-backups and quarantine shares from ebox- to zentyal-
	+ Bug fix: default file sharing quota works properly now
2.1
	+ Remove ebox- prefix from helper scripts names
	+ Use new standard enable-module script
	+ Replace /etc/ebox/80samba.conf with /etc/zentyal/samba.conf
	+ Use new initial-setup in postinst and delete old migrations
	+ Bug fix: Home directory is mapped when accessing from a Windows 7 client
	+ User quotas are now stored in configuration backup and users directory
	+ Bug fix: Share size is estimated although some files cannot be read
	+ Bug fix: Removed permissions are actually removed
	+ Roaming profiles with correct file attribs
	+ The files in a group share can be modified by all the members in the
	  group
	+ Show forbidden paths in the "Path not allowed" exception text
	+ Truncate the resource field to avoid overflow error of log database
2.0.7
	+ Removed printers are ignored during backup restore
	+ Added backup domain
	+ Added printers as restore dependency
2.0.6
	+ Check for incompatibility between PDC and PAM on slaves
	+ Improved performance by adding samba LDAP indexes
	+ Only set shares ACL if needed
	+ Set default order for dashboard widgets
2.0.5
	+ Only ASCII characters are now allowed for share names and comments
	+ Bug fix: guest shares also work if PDC not enabled
2.0.4
	+ Fixed quarantine folder permissions
	+ Don't ask for password in guest shares
2.0.3
	+ Bug fix: guest shares now work on Windows clients
	+ Fixed log retrieving for quarantine alerts
2.0.2
	+ Fixed problems in backup restoration
	+ Bug fix: support users and groups with spaces and so on in ACLs
2.0.1
	+ Bug fix: cups daemon is now started before samba one
	+ Bug fix: samba can be enabled now if filesystem does not support quotas
	+ Removed warning due to mix numeric and string values in printer hash.
	+ New CUPS printers are also stored in redis when editing groups
	+ Deleted obsolete code regarding external/non-external printers
1.5.9
	+ Rebranded domain name and description
1.5.8
	+ Zentyal rebrand
	+ On smb.conf.mas: use client driver = no to allow printer server
	  to give clients the uploaded drivers.
1.5.7
	+ Avoid antivirus scan on large files to fix read problems
	+ Add a keyconf to Samba listen on external interfaces
	+ Added more report subsections
1.5.6
	+ Move NSS from ebox-samba to ebox-usersandgroups
	+ Home directories are under /home now
	+ Shares permissions model now states if the ACL is for a user or a group
1.5.5
	+ Bug fix: set proper permissions on guest shares
	+ Bug fix: avoid parse of non-word characters in vscan log entries
1.5.4
	+ Added bridged mode support in firewall helper
1.5.3
	+ Bug fix: do not add acl attribute in /etc/fstab when using xfs
1.5.2
	+ Enforce uniqueness of 'user/group' filed in shares permissions
	+ Enable full audit feature as it's working again in samba 3.4.6
	+ Allow guest shares
1.5.1
	+ Add support for file system ACLs. Modify /etc/fstab
	  accordingly. Add dependency on acl.
	+ Bug fix: check if a group has been deleted when configurer printers,
	  otherwise users end up with a blank screen when granting printer
	  permissions
	+ Use the new upstart scripts that the Ubuntu samba packages ships
	  in Lucid
1.4.2
	+ Add missing samba_virus_report table
1.4.1
	+ Restored RecycleBin feature lost when merged breadcrumbs
1.3.15
	+ Added 'hide files' directive by default in smb.conf.mas
	+ Bug fix: PDC password policy settings are kept after samba restarts
1.3.14
	+ Add DefaultUser model to be used in users and groups default user
	  template. Admins can select if they wish to enable the file sharing
	  account by default when creating new users.
1.3.13
	+ Disable full_audit until fixed in a newer samba version
1.3.12
	+ Add breadcrumbs
1.3.11
	+ Added report support
1.3.10
	+ bugfix: ignore case when comparing domain and netbios names
	+ Added support for Recycle Bin in shares
	+ bugfix: restore Domain Users with GID 513 and not 512.
	  as this made Domain Admins not work
	+ Remove unused quota related methods
1.3.7
	+ Create .V2 profile directories. Windows Vista looks for them.
	+ remove extendedBackup, data files must be backuped using ebackup
1.3.6
	+ bugfix: do not allow netbios names longer than 15 characters
1.3.4
	+ bugfix: some samba actions never appeared in the access log
1.3.3
	+ bugfix: we dont consults users when users is not configured in EBox::Samba::existsShareResource
1.3.1
	+ bugfix: use right number for Domain Computers group
1.3.0
	+ bugfix: keep sambaMinPwdLength attribute
1.1.30
	+ bugfix: add user works if quota is disabled
	+ bugfix: replaced storeElementByName with store to avoid bug when restoring
1.1.20
	+ samba allows the use of internal virtual ifaces now
	+ bugfix: importFromLdif was calling a maethod that was removed in a previous merge
1.1.10
	+ Only update sambaPaths on users with sambaSamAccount object
	class
	+ UI imrpovement: in general setting some fileds are disabled when
	PDC is not selected
1.1
	+ Bugfix: issue with codepages on shares
	+ Home drive letter can be changed now from general settings
	+ Added new PDC model with password settings
	+ Use the new row() and ids() API
	+ Windows user's profiles are backed up only in extended backups
	+ Enable quota support again
	+ Bugfix: when importing data from ldiff we assure that the
	default group is created before any group assignment to avoid
	'group not existent' errors

0.12.101
	+ Bugfix: set force directory mode and force create mode to 0660 in shares
0.12.100
	+ Admin user method is more robust in face of user's incomplete
	groups membership
	+ Bugfix: `printers` method returns an empty list when
	`ebox-printers` package is not installed
	+ Add per-user disk quota
0.12.99
	+ New release
0.12.6.101
	+ Bugfix. roaming profiles are not created automatically when they are
	disabled
0.12.6.100
	+ Support for external printers configured with CUPS
	+ Bugfix. Set users and groups suffix properly in smb.conf
0.12.5
	+ Bugfix. Set loginShell when adding users. By default it takes /bin/false
	but users can change it using /etc/ebox/80samba.conf
0.12.4
	+ Bugfix. Check and correct if there is a user or group with a wrong SID.
	It's possible to run into that scenarion depending when the user/group is
	created
	+ Do not delete some domain attributes that are used to store password
	attributes such us password length, expiration...
0.12.3
	+ Add configuration variable to enable/disable quota support
	  as it might be really slow if we have many users
0.12.2
	+ Restore group share names when restoring a backup
0.12.1
	+ Leave Logon Home empty, as Logon Home = "" as stated by smb.conf
	documentation doesn't seem to work
	+ Make sure  workgroup and netbios names are different
0.12
	+ Add help to model fields
	+ Fix typo in defaultEnabledValue. Now shares are enabled by default.
	+ Fix typo in administrator label
	+ Mark shares strings to translate
	+ Use eBox OID number in LDAP schemas
	+ Do not use shares that don't have permission for any user or group
	+ Remove deprecated printer admin configuration key in smb.conf.mas
	+ Enable dns proxy in smb.conf.mas
0.11.103
	+ Bugfix. Add and use EBox::Samba::Types::Select to avoid
	  issues with the options cache
0.11.102
	+ Extend functinality to add custom shares and not only one per-group:
		- Any share within the file system
		- Any share automatically created under /home/samba/shares
		- Fine-grained access to the share: read-only, read and write,
		  administrator, per user and per group.
	+ Set editable attribute to 1 in User field. To comply with
	  what the type expects and avoid warnings

0.11.101
	+ New release
0.11.100
	+ Change slapd.conf ownership to module users
	+ Fix typos
	+ onInstall() functionality moved to migration script
0.11.99
	+ Allow others to read contents from users home directory to
	publish HTML
0.11
	+ New release
0.10.99
	+ New release
0.10
	+ Create directory with 0770
	+ Add users to Domain Users group
0.9.100
	+ New release
0.9.99
	+ New release
0.9.3
	+ New release
0.9.2
	+ Add ebox backup directory as a shared resource to download/upload
	  files
	+ Create smbldap_bind.conf which contains password with mask 0600
0.9.1
	+ New release
0.9
	+ Added Polish translation
	+ Added German translation
	+ Added Dutch  translation

0.8.99
	+ New release
0.8.1
	+ bugfix. Do not mess up home directories when upgrading
	+ Minor workaround. Create slapd run directory in case it does not
	  exist
0.8
	+ New release
0.7.99
	+ Full backup mode stores shared files
	+ Unlimited i-node quota
	+ Various bug-fixes
	+ Portuguese translation

0.7.1
	+ Initial support for PDC
	+ GUI improvements
	+ Added update/clean actions to eobx-samba-ldap
	+ Use EBox::LDAP singleton
	+ Debian package fixes
	+ Fetch SID from configuration file
	+ Use of ebox-sudoers-friendly

0.7
	+ First public release
0.6
	+ move to client
	+ API documented using naturaldocs
	+ Update install
	+ Update debian scripts
	+ Enable/disable printer sharing and file sharing independentely
	+ Use new syntax to define ACLs in slapd.conf
	+ Implements usesPort
	+ Add full support for printers
	+ Several bugfixes

0.5.2
	+ Fix some packaging issues

0.5.1
	+ Convert module to new menu system

0.5
	+ Initial release<|MERGE_RESOLUTION|>--- conflicted
+++ resolved
@@ -1,21 +1,16 @@
-<<<<<<< HEAD
 3.3
+	+ Delete unused updateHostnameFields() method
+	+ Mark network module as changed when upgrading from 3.0
+	+ Enforce set of shares ACLs when upgrading from 3.0
+	+ Remove old keytab when exporting new one
+	+ Add ForestDnsZones and DomainDnsZones partitions DNS records after
+	  join domain as additional domain controller
 	+ Removed old migration code from 3.0 to 3.2
 	+ Set version to 3.3
 	+ Ignore container 'Microsoft Exchange System Objects' when quering
 	  users stored in LDB
 	+ Write openchange options to smb.conf if module installed
 	+ Fix precondition on GPOScripts model
-=======
-HEAD
-	+ Delete unused updateHostnameFields() method
-	+ Mark network module as changed when upgrading from 3.0
-	+ Enforce set of shares ACLs when upgrading from 3.0
-3.2.3
-	+ Remove old keytab when exporting new one
-	+ Add ForestDnsZones and DomainDnsZones partitions DNS records after
-	  join domain as additional domain controller
->>>>>>> 01ebd44c
 3.2.2
 	+ Added retry mechanism in SmbClient to wait until samba is ready
 	+ Do not try to get domainSID in s4sync if not ready
