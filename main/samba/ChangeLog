--- conflicted
+++ resolved
@@ -1,13 +1,10 @@
-<<<<<<< HEAD
 HEAD
 	+ shareByFilename method is now working with samba4
-=======
 2.3.11
 	+ Added modeldepends to yaml schema
 	+ Enable printing daemon. Printers ACLs are now stored in a model within
 	  printers module
 	+ Removed wrong empty string translations
->>>>>>> 2911d207
 2.3.10
 	+ Fix exception creating shares
 	+ Sync passwords from LDAP to LDB directly from hashes
