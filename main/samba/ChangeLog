--- conflicted
+++ resolved
@@ -1,10 +1,7 @@
-<<<<<<< HEAD
-3.1.13
-=======
 HEAD
 	+ Prevent member sync between Domain Users and __USERS__ both are handled
 	  automatically.
->>>>>>> 8ef7f03f
+3.1.13
 	+ Improve samba daemon startup wait condition
 	+ Improve GPO code to be more robust.
 	+ Set Administrator user as internal when migrating from 3.0
