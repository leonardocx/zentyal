HEAD
<<<<<<< HEAD
	+ Removed EBox::Samba::Group::usersNotIn() method. It was not used neither
	  valid for samba groups.
	+ New EBox::Samba::computers() to get all objects with computer class
	+ Implemented security group and distribution group concept from AD.
	+ Created an OrganizationalPerson object to reuse code between User
	  accounts and Contacts.
	+ Added incompatiblity with external AD authentication mode
3.1.4
=======
	+ Use krb5 keys on new users when plain password not available
3.0.20
>>>>>>> 4cc1df6f
	+ Fix SIDs to ignore list, add missing end of line character in regular
	  expressions
	+ NetBIOS computer name is now updated before reprovision and after
	  hostname change
	+ Use new EBox::Users namespace instead of EBox::UsersAndGroups
3.1.3
	+ Removed deprecated backup domains implementation
	+ Fix id mapping for users and groups added by the s4sync daemon
3.1.2
	+ Fix hostname change when having Samba installed: was trying to create
	  again Administrator user, now we just update the credentials, ignore
	  existing groups
3.1.1
	+ Fixed wrong setting of state in EBox::Samba::Provision
3.1
	+ Replace /home/samba/.provisioned file with a key in redis state
	+ Depend on zentyal-core 3.1
3.0.17
	+ New join_vista_with_guest_shares option in /etc/zentyal/samba.conf to
	  allow join of Windows Vista machines if guest shares are enabled
	+ New sync_disabled_users option in /etc/zentyal/samba.conf to sync
	  users with a disabled account in s4sync
	+ Removed 3.0.X migration code
	+ New s4sync-groups.ignore file to avoid sync internal groups to LDAP
	+ Allow to set "disable_fullaudit" config key in /etc/zentyal/samba.conf
	  to fully disable recording of samba VFS operations in the system log
	+ Added Pre-Depends on samba4 to avoid problems with upgrades
	+ Added Pre-Depends on mysql-server to avoid problems with upgrades
3.0.16
	+ Workaround with retries for the chown __USERS__ bug
	+ Hide sync with cloud options in shares list if remoteservices
	  is not installed
	+ Setup filesystem now writes a valid fstab file even if the filesystem
	  does not have any mount option
	+ Remove idmap_ldb:use_rf2307 option unnecessary with Samba 4.0.5
	+ Clearer error messages when EBox::LDB::safeConnect fails
	+ Raise exception if during the provision either the domain
	  administrator user or the domain administrator group are
	  incorrectly mapped
	+ Adapted firewallCaptivePortalExceptions method to API change
	+ Mark kerberos principal users as internal to be properly filtered
	+ Delete .provisioned file when purging zentyal-samba
	+ Avoid not numeric warning in hash size comparation during provision
	+ Allow user names composed only of digits
	+ Do not add firewall rules to loopback interface
	+ Improve checks when upgrading from 3.0.11
3.0.15
	+ Better check for the incompatibility of Samba with master/slave
	+ Samba can now be reprovisioned if the hostname or domain changes
	+ Depend on users module to fix save changes order during reprovision
	+ Set roaming profile and home drive for new created users if server
	  is first DC
	+ Default value of sync option in SambaShares is now 0
3.0.14
	+ Improve management of DNS zones stored in samba LDAP
	+ Add classes to decode DNS data from samba LDAP
	+ Use less costly LDB operations when adding or removing members
	  from a group
	+ Added EBox:Samba::LDBObject::deleteValues method
	+ Fix wrong URL on provision message
	+ Better error messages when the environment checks for provision fail
	+ Forbid provision if the server is replicating users either master or slave
3.0.13
	+ Integration of new samba 4.0.3 bundled version
	+ Samba daemon is now managed with init.d to avoid unexpected fork problems
	+ Reduce dns resolver timeout on provision checks when joining a domain
	+ Let zentyal manage all samba dependant daemons. Automatic start/stop
	  is disabled now.
	+ Add script to transfer FSMO roles to local server, useful to
	  migrate from Windows to Zentyal
	+ New FSMO management module
	+ Import sysvol maintaining ACLs
	+ Fixed configuration backup problems, stopping the daemon is no longer
	  needed when backing up and ACLs and dns partitions hard links are
	  recreated when restoring.
	+ Remove deprecated code related to printers module
	+ Remove unnecessary pidfiles declarations for upstart daemons
	+ Improve provision procedure
	+ Use clamd socket instead of shared library for antivirus, this is
	  faster and reduces memory consumption
	+ Do not create quarantine share if antivirus is not enabled
	+ Empty text files are created now when a virus is found on a share
	+ Modified 'size' field in samba_disk_usage and samba_disk_usage_report
	  tables from INT to BIGINT
3.0.12
	+ New advanced 'unmanaged_acls' option in /etc/zentyal/samba.conf to
	  disable overwriting of ACLs when saving changes
	+ Notify cloud-prof when installed when changes happen in
	  SyncShares and SambaShares models
	+ shareByFilename method now also returns the path and type of the share
	+ Fix shareByFilename method
	+ Update Loghelper to the new log formats
	+ Remove duplicated slash in samba shares and profiles paths
3.0.11
	+ Fixed EBox::Samba::LdbObject::get in list context
3.0.10
	+ Decode utf8 data in LdbObject::get() to avoid encoding problems
	+ Integration with Disaster Recovery service
	+ Restored backupDomains implementation
	+ Explicit set of folder name as default value implementation has changed
	+ Check in group pre-addition whether it already exists as built-in
	+ Added existsDN method to EBox::LDB
	+ Grant rx access on privileged ldap socket to allow user corner to
	  update user passwords
3.0.9
	+ Improve domain join process updating the joined domain DNS server
	+ Set kerberos keys when importing users from samba to zentyal
	+ Fix ACLs for system type shares
3.0.8
	+ Depend on Samba4 RC5
	+ Fix bug in enforceServiceState causing samba to restart twice while
	  saving changes
	+ Set pid file path for nmbd daemon
	+ Set bootDepends in yaml file
	+ Adapted to changes in EBox::LogHelper::_convertTimestamp
	+ Use proper constant in userShares method used by remoteservices module
3.0.7
	+ Sync passwords to samba also when using kerberos keys
3.0.6
	+ Added missing use of UnwillingToPerform exception
	+ Fix bug importing service principals when it is not yet created in
	  LDAP
	+ Roaming profiles and drive letter options cannot be set when joining
	  to an existing domain to avoid overwritting per-user settings
	+ Use the new LdapUserBase interface methods preAddUser and preAddGroup
	  to create the user in samba before in zentyal LDAP. The uidNumber or
	  gidNumber of the Zentyal user is infered from the RID to guarantee
	  unique value in the domain
	+ Infer user's uidNumber and group's gidNumber from RID when this is
	  attribute is not present while synchronizing users. This guarantees
	  the same value for users and groups in all domain controllers
	+ Implement new preAdd(User|Group)Failed and add(User|Group)Failed to
	  remove the object from samba database if something goes wrong
	+ Do not add disabled accounts to Zentyal in s4sync
3.0.5
	+ Enabled optional signed SMB protocol in smb.conf
	+ Delete users and groups from shares ACL when these are deleted
	+ Refuse to delete system critical objects
	+ Added syncFolders information method to allow file syncing
	+ Implement SysInfo::Observer to disallow host or domain name changes if
	  module is configured and update the required fields if it is not
	+ Import sysvol after joining a domain, and add an upstart job to sync it
	  each 5 to 10 minutes (one way).
	+ Map root account to domain administrator account
	+ Reset sysvol ACLs after provision
3.0.4
	+ Fix netlogon share wrong path
	+ Depend on samba4 rc2+zentyal2, which include nmbd daemon for netbios
	  browsing support
3.0.3
	+ Update smb.conf for samba4 RC2
	+ During domain join precedure, wait a couple of seconds for samba to start
	+ Add configkey 'treat_contacts_as_users' to import distribution groups
	  containing contacts. The mail account name is used to locate an user with
	  that name and add it to the group.
	+ Improvements synchronizing group members.
	+ The 'users' method of EBox::Samba::Group has been renamed to 'members' and
	  also returns nested groups
	+ Do not import users and groups after join a domain. The s4sync script will
	  do the job
	+ Search for users and groups to synchronize outside CN=Users
	+ Add more SID's to the list of users and groups to avoid synchronize from
	  samba
	+ Improve GeneralSettings fields validation
	+ Remove duplicated disabled module warning on recycle bin and antivirus
	  modules
	+ Added method to GeneralSettings to update hostname-dependent fields
	+ Tolerate domains ended in .local
3.0.2
	+ Fix samba group members not imported to Zentyal in groups added by
	  the synchronizer
	+ Fix s4sync not starting on boot
	+ Restore DNS setup on domain join failure
	+ Add a line to /etc/fstab to increase the size of /var/lock to 50MB.
	  Samba stores there some tdb files (for example to track connections), so
	  if this fs goes out of space connections can be dropped.
3.0.1
	+ Stop daemon before restoring backup and start when finished
	+ Throw exceptions in checkEnvironment also during first install,
	  otherwise the module is not disabled if DNS is not properly
	  configured.
3.0
	+ Add parameter to _checkEnvironment to set the desired error level
	  (ignore, print on log or throw exception)
	+ Stop daemon while taking backup to avoid samba daemon modifying files
	  while being tarred
	+ Fix share type exceptions on antivirus and recycle bin
	+ Fix enabling guest access on shares need to save changes twice
	+ Fix wrong ACL that was denying access to quarantine folder to guest
	  users
	+ Fix error creating shares with spaces in the path
	+ Implemented configuration backup and restore
	+ Fix checking domain name in General Settings Model
	+ Fixed some strings
2.3.14
	+ Fix access for domain users to shares when guest access is enabled
	  on the share
	+ Setup quarantine directory for zavs and grant access to domain admins only
	+ Write zavs settings on smb.conf
2.3.13
	+ Change default domain netbios to match the left-most part of the
	  host dns domain
	+ Check environment is properly configured before provision samba
	+ Generate random administrator password instead of having a default
	  one for security reasons, to join machines to the domain any user
	  belonging to the Domain Admins group is enough, so there was no
	  need to show this password on the interface
	+ Removed dashboard widgets no longer compatible with samba4
	+ Depend on samba 4.0 beta 8
	+ Check provisioned flag and module enabled in s4sync script
	+ Set the provisioned flag at the end of provision function
	+ shareByFilename() method is now working with samba4
	+ Improved DNS management of the Samba internal domain
	+ Fixed labels on SambaSharePermissions model
	+ Fix guest access to shares (client do not ask for password)
	+ Map nobody and nogroup to domain guest and guests accounts
	+ Add missing use statement on EBox::Samba::User
	+ Fix updating Zentyal LDAP users kerberos keys from samba users
	+ Ensure proper permissions on the samba privileged socket
	+ Check that account names does not exists in the whole domain when
	  adding users and groups from the LdapModuleBase callbacks
	+ Do not notify samba module when deleting Zentyal users and groups
	  through the synchronizer script
	+ Improve netbios name validation (no dots)
	+ Validate netbios domain name as netbios name
	+ Force zentyal-dns dependency version
	+ Fix bug managing the dns domain when enabling/disabling the module
	+ Improvements in daemons management to avoid restarting them twice
	  while saving changes.
2.3.12
	+ Support additional domain controller mode
	+ Remove user addon to set the user as domain admin. Add it to the
	  domain admins group instead.
	+ Sync domain administrator and domain admins accounts to zentyal
	+ Increase log level from 1 to 3 to trace problems.
	+ Provision database only when saving changes, not in module
	  enable.
	+ Change samba home to /home/samba instead /home/ebox/samba
	+ Use the privileged LDAP socket to connect to samba LDAP.
	+ Provision using bind9 DLZ backend.
	+ Add config key to choose the fileserver to use, 'ntvfs' or 's3fs'
	+ Removed wrong empty string translations
	+ Enable printing daemon. Printers ACLs stored in a model within
	  printers module.
2.3.11
	+ Added modeldepends to yaml schema
	+ Enable printing daemon. Printers ACLs are now stored in a model within
	  printers module
	+ Removed wrong empty string translations
2.3.10
	+ Fix exception creating shares
	+ Sync passwords from LDAP to LDB directly from hashes
2.3.9
	+ Fields in General Settings can be edited now, with the exception
	  of domain and computer names
	+ Added methods to get the paths used by shares, users and groups
	  to generate disk usage reports
	+ User addon to enable/disable the account and set the user as
	  domain administrator
	+ Group addon to create group shares
	+ Added method to give captive portal module firewall rules to
	  allow domain joins
2.3.8
	+ Recycle Bin feature is now working with samba4
	+ Remove unnecessary dns enable depend as users already depend on it
	+ Integration with samba 4.0 beta2 which uses samba4 for
	  the Active Directory domain services and the samba3 daemon
	  for the file sharing and printing services
	+ Added LogObserver support
	+ Avoid showing admin password if provision command fails
	+ Add domain name validation, cannot be equal to host name
	+ Fix provision bug caused by passwords containing spaces
	+ Threaded synchronizer script
	+ Roaming profiles implementation
	+ Home drive implementation
	+ Guest access implementation
	+ Delete directories from disk when shares are removed
2.3.7
	+ Fixed problems with provision in fresh install
	+ Adapted to new Model management framework
	+ Store printers in redis using the new JSON config objects
2.3.6
	+ Integrate with zentyal DNS
	+ Fix loop over array reference in funcion usesPort
2.3.5
	+ New samba4 synchronization based on LDB module and LDIF files
	+ Depend on samba-zentyal-modules instead of libldb-perl
	+ Custom build of samba4 is no longer needed
2.3.4
	+ Packaging fixes for precise
	+ Code typo fix in Samba::Model::GeneralSettings::_checkDomainName
2.3.3
	+ Validate domain admin password in general settings
	+ Fixed bugs when adding users or groups with spaces
2.3.2
	+ Ignore mailfilter users in s4sync
2.3.1
	+ Samba4 integration
	+ Service description is now translatable
	+ Restore samba-vscan dependency
2.3
	+ Adapted to new MySQL logs backend
	+ Remove samba-vscan dependency as it is not yet available for precise
	+ Replaced autotools with zbuildtools
	+ Use always the same string to refer to the NetBIOS computer name
	+ Validation of maximum length of domain name, validation against
	  reserved words of netbios and domain names
2.1.7
	+ Allow non-ascii characters in share names and comments
2.1.6
	+ Added config key to set Zentyal folders and default domain prefix
	+ Removed /zentyal prefix from URLs
	+ Added maximum limits to PDC options
	+ Avoid duplicated restart during postinst
2.1.5
	+ Removed wrong quotes in smb.conf
	+ Added missing touch and minsize options in /etc/zentyal/samba.conf
	  for Recycle Bin
2.1.4
	+ Better validation of samba shares paths
	+ Improve smb.conf template: delete use_client_driver and allow include
	  per client
	+ Always depend on samba-vscan
	+ Use quote column option for periodic and report log consolidation
2.1.3
	+ Now deleted users and groups are removed correctly from printers
	  permissions lists
	+ Show group comment if exists as share description
	+ Fixed SQL in activity report section
	+ Removed redundant code _dumpSharesTree and _loadSharesTree
2.1.2
	+ Domain names ending in ".local" are no longer allowed
2.1.1
	+ Quotas are now included in users module
	+ Bugfix: disabled shares are correctly ignored now
	+ Bugfix: fixed bad column name in report consolidation
	+ Renamed internal-backups and quarantine shares from ebox- to zentyal-
	+ Bug fix: default file sharing quota works properly now
2.1
	+ Remove ebox- prefix from helper scripts names
	+ Use new standard enable-module script
	+ Replace /etc/ebox/80samba.conf with /etc/zentyal/samba.conf
	+ Use new initial-setup in postinst and delete old migrations
	+ Bug fix: Home directory is mapped when accessing from a Windows 7 client
	+ User quotas are now stored in configuration backup and users directory
	+ Bug fix: Share size is estimated although some files cannot be read
	+ Bug fix: Removed permissions are actually removed
	+ Roaming profiles with correct file attribs
	+ The files in a group share can be modified by all the members in the
	  group
	+ Show forbidden paths in the "Path not allowed" exception text
	+ Truncate the resource field to avoid overflow error of log database
2.0.7
	+ Removed printers are ignored during backup restore
	+ Added backup domain
	+ Added printers as restore dependency
2.0.6
	+ Check for incompatibility between PDC and PAM on slaves
	+ Improved performance by adding samba LDAP indexes
	+ Only set shares ACL if needed
	+ Set default order for dashboard widgets
2.0.5
	+ Only ASCII characters are now allowed for share names and comments
	+ Bug fix: guest shares also work if PDC not enabled
2.0.4
	+ Fixed quarantine folder permissions
	+ Don't ask for password in guest shares
2.0.3
	+ Bug fix: guest shares now work on Windows clients
	+ Fixed log retrieving for quarantine alerts
2.0.2
	+ Fixed problems in backup restoration
	+ Bug fix: support users and groups with spaces and so on in ACLs
2.0.1
	+ Bug fix: cups daemon is now started before samba one
	+ Bug fix: samba can be enabled now if filesystem does not support quotas
	+ Removed warning due to mix numeric and string values in printer hash.
	+ New CUPS printers are also stored in redis when editing groups
	+ Deleted obsolete code regarding external/non-external printers
1.5.9
	+ Rebranded domain name and description
1.5.8
	+ Zentyal rebrand
	+ On smb.conf.mas: use client driver = no to allow printer server
	  to give clients the uploaded drivers.
1.5.7
	+ Avoid antivirus scan on large files to fix read problems
	+ Add a keyconf to Samba listen on external interfaces
	+ Added more report subsections
1.5.6
	+ Move NSS from ebox-samba to ebox-usersandgroups
	+ Home directories are under /home now
	+ Shares permissions model now states if the ACL is for a user or a group
1.5.5
	+ Bug fix: set proper permissions on guest shares
	+ Bug fix: avoid parse of non-word characters in vscan log entries
1.5.4
	+ Added bridged mode support in firewall helper
1.5.3
	+ Bug fix: do not add acl attribute in /etc/fstab when using xfs
1.5.2
	+ Enforce uniqueness of 'user/group' filed in shares permissions
	+ Enable full audit feature as it's working again in samba 3.4.6
	+ Allow guest shares
1.5.1
	+ Add support for file system ACLs. Modify /etc/fstab
	  accordingly. Add dependency on acl.
	+ Bug fix: check if a group has been deleted when configurer printers,
	  otherwise users end up with a blank screen when granting printer
	  permissions
	+ Use the new upstart scripts that the Ubuntu samba packages ships
	  in Lucid
1.4.2
	+ Add missing samba_virus_report table
1.4.1
	+ Restored RecycleBin feature lost when merged breadcrumbs
1.3.15
	+ Added 'hide files' directive by default in smb.conf.mas
	+ Bug fix: PDC password policy settings are kept after samba restarts
1.3.14
	+ Add DefaultUser model to be used in users and groups default user
	  template. Admins can select if they wish to enable the file sharing
	  account by default when creating new users.
1.3.13
	+ Disable full_audit until fixed in a newer samba version
1.3.12
	+ Add breadcrumbs
1.3.11
	+ Added report support
1.3.10
	+ bugfix: ignore case when comparing domain and netbios names
	+ Added support for Recycle Bin in shares
	+ bugfix: restore Domain Users with GID 513 and not 512.
	  as this made Domain Admins not work
	+ Remove unused quota related methods
1.3.7
	+ Create .V2 profile directories. Windows Vista looks for them.
	+ remove extendedBackup, data files must be backuped using ebackup
1.3.6
	+ bugfix: do not allow netbios names longer than 15 characters
1.3.4
	+ bugfix: some samba actions never appeared in the access log
1.3.3
	+ bugfix: we dont consults users when users is not configured in EBox::Samba::existsShareResource
1.3.1
	+ bugfix: use right number for Domain Computers group
1.3.0
	+ bugfix: keep sambaMinPwdLength attribute
1.1.30
	+ bugfix: add user works if quota is disabled
	+ bugfix: replaced storeElementByName with store to avoid bug when restoring
1.1.20
	+ samba allows the use of internal virtual ifaces now
	+ bugfix: importFromLdif was calling a maethod that was removed in a previous merge
1.1.10
	+ Only update sambaPaths on users with sambaSamAccount object
	class
	+ UI imrpovement: in general setting some fileds are disabled when
	PDC is not selected
1.1
	+ Bugfix: issue with codepages on shares
	+ Home drive letter can be changed now from general settings
	+ Added new PDC model with password settings
	+ Use the new row() and ids() API
	+ Windows user's profiles are backed up only in extended backups
	+ Enable quota support again
	+ Bugfix: when importing data from ldiff we assure that the
	default group is created before any group assignment to avoid
	'group not existent' errors

0.12.101
	+ Bugfix: set force directory mode and force create mode to 0660 in shares
0.12.100
	+ Admin user method is more robust in face of user's incomplete
	groups membership
	+ Bugfix: `printers` method returns an empty list when
	`ebox-printers` package is not installed
	+ Add per-user disk quota
0.12.99
	+ New release
0.12.6.101
	+ Bugfix. roaming profiles are not created automatically when they are
	disabled
0.12.6.100
	+ Support for external printers configured with CUPS
	+ Bugfix. Set users and groups suffix properly in smb.conf
0.12.5
	+ Bugfix. Set loginShell when adding users. By default it takes /bin/false
	but users can change it using /etc/ebox/80samba.conf
0.12.4
	+ Bugfix. Check and correct if there is a user or group with a wrong SID.
	It's possible to run into that scenarion depending when the user/group is
	created
	+ Do not delete some domain attributes that are used to store password
	attributes such us password length, expiration...
0.12.3
	+ Add configuration variable to enable/disable quota support
	  as it might be really slow if we have many users
0.12.2
	+ Restore group share names when restoring a backup
0.12.1
	+ Leave Logon Home empty, as Logon Home = "" as stated by smb.conf
	documentation doesn't seem to work
	+ Make sure  workgroup and netbios names are different
0.12
	+ Add help to model fields
	+ Fix typo in defaultEnabledValue. Now shares are enabled by default.
	+ Fix typo in administrator label
	+ Mark shares strings to translate
	+ Use eBox OID number in LDAP schemas
	+ Do not use shares that don't have permission for any user or group
	+ Remove deprecated printer admin configuration key in smb.conf.mas
	+ Enable dns proxy in smb.conf.mas
0.11.103
	+ Bugfix. Add and use EBox::Samba::Types::Select to avoid
	  issues with the options cache
0.11.102
	+ Extend functinality to add custom shares and not only one per-group:
		- Any share within the file system
		- Any share automatically created under /home/samba/shares
		- Fine-grained access to the share: read-only, read and write,
		  administrator, per user and per group.
	+ Set editable attribute to 1 in User field. To comply with
	  what the type expects and avoid warnings

0.11.101
	+ New release
0.11.100
	+ Change slapd.conf ownership to module users
	+ Fix typos
	+ onInstall() functionality moved to migration script
0.11.99
	+ Allow others to read contents from users home directory to
	publish HTML
0.11
	+ New release
0.10.99
	+ New release
0.10
	+ Create directory with 0770
	+ Add users to Domain Users group
0.9.100
	+ New release
0.9.99
	+ New release
0.9.3
	+ New release
0.9.2
	+ Add ebox backup directory as a shared resource to download/upload
	  files
	+ Create smbldap_bind.conf which contains password with mask 0600
0.9.1
	+ New release
0.9
	+ Added Polish translation
	+ Added German translation
	+ Added Dutch  translation

0.8.99
	+ New release
0.8.1
	+ bugfix. Do not mess up home directories when upgrading
	+ Minor workaround. Create slapd run directory in case it does not
	  exist
0.8
	+ New release
0.7.99
	+ Full backup mode stores shared files
	+ Unlimited i-node quota
	+ Various bug-fixes
	+ Portuguese translation

0.7.1
	+ Initial support for PDC
	+ GUI improvements
	+ Added update/clean actions to eobx-samba-ldap
	+ Use EBox::LDAP singleton
	+ Debian package fixes
	+ Fetch SID from configuration file
	+ Use of ebox-sudoers-friendly

0.7
	+ First public release
0.6
	+ move to client
	+ API documented using naturaldocs
	+ Update install
	+ Update debian scripts
	+ Enable/disable printer sharing and file sharing independentely
	+ Use new syntax to define ACLs in slapd.conf
	+ Implements usesPort
	+ Add full support for printers
	+ Several bugfixes

0.5.2
	+ Fix some packaging issues

0.5.1
	+ Convert module to new menu system

0.5
	+ Initial release<|MERGE_RESOLUTION|>--- conflicted
+++ resolved
@@ -1,5 +1,5 @@
 HEAD
-<<<<<<< HEAD
+	+ Use krb5 keys on new users when plain password not available
 	+ Removed EBox::Samba::Group::usersNotIn() method. It was not used neither
 	  valid for samba groups.
 	+ New EBox::Samba::computers() to get all objects with computer class
@@ -8,10 +8,6 @@
 	  accounts and Contacts.
 	+ Added incompatiblity with external AD authentication mode
 3.1.4
-=======
-	+ Use krb5 keys on new users when plain password not available
-3.0.20
->>>>>>> 4cc1df6f
 	+ Fix SIDs to ignore list, add missing end of line character in regular
 	  expressions
 	+ NetBIOS computer name is now updated before reprovision and after
