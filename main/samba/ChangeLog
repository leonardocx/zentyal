--- conflicted
+++ resolved
@@ -1,15 +1,12 @@
-<<<<<<< HEAD
+HEAD
+	+ Fix hostname change when having Samba installed: was trying to create
+	  again Administrator user, now we just update the credentials, ignore
+	  existing groups
 3.1.1
 	+ Fixed wrong setting of state in EBox::Samba::Provision
 3.1
 	+ Replace /home/samba/.provisioned file with a key in redis state
 	+ Depend on zentyal-core 3.1
-=======
-HEAD
-	+ Fix hostname change when having Samba installed: was trying to create
-	  again Administrator user, now we just update the credentials, ignore
-	  existing groups
->>>>>>> 605ac428
 3.0.17
 	+ New join_vista_with_guest_shares option in /etc/zentyal/samba.conf to
 	  allow join of Windows Vista machines if guest shares are enabled
