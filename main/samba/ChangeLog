--- conflicted
+++ resolved
@@ -1,5 +1,5 @@
 HEAD
-<<<<<<< HEAD
+	+ Remove useless chown workaround
 	+ Forbid sharing '/opt'
 	+ Add filesystem format check defining system shares
 	+ Update user CN on user modifications
@@ -147,13 +147,6 @@
 	+ Ignore Asterisk Queues OU in s4sync
 	+ Added hiddenSid() method
 	+ Change default description to Zentyal Server instead of File Server
-=======
-	+ Remove useless chown workaround
-	+ Add object exists check listing group members
-	+ Fixed the way we propagate optional fields, removing it when empty
-	+ Decode givenName, sn and description before propagating it from OpenLDAP
-	  to Samba so it doesn't fail due to encoding issues
->>>>>>> e226a2ae
 	+ Don't put duplicate bridge interfaces in smb.conf
 	+ Mapped group 'Domain Users' to '__USERS__' directly.
 	+ Added isInAdvancedViewOnly and renamed setViewInAdvancedOnly to
