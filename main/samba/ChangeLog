--- conflicted
+++ resolved
@@ -1,8 +1,6 @@
 HEAD
-<<<<<<< HEAD
 	+ Do not automatically start service in LDB.pm
 	+ Remove unused guest access code
-=======
 	+ Provision - Improve the LDAP OUs purge after join domain
 	+ s4sync - Serveral fixes to make it more robust
 	+ OU - Improve cration code
@@ -97,7 +95,6 @@
 	+ Added missing EBox::Gettext uses
 	+ Prevent member sync between Domain Users and __USERS__ both are handled
 	  automatically.
->>>>>>> dd73c596
 3.1.13
 	+ Improve samba daemon startup wait condition
 	+ Improve GPO code to be more robust.
