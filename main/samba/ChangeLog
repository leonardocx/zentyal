HEAD
<<<<<<< HEAD
	+ Change user modification hook from _modifyUser to _preModifyUser
	+ Throw DataExists exception if the user try to rename a user on a
	  container and already exists
	+ Check for duplicated DN on user creation and show a proper error, not
	  an internal exception.
=======
	+ Samba log helper is now aware of utf8
	+ EBox::Samba::LdbObject::deleteObject - Delete all childs before self
	  deletion
>>>>>>> b3271317
3.2.13
	+ User profiles are only created if the OpenLDAP sync exists, otherwise,
	  defer it until s4sync does the synchronization
	+ Typo fix in netbios validation
	+ Check if objects are system critical before deletion
	+ Improved migration code from 3.2.11
3.2.12
	+ Provision - Clear link attribute on __USERS__ entry when provisioning as
	  adc
	+ Provision - Remove DomainAdmins,Administrator and Guest from openLDAP
	              when reprovisioning as additional DC
	+ Do not hide domain guest account
	+ Fix share guest access, based on domain guest account enabled status
	+ LDB - Do not return users holding a servicePrincipalName by default
	+ Provision - Improve the LDAP OUs purge after join domain
	+ s4sync - Serveral fixes to make it more robust
	+ OU - Improve creation code
	+ LDB - Return OUs ordered, parents before childs
	+ Provision - Link accounts holding zentyal service principals
	+ Provision - Improve OU loading, skip zentyal internal OUs and linked
	+ Provision - Link containers at provision stage, creating them if not
	              exists. Ignore not linked OUs for sync operations.
	+ Provision - Set kerberos linked OU as visible only in advanced mode
	+ Provision - Check no OUs are created below OU=Users. This violate the
	              AD DIT, as OU=Users is linked to CN=Users.
	+ Do not import accounts while provisioning or joining a domain, rely on
	  s4sync
3.2.11
	+ Remove useless chown workaround
	+ Forbid sharing '/opt'
	+ Add filesystem format check defining system shares
	+ Update user CN on user modifications
3.2.10
	+ Revert case sensitive shares. Use new SMB raw client library feature
	  per packet case sensitive.
	+ Throw external exception instead internal if error changing user password
	+ Show user friendly error creating system shares
	+ Add precondition to GPO models, do not allow edition if server is ADC
	+ Fix error in backup or clicking on edit GPO when server is ADC and
	  sysvol is not yet replicated
	+ Check if file system share path is a directory
	+ Fixed unhandled exception when checking filesystem options
	+ Added missing EBox::Exceptions uses
	+ Group membership mapping between OpenLDAP and Samba is using now Samba's
	  objectGUID unique id to be 100% sure we match the right objects
3.2.9
	+ Depend on the new Samba 4.1.1, also with fixed init script
	+ Improve GPO models preconditions to avoid cannot connect to samba
	  LDAP
	+ Fix regression in unmanaged ACLs option
3.2.8
	+ Prevent _postServiceHook code execution outside Save Changes
	+ Fixed openLDAP -> samba integration for users, contacts and groups using
	  non ascii characters
	+ Check for acl and user_xattr mount options when adding system shares
3.2.7
	+ Depend on new samba4 version that fixes 0-byte size problems
	+ NT SD are now written to hidden and readonly files
	+ Remove no longer used antivirus options
	+ Get ldb object in s4sync after the initial wait
	+ Use resolvconf tool to modify resolv.conf when joining as ADC
3.2.6
	+ Set zavsd socket mode to 0777
	+ Fix already defined variable warning
	+ Fixed Samba share ACLs for guest-shares do not contain 'Domain Users'
	  (Contributed by on-jz)
	+ Disable debug to parse ldbsearch command output when looking on idmap.ldb
	+ Set case sensitive on a per share basis
3.2.5
	+ Fix netbios name no being updated when hostname change and samba module
	  is not enabled
	+ Disable debug to parse ldbsearch command output when looking for DNS
	  zones stored in samba
	+ Open files with minimal access mask to set the security descriptors
3.2.4
	+ Fixed Samba share ACLs for 'All users' are not written to filesystem
	+ Listen on all interfaces to avoid problems when more than one IP address
	  is configured in the DNS module
	+ Removed unnecessary FirewallHelper implementation
	+ Delete unused updateHostnameFields() method
	+ Mark network module as changed when upgrading from 3.0
	+ Enforce set of shares ACLs when upgrading from 3.0
3.2.3
	+ Remove old keytab when exporting new one
	+ Add ForestDnsZones and DomainDnsZones partitions DNS records after
	  join domain as additional domain controller
3.2.2
	+ Added retry mechanism in SmbClient to wait until samba is ready
	+ Do not try to get domainSID in s4sync if not ready
	+ Improve retrying log messages in safeConnect
	+ Setup quarantine directory in postHook instead of setConf
	+ Don't use Samba's LDB before it's started
	+ Rewrote a couple of methods to use file access directly instead of LDB
	  so it doesn't depend on the service running
	+ Stop starting samba on safeConnect calls
3.2.1
	+ Fixed start of samba after reboot
3.2
	+ Migrated the Samba provision status into redis
	+ Fixed migration of disabled accounts
	+ Execute the mapping of special accounts method on migration
	+ Set version to 3.2
3.1.14
	+ Fixed provisioning flag also in DC mode
	+ Do not automatically start service in LDB.pm
	+ Added missing EBox::Gettext uses
	+ Prevent member sync between Domain Users and __USERS__ both are handled
	  automatically.
3.1.13
	+ Improve samba daemon startup wait condition
	+ Improve GPO code to be more robust.
	+ Set Administrator user as internal when migrating from 3.0
	+ Do not try to migrate from 3.0 if module is not configured
	+ Override daemons when migrating from 3.0
	+ Migrate disabled accounts from 3.0
3.1.12
	+ Only set share permissions when there is really a permission change
	  instead of doing it on every samba restart.
	+ Fix provisioning flag management on error
3.1.11
	+ Added migration code to be executed when upgrading from 3.0
3.1.10
	+ Wait until all the samba services are ready before trying to connect
	+ Removed useless and problematic enforceServiceState override
3.1.9
	+ Antivirus daemon unlinks the cache file before creating new one
	+ Fix user accounts not enabled when created by s4sync
	+ Wait for RID pool allocation after join domain as DC
	+ Remove no longer needed workaround for DNS SPN
	+ Add samba as a DomainDnsZones and ForestDnsZones replica holder
	  when joining as additional DC (samba bug #9200)
	+ Fixes for LDAP-LDB OUs synchronization
	+ Force restart of DNS module while provisioning to reload zones from LDB
	+ Block until samba LDAP task is listening when restarting module
	+ New state flag 'provisioning'
	+ Added 'All users' option to ACL group permissions
	+ Fix precondition on GPOScripts model
3.1.8
	+ Added EBox::LDB::securityGroups to get the list of security groups from
	  Samba.
	+ Requested SLAPD to add an index on the msdsObjectGUID field.
	+ Added support to set permissions recursively.
	+ Moved the code that sets the share permissions to EBox::Samba to execute
	  it on EBox::Module::Service::_postServiceHook hook so we are sure samba
	  is already started with the new configuration.
	+ Shares are created even if no permissions are assigned nor is a guest
	  shared. Administrators will always have permissions now, so the share
	  should exist.
	+ Fixed zentyal group memberships sync with Samba to handle all supported
	  members and to sync on group creation, not just on group update.
	+ Improved the way we sync group memberships from Samba to Zentyal so we
	  are able to sync nested groups if they are not yet created at that point.
	+ Allowed nested groups sync with OpenLDAP and reused as much as possible
	  code from EBox::Users::Group from EBox::Samba::Group.
	+ Do nothing with shares that are disabled.
	+ Fixed s4sync when checking for OUs updates.
	+ Ignore system ACLs for samba shares, use libsamba-perl library instead.
	+ Disabled custom auth methods for guests, so Kerberos authentication
	  works. This should be reverted once Guest support is fixed on Samba 4.
	+ Synced all members of Zentyal Groups, not just users, when provisioning
	  with Samba.
	+ Stop creating special users or groups on provision time, s4sync will do
	  it for us.
	+ Services principals are copied to Samba before Groups, so we can keep
	  memberships intact.
	+ Mark internal users and groups properly when creating them in LDAP
	+ Filter internal users and groups in ACLs selectors
	+ Fixed bad usage of OpenLDAP when it should be using LDB.
	+ Force a trace back printing when an LDB connection is not possible.
	+ Handled mail field sync for Group, User and Contact.
	+ Use new libsamba-perl for GPOs
	+ Fixed mail and given name sync for Contacts.
	+ Stop s4sync while dumping configuration backup
	+ Ignore Asterisk Queues OU in s4sync
	+ Added hiddenSid() method
	+ Change default description to Zentyal Server instead of File Server
	+ Don't put duplicate bridge interfaces in smb.conf
	+ Mapped group 'Domain Users' to '__USERS__' directly.
	+ Added isInAdvancedViewOnly and renamed setViewInAdvancedOnly to
	  setInAdvancedViewOnly to match the attribute name.
	+ Allowed the syncronization of Users, Groups and Contacts tagged as to be
	  shown only on the Advanced view.
	+ Allowed sync of users without kerberos credentials (Guest account).
	+ Linked Kerberos accounts from Samba with their copy in OpenLDAP.
	+ Removed sync_disabled_users key. We sync all users now.
	+ Removed the useraddon to enable or disable file sharing per user, you
	  can now enable or disable a user directly.
	+ Used text strings to reference userAccountControl flags instead of plain
	  numbers.
	+ Syncronized account disabled / enabled between OpenLDAP and Samba.
	+ Removed deprecated objectClass objects not required anymore because
	  Windows breaks when creating objects with those unused objectClass.
3.1.7
	+ When we are going to start a reprovision, we set the provision flag to
	  false and reset the LDB connection to clear any cached value.
	+ Handle the case where ou=Groups exist in OpenLDAP and a Windows AD, so
	  we map both on provision time instead of breaking.
	+ Fixed wrong call to _linkWithUsersObject in Provision
	+ DNS is now properly restarted after provision
3.1.6
	+ Fix Samba provisioning when joining an existing Windows server.
	+ Fixed s4sync to ignore all sub-OUs for a set of OUs so those tree
	  branches are not synced with samba or deleted from OpenLDAP by mistake.
	+ The Administrator user should be hidden.
3.1.5
	+ Adapted user-addon to right panel view
	+ (u|g)idNumber is now generated by Samba directly by default.
	+ Added support to BuiltinDomain objectClass and synced CN=Builtin,...
	  container as a LDAP OU.
	+ Adapted to updatedRowNotify call with no changes in values
	+ Added menu icon
	+ Added objectByObjectGUID to retrieve an LDB object from its LDAP
	  replica.
	+ Added _linkWithUsersEntry && _linkWithUsersObject and called for every
	  Samba object created from the users module, so we have a direct link
	  between objects.
	+ All LDBObject based objects will have the objectGUID field availble.
	+ Removed unused method EBox::LDB::existsDN.
	+ Updated EBox::LDB class to use the new EBox::LDAPBase to share code.
	+ Updated s4sync to handle OUs and contacts sync.
	+ Removed configuration key 'treat_contacts_as_users'. We handle now
	  Contacts and distribution groups natively.
	+ EBox::Samba::LdbObject inherites from EBox::Users::LdapObject to reuse
	  as much code as possible.
	+ Added a special case to map 'Domain Admins' DN from OpenLDAP to LDB.
	+ Don't allow a share with file system root as path
	+ Adapt firewall rules to new accept chains
	+ Add config key to skip writting homeDirectory and homeDrive attribute
	+ Do not store in samba_access table 4 records each 10s when antivirus
	  daemon is not running
	+ Adapted user addon to multi-OU tree view
	+ Ignored SIDs are now synced to LDAP, but hidden on the interface
	  according to the regexps in /etc/zentyal/sids-to-hide.regex
	+ Do not try to start nmbd if smb.conf is not written
	+ Use krb5 keys on new users when plain password not available
	+ Removed EBox::Samba::Group::usersNotIn() method. It was not used neither
	  valid for samba groups.
	+ New EBox::Samba::computers() to get all objects with computer class
	+ Implemented security group and distribution group concept from AD.
	+ Created an OrganizationalPerson object to reuse code between User
	  accounts and Contacts.
	+ Added incompatiblity with external AD authentication mode
3.1.4
	+ Fix SIDs to ignore list, add missing end of line character in regular
	  expressions
	+ NetBIOS computer name is now updated before reprovision and after
	  hostname change
	+ Use new EBox::Users namespace instead of EBox::UsersAndGroups
3.1.3
	+ Removed deprecated backup domains implementation
	+ Fix id mapping for users and groups added by the s4sync daemon
3.1.2
	+ Fix hostname change when having Samba installed: was trying to create
	  again Administrator user, now we just update the credentials, ignore
	  existing groups
3.1.1
	+ Fixed wrong setting of state in EBox::Samba::Provision
3.1
	+ Replace /home/samba/.provisioned file with a key in redis state
	+ Depend on zentyal-core 3.1
3.0.17
	+ New join_vista_with_guest_shares option in /etc/zentyal/samba.conf to
	  allow join of Windows Vista machines if guest shares are enabled
	+ New sync_disabled_users option in /etc/zentyal/samba.conf to sync
	  users with a disabled account in s4sync
	+ Removed 3.0.X migration code
	+ New s4sync-groups.ignore file to avoid sync internal groups to LDAP
	+ Allow to set "disable_fullaudit" config key in /etc/zentyal/samba.conf
	  to fully disable recording of samba VFS operations in the system log
	+ Added Pre-Depends on samba4 to avoid problems with upgrades
	+ Added Pre-Depends on mysql-server to avoid problems with upgrades
3.0.16
	+ Workaround with retries for the chown __USERS__ bug
	+ Hide sync with cloud options in shares list if remoteservices
	  is not installed
	+ Setup filesystem now writes a valid fstab file even if the filesystem
	  does not have any mount option
	+ Remove idmap_ldb:use_rf2307 option unnecessary with Samba 4.0.5
	+ Clearer error messages when EBox::LDB::safeConnect fails
	+ Raise exception if during the provision either the domain
	  administrator user or the domain administrator group are
	  incorrectly mapped
	+ Adapted firewallCaptivePortalExceptions method to API change
	+ Mark kerberos principal users as internal to be properly filtered
	+ Delete .provisioned file when purging zentyal-samba
	+ Avoid not numeric warning in hash size comparation during provision
	+ Allow user names composed only of digits
	+ Do not add firewall rules to loopback interface
	+ Improve checks when upgrading from 3.0.11
3.0.15
	+ Better check for the incompatibility of Samba with master/slave
	+ Samba can now be reprovisioned if the hostname or domain changes
	+ Depend on users module to fix save changes order during reprovision
	+ Set roaming profile and home drive for new created users if server
	  is first DC
	+ Default value of sync option in SambaShares is now 0
3.0.14
	+ Improve management of DNS zones stored in samba LDAP
	+ Add classes to decode DNS data from samba LDAP
	+ Use less costly LDB operations when adding or removing members
	  from a group
	+ Added EBox:Samba::LDBObject::deleteValues method
	+ Fix wrong URL on provision message
	+ Better error messages when the environment checks for provision fail
	+ Forbid provision if the server is replicating users either master or slave
3.0.13
	+ Integration of new samba 4.0.3 bundled version
	+ Samba daemon is now managed with init.d to avoid unexpected fork problems
	+ Reduce dns resolver timeout on provision checks when joining a domain
	+ Let zentyal manage all samba dependant daemons. Automatic start/stop
	  is disabled now.
	+ Add script to transfer FSMO roles to local server, useful to
	  migrate from Windows to Zentyal
	+ New FSMO management module
	+ Import sysvol maintaining ACLs
	+ Fixed configuration backup problems, stopping the daemon is no longer
	  needed when backing up and ACLs and dns partitions hard links are
	  recreated when restoring.
	+ Remove deprecated code related to printers module
	+ Remove unnecessary pidfiles declarations for upstart daemons
	+ Improve provision procedure
	+ Use clamd socket instead of shared library for antivirus, this is
	  faster and reduces memory consumption
	+ Do not create quarantine share if antivirus is not enabled
	+ Empty text files are created now when a virus is found on a share
	+ Modified 'size' field in samba_disk_usage and samba_disk_usage_report
	  tables from INT to BIGINT
3.0.12
	+ New advanced 'unmanaged_acls' option in /etc/zentyal/samba.conf to
	  disable overwriting of ACLs when saving changes
	+ Notify cloud-prof when installed when changes happen in
	  SyncShares and SambaShares models
	+ shareByFilename method now also returns the path and type of the share
	+ Fix shareByFilename method
	+ Update Loghelper to the new log formats
	+ Remove duplicated slash in samba shares and profiles paths
3.0.11
	+ Fixed EBox::Samba::LdbObject::get in list context
3.0.10
	+ Decode utf8 data in LdbObject::get() to avoid encoding problems
	+ Integration with Disaster Recovery service
	+ Restored backupDomains implementation
	+ Explicit set of folder name as default value implementation has changed
	+ Check in group pre-addition whether it already exists as built-in
	+ Added existsDN method to EBox::LDB
	+ Grant rx access on privileged ldap socket to allow user corner to
	  update user passwords
3.0.9
	+ Improve domain join process updating the joined domain DNS server
	+ Set kerberos keys when importing users from samba to zentyal
	+ Fix ACLs for system type shares
3.0.8
	+ Depend on Samba4 RC5
	+ Fix bug in enforceServiceState causing samba to restart twice while
	  saving changes
	+ Set pid file path for nmbd daemon
	+ Set bootDepends in yaml file
	+ Adapted to changes in EBox::LogHelper::_convertTimestamp
	+ Use proper constant in userShares method used by remoteservices module
3.0.7
	+ Sync passwords to samba also when using kerberos keys
3.0.6
	+ Added missing use of UnwillingToPerform exception
	+ Fix bug importing service principals when it is not yet created in
	  LDAP
	+ Roaming profiles and drive letter options cannot be set when joining
	  to an existing domain to avoid overwritting per-user settings
	+ Use the new LdapUserBase interface methods preAddUser and preAddGroup
	  to create the user in samba before in zentyal LDAP. The uidNumber or
	  gidNumber of the Zentyal user is infered from the RID to guarantee
	  unique value in the domain
	+ Infer user's uidNumber and group's gidNumber from RID when this is
	  attribute is not present while synchronizing users. This guarantees
	  the same value for users and groups in all domain controllers
	+ Implement new preAdd(User|Group)Failed and add(User|Group)Failed to
	  remove the object from samba database if something goes wrong
	+ Do not add disabled accounts to Zentyal in s4sync
3.0.5
	+ Enabled optional signed SMB protocol in smb.conf
	+ Delete users and groups from shares ACL when these are deleted
	+ Refuse to delete system critical objects
	+ Added syncFolders information method to allow file syncing
	+ Implement SysInfo::Observer to disallow host or domain name changes if
	  module is configured and update the required fields if it is not
	+ Import sysvol after joining a domain, and add an upstart job to sync it
	  each 5 to 10 minutes (one way).
	+ Map root account to domain administrator account
	+ Reset sysvol ACLs after provision
3.0.4
	+ Fix netlogon share wrong path
	+ Depend on samba4 rc2+zentyal2, which include nmbd daemon for netbios
	  browsing support
3.0.3
	+ Update smb.conf for samba4 RC2
	+ During domain join precedure, wait a couple of seconds for samba to start
	+ Add configkey 'treat_contacts_as_users' to import distribution groups
	  containing contacts. The mail account name is used to locate an user with
	  that name and add it to the group.
	+ Improvements synchronizing group members.
	+ The 'users' method of EBox::Samba::Group has been renamed to 'members' and
	  also returns nested groups
	+ Do not import users and groups after join a domain. The s4sync script will
	  do the job
	+ Search for users and groups to synchronize outside CN=Users
	+ Add more SID's to the list of users and groups to avoid synchronize from
	  samba
	+ Improve GeneralSettings fields validation
	+ Remove duplicated disabled module warning on recycle bin and antivirus
	  modules
	+ Added method to GeneralSettings to update hostname-dependent fields
	+ Tolerate domains ended in .local
3.0.2
	+ Fix samba group members not imported to Zentyal in groups added by
	  the synchronizer
	+ Fix s4sync not starting on boot
	+ Restore DNS setup on domain join failure
	+ Add a line to /etc/fstab to increase the size of /var/lock to 50MB.
	  Samba stores there some tdb files (for example to track connections), so
	  if this fs goes out of space connections can be dropped.
3.0.1
	+ Stop daemon before restoring backup and start when finished
	+ Throw exceptions in checkEnvironment also during first install,
	  otherwise the module is not disabled if DNS is not properly
	  configured.
3.0
	+ Add parameter to _checkEnvironment to set the desired error level
	  (ignore, print on log or throw exception)
	+ Stop daemon while taking backup to avoid samba daemon modifying files
	  while being tarred
	+ Fix share type exceptions on antivirus and recycle bin
	+ Fix enabling guest access on shares need to save changes twice
	+ Fix wrong ACL that was denying access to quarantine folder to guest
	  users
	+ Fix error creating shares with spaces in the path
	+ Implemented configuration backup and restore
	+ Fix checking domain name in General Settings Model
	+ Fixed some strings
2.3.14
	+ Fix access for domain users to shares when guest access is enabled
	  on the share
	+ Setup quarantine directory for zavs and grant access to domain admins only
	+ Write zavs settings on smb.conf
2.3.13
	+ Change default domain netbios to match the left-most part of the
	  host dns domain
	+ Check environment is properly configured before provision samba
	+ Generate random administrator password instead of having a default
	  one for security reasons, to join machines to the domain any user
	  belonging to the Domain Admins group is enough, so there was no
	  need to show this password on the interface
	+ Removed dashboard widgets no longer compatible with samba4
	+ Depend on samba 4.0 beta 8
	+ Check provisioned flag and module enabled in s4sync script
	+ Set the provisioned flag at the end of provision function
	+ shareByFilename() method is now working with samba4
	+ Improved DNS management of the Samba internal domain
	+ Fixed labels on SambaSharePermissions model
	+ Fix guest access to shares (client do not ask for password)
	+ Map nobody and nogroup to domain guest and guests accounts
	+ Add missing use statement on EBox::Samba::User
	+ Fix updating Zentyal LDAP users kerberos keys from samba users
	+ Ensure proper permissions on the samba privileged socket
	+ Check that account names does not exists in the whole domain when
	  adding users and groups from the LdapModuleBase callbacks
	+ Do not notify samba module when deleting Zentyal users and groups
	  through the synchronizer script
	+ Improve netbios name validation (no dots)
	+ Validate netbios domain name as netbios name
	+ Force zentyal-dns dependency version
	+ Fix bug managing the dns domain when enabling/disabling the module
	+ Improvements in daemons management to avoid restarting them twice
	  while saving changes.
2.3.12
	+ Support additional domain controller mode
	+ Remove user addon to set the user as domain admin. Add it to the
	  domain admins group instead.
	+ Sync domain administrator and domain admins accounts to zentyal
	+ Increase log level from 1 to 3 to trace problems.
	+ Provision database only when saving changes, not in module
	  enable.
	+ Change samba home to /home/samba instead /home/ebox/samba
	+ Use the privileged LDAP socket to connect to samba LDAP.
	+ Provision using bind9 DLZ backend.
	+ Add config key to choose the fileserver to use, 'ntvfs' or 's3fs'
	+ Removed wrong empty string translations
	+ Enable printing daemon. Printers ACLs stored in a model within
	  printers module.
2.3.11
	+ Added modeldepends to yaml schema
	+ Enable printing daemon. Printers ACLs are now stored in a model within
	  printers module
	+ Removed wrong empty string translations
2.3.10
	+ Fix exception creating shares
	+ Sync passwords from LDAP to LDB directly from hashes
2.3.9
	+ Fields in General Settings can be edited now, with the exception
	  of domain and computer names
	+ Added methods to get the paths used by shares, users and groups
	  to generate disk usage reports
	+ User addon to enable/disable the account and set the user as
	  domain administrator
	+ Group addon to create group shares
	+ Added method to give captive portal module firewall rules to
	  allow domain joins
2.3.8
	+ Recycle Bin feature is now working with samba4
	+ Remove unnecessary dns enable depend as users already depend on it
	+ Integration with samba 4.0 beta2 which uses samba4 for
	  the Active Directory domain services and the samba3 daemon
	  for the file sharing and printing services
	+ Added LogObserver support
	+ Avoid showing admin password if provision command fails
	+ Add domain name validation, cannot be equal to host name
	+ Fix provision bug caused by passwords containing spaces
	+ Threaded synchronizer script
	+ Roaming profiles implementation
	+ Home drive implementation
	+ Guest access implementation
	+ Delete directories from disk when shares are removed
2.3.7
	+ Fixed problems with provision in fresh install
	+ Adapted to new Model management framework
	+ Store printers in redis using the new JSON config objects
2.3.6
	+ Integrate with zentyal DNS
	+ Fix loop over array reference in funcion usesPort
2.3.5
	+ New samba4 synchronization based on LDB module and LDIF files
	+ Depend on samba-zentyal-modules instead of libldb-perl
	+ Custom build of samba4 is no longer needed
2.3.4
	+ Packaging fixes for precise
	+ Code typo fix in Samba::Model::GeneralSettings::_checkDomainName
2.3.3
	+ Validate domain admin password in general settings
	+ Fixed bugs when adding users or groups with spaces
2.3.2
	+ Ignore mailfilter users in s4sync
2.3.1
	+ Samba4 integration
	+ Service description is now translatable
	+ Restore samba-vscan dependency
2.3
	+ Adapted to new MySQL logs backend
	+ Remove samba-vscan dependency as it is not yet available for precise
	+ Replaced autotools with zbuildtools
	+ Use always the same string to refer to the NetBIOS computer name
	+ Validation of maximum length of domain name, validation against
	  reserved words of netbios and domain names
2.1.7
	+ Allow non-ascii characters in share names and comments
2.1.6
	+ Added config key to set Zentyal folders and default domain prefix
	+ Removed /zentyal prefix from URLs
	+ Added maximum limits to PDC options
	+ Avoid duplicated restart during postinst
2.1.5
	+ Removed wrong quotes in smb.conf
	+ Added missing touch and minsize options in /etc/zentyal/samba.conf
	  for Recycle Bin
2.1.4
	+ Better validation of samba shares paths
	+ Improve smb.conf template: delete use_client_driver and allow include
	  per client
	+ Always depend on samba-vscan
	+ Use quote column option for periodic and report log consolidation
2.1.3
	+ Now deleted users and groups are removed correctly from printers
	  permissions lists
	+ Show group comment if exists as share description
	+ Fixed SQL in activity report section
	+ Removed redundant code _dumpSharesTree and _loadSharesTree
2.1.2
	+ Domain names ending in ".local" are no longer allowed
2.1.1
	+ Quotas are now included in users module
	+ Bugfix: disabled shares are correctly ignored now
	+ Bugfix: fixed bad column name in report consolidation
	+ Renamed internal-backups and quarantine shares from ebox- to zentyal-
	+ Bug fix: default file sharing quota works properly now
2.1
	+ Remove ebox- prefix from helper scripts names
	+ Use new standard enable-module script
	+ Replace /etc/ebox/80samba.conf with /etc/zentyal/samba.conf
	+ Use new initial-setup in postinst and delete old migrations
	+ Bug fix: Home directory is mapped when accessing from a Windows 7 client
	+ User quotas are now stored in configuration backup and users directory
	+ Bug fix: Share size is estimated although some files cannot be read
	+ Bug fix: Removed permissions are actually removed
	+ Roaming profiles with correct file attribs
	+ The files in a group share can be modified by all the members in the
	  group
	+ Show forbidden paths in the "Path not allowed" exception text
	+ Truncate the resource field to avoid overflow error of log database
2.0.7
	+ Removed printers are ignored during backup restore
	+ Added backup domain
	+ Added printers as restore dependency
2.0.6
	+ Check for incompatibility between PDC and PAM on slaves
	+ Improved performance by adding samba LDAP indexes
	+ Only set shares ACL if needed
	+ Set default order for dashboard widgets
2.0.5
	+ Only ASCII characters are now allowed for share names and comments
	+ Bug fix: guest shares also work if PDC not enabled
2.0.4
	+ Fixed quarantine folder permissions
	+ Don't ask for password in guest shares
2.0.3
	+ Bug fix: guest shares now work on Windows clients
	+ Fixed log retrieving for quarantine alerts
2.0.2
	+ Fixed problems in backup restoration
	+ Bug fix: support users and groups with spaces and so on in ACLs
2.0.1
	+ Bug fix: cups daemon is now started before samba one
	+ Bug fix: samba can be enabled now if filesystem does not support quotas
	+ Removed warning due to mix numeric and string values in printer hash.
	+ New CUPS printers are also stored in redis when editing groups
	+ Deleted obsolete code regarding external/non-external printers
1.5.9
	+ Rebranded domain name and description
1.5.8
	+ Zentyal rebrand
	+ On smb.conf.mas: use client driver = no to allow printer server
	  to give clients the uploaded drivers.
1.5.7
	+ Avoid antivirus scan on large files to fix read problems
	+ Add a keyconf to Samba listen on external interfaces
	+ Added more report subsections
1.5.6
	+ Move NSS from ebox-samba to ebox-usersandgroups
	+ Home directories are under /home now
	+ Shares permissions model now states if the ACL is for a user or a group
1.5.5
	+ Bug fix: set proper permissions on guest shares
	+ Bug fix: avoid parse of non-word characters in vscan log entries
1.5.4
	+ Added bridged mode support in firewall helper
1.5.3
	+ Bug fix: do not add acl attribute in /etc/fstab when using xfs
1.5.2
	+ Enforce uniqueness of 'user/group' filed in shares permissions
	+ Enable full audit feature as it's working again in samba 3.4.6
	+ Allow guest shares
1.5.1
	+ Add support for file system ACLs. Modify /etc/fstab
	  accordingly. Add dependency on acl.
	+ Bug fix: check if a group has been deleted when configurer printers,
	  otherwise users end up with a blank screen when granting printer
	  permissions
	+ Use the new upstart scripts that the Ubuntu samba packages ships
	  in Lucid
1.4.2
	+ Add missing samba_virus_report table
1.4.1
	+ Restored RecycleBin feature lost when merged breadcrumbs
1.3.15
	+ Added 'hide files' directive by default in smb.conf.mas
	+ Bug fix: PDC password policy settings are kept after samba restarts
1.3.14
	+ Add DefaultUser model to be used in users and groups default user
	  template. Admins can select if they wish to enable the file sharing
	  account by default when creating new users.
1.3.13
	+ Disable full_audit until fixed in a newer samba version
1.3.12
	+ Add breadcrumbs
1.3.11
	+ Added report support
1.3.10
	+ bugfix: ignore case when comparing domain and netbios names
	+ Added support for Recycle Bin in shares
	+ bugfix: restore Domain Users with GID 513 and not 512.
	  as this made Domain Admins not work
	+ Remove unused quota related methods
1.3.7
	+ Create .V2 profile directories. Windows Vista looks for them.
	+ remove extendedBackup, data files must be backuped using ebackup
1.3.6
	+ bugfix: do not allow netbios names longer than 15 characters
1.3.4
	+ bugfix: some samba actions never appeared in the access log
1.3.3
	+ bugfix: we dont consults users when users is not configured in EBox::Samba::existsShareResource
1.3.1
	+ bugfix: use right number for Domain Computers group
1.3.0
	+ bugfix: keep sambaMinPwdLength attribute
1.1.30
	+ bugfix: add user works if quota is disabled
	+ bugfix: replaced storeElementByName with store to avoid bug when restoring
1.1.20
	+ samba allows the use of internal virtual ifaces now
	+ bugfix: importFromLdif was calling a maethod that was removed in a previous merge
1.1.10
	+ Only update sambaPaths on users with sambaSamAccount object
	class
	+ UI imrpovement: in general setting some fileds are disabled when
	PDC is not selected
1.1
	+ Bugfix: issue with codepages on shares
	+ Home drive letter can be changed now from general settings
	+ Added new PDC model with password settings
	+ Use the new row() and ids() API
	+ Windows user's profiles are backed up only in extended backups
	+ Enable quota support again
	+ Bugfix: when importing data from ldiff we assure that the
	default group is created before any group assignment to avoid
	'group not existent' errors

0.12.101
	+ Bugfix: set force directory mode and force create mode to 0660 in shares
0.12.100
	+ Admin user method is more robust in face of user's incomplete
	groups membership
	+ Bugfix: `printers` method returns an empty list when
	`ebox-printers` package is not installed
	+ Add per-user disk quota
0.12.99
	+ New release
0.12.6.101
	+ Bugfix. roaming profiles are not created automatically when they are
	disabled
0.12.6.100
	+ Support for external printers configured with CUPS
	+ Bugfix. Set users and groups suffix properly in smb.conf
0.12.5
	+ Bugfix. Set loginShell when adding users. By default it takes /bin/false
	but users can change it using /etc/ebox/80samba.conf
0.12.4
	+ Bugfix. Check and correct if there is a user or group with a wrong SID.
	It's possible to run into that scenarion depending when the user/group is
	created
	+ Do not delete some domain attributes that are used to store password
	attributes such us password length, expiration...
0.12.3
	+ Add configuration variable to enable/disable quota support
	  as it might be really slow if we have many users
0.12.2
	+ Restore group share names when restoring a backup
0.12.1
	+ Leave Logon Home empty, as Logon Home = "" as stated by smb.conf
	documentation doesn't seem to work
	+ Make sure  workgroup and netbios names are different
0.12
	+ Add help to model fields
	+ Fix typo in defaultEnabledValue. Now shares are enabled by default.
	+ Fix typo in administrator label
	+ Mark shares strings to translate
	+ Use eBox OID number in LDAP schemas
	+ Do not use shares that don't have permission for any user or group
	+ Remove deprecated printer admin configuration key in smb.conf.mas
	+ Enable dns proxy in smb.conf.mas
0.11.103
	+ Bugfix. Add and use EBox::Samba::Types::Select to avoid
	  issues with the options cache
0.11.102
	+ Extend functinality to add custom shares and not only one per-group:
		- Any share within the file system
		- Any share automatically created under /home/samba/shares
		- Fine-grained access to the share: read-only, read and write,
		  administrator, per user and per group.
	+ Set editable attribute to 1 in User field. To comply with
	  what the type expects and avoid warnings

0.11.101
	+ New release
0.11.100
	+ Change slapd.conf ownership to module users
	+ Fix typos
	+ onInstall() functionality moved to migration script
0.11.99
	+ Allow others to read contents from users home directory to
	publish HTML
0.11
	+ New release
0.10.99
	+ New release
0.10
	+ Create directory with 0770
	+ Add users to Domain Users group
0.9.100
	+ New release
0.9.99
	+ New release
0.9.3
	+ New release
0.9.2
	+ Add ebox backup directory as a shared resource to download/upload
	  files
	+ Create smbldap_bind.conf which contains password with mask 0600
0.9.1
	+ New release
0.9
	+ Added Polish translation
	+ Added German translation
	+ Added Dutch  translation

0.8.99
	+ New release
0.8.1
	+ bugfix. Do not mess up home directories when upgrading
	+ Minor workaround. Create slapd run directory in case it does not
	  exist
0.8
	+ New release
0.7.99
	+ Full backup mode stores shared files
	+ Unlimited i-node quota
	+ Various bug-fixes
	+ Portuguese translation

0.7.1
	+ Initial support for PDC
	+ GUI improvements
	+ Added update/clean actions to eobx-samba-ldap
	+ Use EBox::LDAP singleton
	+ Debian package fixes
	+ Fetch SID from configuration file
	+ Use of ebox-sudoers-friendly

0.7
	+ First public release
0.6
	+ move to client
	+ API documented using naturaldocs
	+ Update install
	+ Update debian scripts
	+ Enable/disable printer sharing and file sharing independentely
	+ Use new syntax to define ACLs in slapd.conf
	+ Implements usesPort
	+ Add full support for printers
	+ Several bugfixes

0.5.2
	+ Fix some packaging issues

0.5.1
	+ Convert module to new menu system

0.5
	+ Initial release<|MERGE_RESOLUTION|>--- conflicted
+++ resolved
@@ -1,15 +1,12 @@
 HEAD
-<<<<<<< HEAD
 	+ Change user modification hook from _modifyUser to _preModifyUser
 	+ Throw DataExists exception if the user try to rename a user on a
 	  container and already exists
 	+ Check for duplicated DN on user creation and show a proper error, not
 	  an internal exception.
-=======
 	+ Samba log helper is now aware of utf8
 	+ EBox::Samba::LdbObject::deleteObject - Delete all childs before self
 	  deletion
->>>>>>> b3271317
 3.2.13
 	+ User profiles are only created if the OpenLDAP sync exists, otherwise,
 	  defer it until s4sync does the synchronization
