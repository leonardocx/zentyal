3.3
<<<<<<< HEAD
	+ Depend on the new Samba 4.1.1, also with fixed init script
	+ Improve GPO models preconditions to avoid cannot connect to samba
	  LDAP
=======
	+ Fixed a typo in a info message
>>>>>>> b07e7348
	+ Fix regression in unmanaged ACLs option
	+ Prevent _postServiceHook code execution outside Save Changes
	+ Fixed openLDAP -> samba integration for users, contacts and groups using
	  non ascii characters
	+ Check for acl and user_xattr mount options when adding system shares
	+ Depend on new samba4 version that fixes 0-byte size problems
	+ NT SD are now written to hidden and readonly files
	+ Remove no longer used antivirus options
	+ Get ldb object in s4sync after the initial wait
	+ Use resolvconf tool to modify resolv.conf when joining as ADC
	+ Set zavsd socket mode to 0777
	+ Fix already defined variable warning
	+ Fixed Samba share ACLs for guest-shares do not contain 'Domain Users'
	  (Contributed by on-jz)
	+ Disable debug to parse ldbsearch command output when looking on idmap.ldb
	+ Set case sensitive on a per share basis
	+ Fix netbios name no being updated when hostname change and samba module
	  is not enabled
	+ Disable debug to parse ldbsearch command output when looking for DNS
	  zones stored in samba
	+ Open files with minimal access mask to set the security descriptors
	+ Added new 'Apply ACLs recursively' feature - one checkbox per samba share.
	  If unchecked, changed ACLs will only be written to top-level share.
	  Subfolders' ACLs will be left unchanged. Default is checked.
	  (Contributed by on-jz)
	+ Fixed Samba share ACLs for 'All users' are not written to filesystem
	+ Listen on all interfaces to avoid problems when more than one IP address
	  is configured in the DNS module
	+ Removed unnecessary FirewallHelper implementation
	+ Delete unused updateHostnameFields() method
	+ Mark network module as changed when upgrading from 3.0
	+ Enforce set of shares ACLs when upgrading from 3.0
	+ Remove old keytab when exporting new one
	+ Add ForestDnsZones and DomainDnsZones partitions DNS records after
	  join domain as additional domain controller
	+ Removed old migration code from 3.0 to 3.2
	+ Set version to 3.3
	+ Ignore container 'Microsoft Exchange System Objects' when quering
	  users stored in LDB
	+ Write openchange options to smb.conf if module installed
	+ Fix precondition on GPOScripts model
3.2.2
	+ Added retry mechanism in SmbClient to wait until samba is ready
	+ Do not try to get domainSID in s4sync if not ready
	+ Improve retrying log messages in safeConnect
	+ Setup quarantine directory in postHook instead of setConf
	+ Don't use Samba's LDB before it's started
	+ Rewrote a couple of methods to use file access directly instead of LDB
	  so it doesn't depend on the service running
	+ Stop starting samba on safeConnect calls
3.2.1
	+ Fixed start of samba after reboot
3.2
	+ Migrated the Samba provision status into redis
	+ Fixed migration of disabled accounts
	+ Execute the mapping of special accounts method on migration
	+ Set version to 3.2
3.1.14
	+ Fixed provisioning flag also in DC mode
	+ Do not automatically start service in LDB.pm
	+ Added missing EBox::Gettext uses
	+ Prevent member sync between Domain Users and __USERS__ both are handled
	  automatically.
3.1.13
	+ Improve samba daemon startup wait condition
	+ Improve GPO code to be more robust.
	+ Set Administrator user as internal when migrating from 3.0
	+ Do not try to migrate from 3.0 if module is not configured
	+ Override daemons when migrating from 3.0
	+ Migrate disabled accounts from 3.0
3.1.12
	+ Only set share permissions when there is really a permission change
	  instead of doing it on every samba restart.
	+ Fix provisioning flag management on error
3.1.11
	+ Added migration code to be executed when upgrading from 3.0
3.1.10
	+ Wait until all the samba services are ready before trying to connect
	+ Removed useless and problematic enforceServiceState override
3.1.9
	+ Antivirus daemon unlinks the cache file before creating new one
	+ Fix user accounts not enabled when created by s4sync
	+ Wait for RID pool allocation after join domain as DC
	+ Remove no longer needed workaround for DNS SPN
	+ Add samba as a DomainDnsZones and ForestDnsZones replica holder
	  when joining as additional DC (samba bug #9200)
	+ Fixes for LDAP-LDB OUs synchronization
	+ Force restart of DNS module while provisioning to reload zones from LDB
	+ Block until samba LDAP task is listening when restarting module
	+ New state flag 'provisioning'
	+ Added 'All users' option to ACL group permissions
	+ Fix precondition on GPOScripts model
3.1.8
	+ Added EBox::LDB::securityGroups to get the list of security groups from
	  Samba.
	+ Requested SLAPD to add an index on the msdsObjectGUID field.
	+ Added support to set permissions recursively.
	+ Moved the code that sets the share permissions to EBox::Samba to execute
	  it on EBox::Module::Service::_postServiceHook hook so we are sure samba
	  is already started with the new configuration.
	+ Shares are created even if no permissions are assigned nor is a guest
	  shared. Administrators will always have permissions now, so the share
	  should exist.
	+ Fixed zentyal group memberships sync with Samba to handle all supported
	  members and to sync on group creation, not just on group update.
	+ Improved the way we sync group memberships from Samba to Zentyal so we
	  are able to sync nested groups if they are not yet created at that point.
	+ Allowed nested groups sync with OpenLDAP and reused as much as possible
	  code from EBox::Users::Group from EBox::Samba::Group.
	+ Do nothing with shares that are disabled.
	+ Fixed s4sync when checking for OUs updates.
	+ Ignore system ACLs for samba shares, use libsamba-perl library instead.
	+ Disabled custom auth methods for guests, so Kerberos authentication
	  works. This should be reverted once Guest support is fixed on Samba 4.
	+ Synced all members of Zentyal Groups, not just users, when provisioning
	  with Samba.
	+ Stop creating special users or groups on provision time, s4sync will do
	  it for us.
	+ Services principals are copied to Samba before Groups, so we can keep
	  memberships intact.
	+ Mark internal users and groups properly when creating them in LDAP
	+ Filter internal users and groups in ACLs selectors
	+ Fixed bad usage of OpenLDAP when it should be using LDB.
	+ Force a trace back printing when an LDB connection is not possible.
	+ Handled mail field sync for Group, User and Contact.
	+ Use new libsamba-perl for GPOs
	+ Fixed mail and given name sync for Contacts.
	+ Stop s4sync while dumping configuration backup
	+ Ignore Asterisk Queues OU in s4sync
	+ Added hiddenSid() method
	+ Change default description to Zentyal Server instead of File Server
	+ Don't put duplicate bridge interfaces in smb.conf
	+ Mapped group 'Domain Users' to '__USERS__' directly.
	+ Added isInAdvancedViewOnly and renamed setViewInAdvancedOnly to
	  setInAdvancedViewOnly to match the attribute name.
	+ Allowed the syncronization of Users, Groups and Contacts tagged as to be
	  shown only on the Advanced view.
	+ Allowed sync of users without kerberos credentials (Guest account).
	+ Linked Kerberos accounts from Samba with their copy in OpenLDAP.
	+ Removed sync_disabled_users key. We sync all users now.
	+ Removed the useraddon to enable or disable file sharing per user, you
	  can now enable or disable a user directly.
	+ Used text strings to reference userAccountControl flags instead of plain
	  numbers.
	+ Syncronized account disabled / enabled between OpenLDAP and Samba.
	+ Removed deprecated objectClass objects not required anymore because
	  Windows breaks when creating objects with those unused objectClass.
3.1.7
	+ When we are going to start a reprovision, we set the provision flag to
	  false and reset the LDB connection to clear any cached value.
	+ Handle the case where ou=Groups exist in OpenLDAP and a Windows AD, so
	  we map both on provision time instead of breaking.
	+ Fixed wrong call to _linkWithUsersObject in Provision
	+ DNS is now properly restarted after provision
3.1.6
	+ Fix Samba provisioning when joining an existing Windows server.
	+ Fixed s4sync to ignore all sub-OUs for a set of OUs so those tree
	  branches are not synced with samba or deleted from OpenLDAP by mistake.
	+ The Administrator user should be hidden.
3.1.5
	+ Adapted user-addon to right panel view
	+ (u|g)idNumber is now generated by Samba directly by default.
	+ Added support to BuiltinDomain objectClass and synced CN=Builtin,...
	  container as a LDAP OU.
	+ Adapted to updatedRowNotify call with no changes in values
	+ Added menu icon
	+ Added objectByObjectGUID to retrieve an LDB object from its LDAP
	  replica.
	+ Added _linkWithUsersEntry && _linkWithUsersObject and called for every
	  Samba object created from the users module, so we have a direct link
	  between objects.
	+ All LDBObject based objects will have the objectGUID field availble.
	+ Removed unused method EBox::LDB::existsDN.
	+ Updated EBox::LDB class to use the new EBox::LDAPBase to share code.
	+ Updated s4sync to handle OUs and contacts sync.
	+ Removed configuration key 'treat_contacts_as_users'. We handle now
	  Contacts and distribution groups natively.
	+ EBox::Samba::LdbObject inherites from EBox::Users::LdapObject to reuse
	  as much code as possible.
	+ Added a special case to map 'Domain Admins' DN from OpenLDAP to LDB.
	+ Don't allow a share with file system root as path
	+ Adapt firewall rules to new accept chains
	+ Add config key to skip writting homeDirectory and homeDrive attribute
	+ Do not store in samba_access table 4 records each 10s when antivirus
	  daemon is not running
	+ Adapted user addon to multi-OU tree view
	+ Ignored SIDs are now synced to LDAP, but hidden on the interface
	  according to the regexps in /etc/zentyal/sids-to-hide.regex
	+ Do not try to start nmbd if smb.conf is not written
	+ Use krb5 keys on new users when plain password not available
	+ Removed EBox::Samba::Group::usersNotIn() method. It was not used neither
	  valid for samba groups.
	+ New EBox::Samba::computers() to get all objects with computer class
	+ Implemented security group and distribution group concept from AD.
	+ Created an OrganizationalPerson object to reuse code between User
	  accounts and Contacts.
	+ Added incompatiblity with external AD authentication mode
3.1.4
	+ Fix SIDs to ignore list, add missing end of line character in regular
	  expressions
	+ NetBIOS computer name is now updated before reprovision and after
	  hostname change
	+ Use new EBox::Users namespace instead of EBox::UsersAndGroups
3.1.3
	+ Removed deprecated backup domains implementation
	+ Fix id mapping for users and groups added by the s4sync daemon
3.1.2
	+ Fix hostname change when having Samba installed: was trying to create
	  again Administrator user, now we just update the credentials, ignore
	  existing groups
3.1.1
	+ Fixed wrong setting of state in EBox::Samba::Provision
3.1
	+ Replace /home/samba/.provisioned file with a key in redis state
	+ Depend on zentyal-core 3.1
3.0.17
	+ New join_vista_with_guest_shares option in /etc/zentyal/samba.conf to
	  allow join of Windows Vista machines if guest shares are enabled
	+ New sync_disabled_users option in /etc/zentyal/samba.conf to sync
	  users with a disabled account in s4sync
	+ Removed 3.0.X migration code
	+ New s4sync-groups.ignore file to avoid sync internal groups to LDAP
	+ Allow to set "disable_fullaudit" config key in /etc/zentyal/samba.conf
	  to fully disable recording of samba VFS operations in the system log
	+ Added Pre-Depends on samba4 to avoid problems with upgrades
	+ Added Pre-Depends on mysql-server to avoid problems with upgrades
3.0.16
	+ Workaround with retries for the chown __USERS__ bug
	+ Hide sync with cloud options in shares list if remoteservices
	  is not installed
	+ Setup filesystem now writes a valid fstab file even if the filesystem
	  does not have any mount option
	+ Remove idmap_ldb:use_rf2307 option unnecessary with Samba 4.0.5
	+ Clearer error messages when EBox::LDB::safeConnect fails
	+ Raise exception if during the provision either the domain
	  administrator user or the domain administrator group are
	  incorrectly mapped
	+ Adapted firewallCaptivePortalExceptions method to API change
	+ Mark kerberos principal users as internal to be properly filtered
	+ Delete .provisioned file when purging zentyal-samba
	+ Avoid not numeric warning in hash size comparation during provision
	+ Allow user names composed only of digits
	+ Do not add firewall rules to loopback interface
	+ Improve checks when upgrading from 3.0.11
3.0.15
	+ Better check for the incompatibility of Samba with master/slave
	+ Samba can now be reprovisioned if the hostname or domain changes
	+ Depend on users module to fix save changes order during reprovision
	+ Set roaming profile and home drive for new created users if server
	  is first DC
	+ Default value of sync option in SambaShares is now 0
3.0.14
	+ Improve management of DNS zones stored in samba LDAP
	+ Add classes to decode DNS data from samba LDAP
	+ Use less costly LDB operations when adding or removing members
	  from a group
	+ Added EBox:Samba::LDBObject::deleteValues method
	+ Fix wrong URL on provision message
	+ Better error messages when the environment checks for provision fail
	+ Forbid provision if the server is replicating users either master or slave
3.0.13
	+ Integration of new samba 4.0.3 bundled version
	+ Samba daemon is now managed with init.d to avoid unexpected fork problems
	+ Reduce dns resolver timeout on provision checks when joining a domain
	+ Let zentyal manage all samba dependant daemons. Automatic start/stop
	  is disabled now.
	+ Add script to transfer FSMO roles to local server, useful to
	  migrate from Windows to Zentyal
	+ New FSMO management module
	+ Import sysvol maintaining ACLs
	+ Fixed configuration backup problems, stopping the daemon is no longer
	  needed when backing up and ACLs and dns partitions hard links are
	  recreated when restoring.
	+ Remove deprecated code related to printers module
	+ Remove unnecessary pidfiles declarations for upstart daemons
	+ Improve provision procedure
	+ Use clamd socket instead of shared library for antivirus, this is
	  faster and reduces memory consumption
	+ Do not create quarantine share if antivirus is not enabled
	+ Empty text files are created now when a virus is found on a share
	+ Modified 'size' field in samba_disk_usage and samba_disk_usage_report
	  tables from INT to BIGINT
3.0.12
	+ New advanced 'unmanaged_acls' option in /etc/zentyal/samba.conf to
	  disable overwriting of ACLs when saving changes
	+ Notify cloud-prof when installed when changes happen in
	  SyncShares and SambaShares models
	+ shareByFilename method now also returns the path and type of the share
	+ Fix shareByFilename method
	+ Update Loghelper to the new log formats
	+ Remove duplicated slash in samba shares and profiles paths
3.0.11
	+ Fixed EBox::Samba::LdbObject::get in list context
3.0.10
	+ Decode utf8 data in LdbObject::get() to avoid encoding problems
	+ Integration with Disaster Recovery service
	+ Restored backupDomains implementation
	+ Explicit set of folder name as default value implementation has changed
	+ Check in group pre-addition whether it already exists as built-in
	+ Added existsDN method to EBox::LDB
	+ Grant rx access on privileged ldap socket to allow user corner to
	  update user passwords
3.0.9
	+ Improve domain join process updating the joined domain DNS server
	+ Set kerberos keys when importing users from samba to zentyal
	+ Fix ACLs for system type shares
3.0.8
	+ Depend on Samba4 RC5
	+ Fix bug in enforceServiceState causing samba to restart twice while
	  saving changes
	+ Set pid file path for nmbd daemon
	+ Set bootDepends in yaml file
	+ Adapted to changes in EBox::LogHelper::_convertTimestamp
	+ Use proper constant in userShares method used by remoteservices module
3.0.7
	+ Sync passwords to samba also when using kerberos keys
3.0.6
	+ Added missing use of UnwillingToPerform exception
	+ Fix bug importing service principals when it is not yet created in
	  LDAP
	+ Roaming profiles and drive letter options cannot be set when joining
	  to an existing domain to avoid overwritting per-user settings
	+ Use the new LdapUserBase interface methods preAddUser and preAddGroup
	  to create the user in samba before in zentyal LDAP. The uidNumber or
	  gidNumber of the Zentyal user is infered from the RID to guarantee
	  unique value in the domain
	+ Infer user's uidNumber and group's gidNumber from RID when this is
	  attribute is not present while synchronizing users. This guarantees
	  the same value for users and groups in all domain controllers
	+ Implement new preAdd(User|Group)Failed and add(User|Group)Failed to
	  remove the object from samba database if something goes wrong
	+ Do not add disabled accounts to Zentyal in s4sync
3.0.5
	+ Enabled optional signed SMB protocol in smb.conf
	+ Delete users and groups from shares ACL when these are deleted
	+ Refuse to delete system critical objects
	+ Added syncFolders information method to allow file syncing
	+ Implement SysInfo::Observer to disallow host or domain name changes if
	  module is configured and update the required fields if it is not
	+ Import sysvol after joining a domain, and add an upstart job to sync it
	  each 5 to 10 minutes (one way).
	+ Map root account to domain administrator account
	+ Reset sysvol ACLs after provision
3.0.4
	+ Fix netlogon share wrong path
	+ Depend on samba4 rc2+zentyal2, which include nmbd daemon for netbios
	  browsing support
3.0.3
	+ Update smb.conf for samba4 RC2
	+ During domain join precedure, wait a couple of seconds for samba to start
	+ Add configkey 'treat_contacts_as_users' to import distribution groups
	  containing contacts. The mail account name is used to locate an user with
	  that name and add it to the group.
	+ Improvements synchronizing group members.
	+ The 'users' method of EBox::Samba::Group has been renamed to 'members' and
	  also returns nested groups
	+ Do not import users and groups after join a domain. The s4sync script will
	  do the job
	+ Search for users and groups to synchronize outside CN=Users
	+ Add more SID's to the list of users and groups to avoid synchronize from
	  samba
	+ Improve GeneralSettings fields validation
	+ Remove duplicated disabled module warning on recycle bin and antivirus
	  modules
	+ Added method to GeneralSettings to update hostname-dependent fields
	+ Tolerate domains ended in .local
3.0.2
	+ Fix samba group members not imported to Zentyal in groups added by
	  the synchronizer
	+ Fix s4sync not starting on boot
	+ Restore DNS setup on domain join failure
	+ Add a line to /etc/fstab to increase the size of /var/lock to 50MB.
	  Samba stores there some tdb files (for example to track connections), so
	  if this fs goes out of space connections can be dropped.
3.0.1
	+ Stop daemon before restoring backup and start when finished
	+ Throw exceptions in checkEnvironment also during first install,
	  otherwise the module is not disabled if DNS is not properly
	  configured.
3.0
	+ Add parameter to _checkEnvironment to set the desired error level
	  (ignore, print on log or throw exception)
	+ Stop daemon while taking backup to avoid samba daemon modifying files
	  while being tarred
	+ Fix share type exceptions on antivirus and recycle bin
	+ Fix enabling guest access on shares need to save changes twice
	+ Fix wrong ACL that was denying access to quarantine folder to guest
	  users
	+ Fix error creating shares with spaces in the path
	+ Implemented configuration backup and restore
	+ Fix checking domain name in General Settings Model
	+ Fixed some strings
2.3.14
	+ Fix access for domain users to shares when guest access is enabled
	  on the share
	+ Setup quarantine directory for zavs and grant access to domain admins only
	+ Write zavs settings on smb.conf
2.3.13
	+ Change default domain netbios to match the left-most part of the
	  host dns domain
	+ Check environment is properly configured before provision samba
	+ Generate random administrator password instead of having a default
	  one for security reasons, to join machines to the domain any user
	  belonging to the Domain Admins group is enough, so there was no
	  need to show this password on the interface
	+ Removed dashboard widgets no longer compatible with samba4
	+ Depend on samba 4.0 beta 8
	+ Check provisioned flag and module enabled in s4sync script
	+ Set the provisioned flag at the end of provision function
	+ shareByFilename() method is now working with samba4
	+ Improved DNS management of the Samba internal domain
	+ Fixed labels on SambaSharePermissions model
	+ Fix guest access to shares (client do not ask for password)
	+ Map nobody and nogroup to domain guest and guests accounts
	+ Add missing use statement on EBox::Samba::User
	+ Fix updating Zentyal LDAP users kerberos keys from samba users
	+ Ensure proper permissions on the samba privileged socket
	+ Check that account names does not exists in the whole domain when
	  adding users and groups from the LdapModuleBase callbacks
	+ Do not notify samba module when deleting Zentyal users and groups
	  through the synchronizer script
	+ Improve netbios name validation (no dots)
	+ Validate netbios domain name as netbios name
	+ Force zentyal-dns dependency version
	+ Fix bug managing the dns domain when enabling/disabling the module
	+ Improvements in daemons management to avoid restarting them twice
	  while saving changes.
2.3.12
	+ Support additional domain controller mode
	+ Remove user addon to set the user as domain admin. Add it to the
	  domain admins group instead.
	+ Sync domain administrator and domain admins accounts to zentyal
	+ Increase log level from 1 to 3 to trace problems.
	+ Provision database only when saving changes, not in module
	  enable.
	+ Change samba home to /home/samba instead /home/ebox/samba
	+ Use the privileged LDAP socket to connect to samba LDAP.
	+ Provision using bind9 DLZ backend.
	+ Add config key to choose the fileserver to use, 'ntvfs' or 's3fs'
	+ Removed wrong empty string translations
	+ Enable printing daemon. Printers ACLs stored in a model within
	  printers module.
2.3.11
	+ Added modeldepends to yaml schema
	+ Enable printing daemon. Printers ACLs are now stored in a model within
	  printers module
	+ Removed wrong empty string translations
2.3.10
	+ Fix exception creating shares
	+ Sync passwords from LDAP to LDB directly from hashes
2.3.9
	+ Fields in General Settings can be edited now, with the exception
	  of domain and computer names
	+ Added methods to get the paths used by shares, users and groups
	  to generate disk usage reports
	+ User addon to enable/disable the account and set the user as
	  domain administrator
	+ Group addon to create group shares
	+ Added method to give captive portal module firewall rules to
	  allow domain joins
2.3.8
	+ Recycle Bin feature is now working with samba4
	+ Remove unnecessary dns enable depend as users already depend on it
	+ Integration with samba 4.0 beta2 which uses samba4 for
	  the Active Directory domain services and the samba3 daemon
	  for the file sharing and printing services
	+ Added LogObserver support
	+ Avoid showing admin password if provision command fails
	+ Add domain name validation, cannot be equal to host name
	+ Fix provision bug caused by passwords containing spaces
	+ Threaded synchronizer script
	+ Roaming profiles implementation
	+ Home drive implementation
	+ Guest access implementation
	+ Delete directories from disk when shares are removed
2.3.7
	+ Fixed problems with provision in fresh install
	+ Adapted to new Model management framework
	+ Store printers in redis using the new JSON config objects
2.3.6
	+ Integrate with zentyal DNS
	+ Fix loop over array reference in funcion usesPort
2.3.5
	+ New samba4 synchronization based on LDB module and LDIF files
	+ Depend on samba-zentyal-modules instead of libldb-perl
	+ Custom build of samba4 is no longer needed
2.3.4
	+ Packaging fixes for precise
	+ Code typo fix in Samba::Model::GeneralSettings::_checkDomainName
2.3.3
	+ Validate domain admin password in general settings
	+ Fixed bugs when adding users or groups with spaces
2.3.2
	+ Ignore mailfilter users in s4sync
2.3.1
	+ Samba4 integration
	+ Service description is now translatable
	+ Restore samba-vscan dependency
2.3
	+ Adapted to new MySQL logs backend
	+ Remove samba-vscan dependency as it is not yet available for precise
	+ Replaced autotools with zbuildtools
	+ Use always the same string to refer to the NetBIOS computer name
	+ Validation of maximum length of domain name, validation against
	  reserved words of netbios and domain names
2.1.7
	+ Allow non-ascii characters in share names and comments
2.1.6
	+ Added config key to set Zentyal folders and default domain prefix
	+ Removed /zentyal prefix from URLs
	+ Added maximum limits to PDC options
	+ Avoid duplicated restart during postinst
2.1.5
	+ Removed wrong quotes in smb.conf
	+ Added missing touch and minsize options in /etc/zentyal/samba.conf
	  for Recycle Bin
2.1.4
	+ Better validation of samba shares paths
	+ Improve smb.conf template: delete use_client_driver and allow include
	  per client
	+ Always depend on samba-vscan
	+ Use quote column option for periodic and report log consolidation
2.1.3
	+ Now deleted users and groups are removed correctly from printers
	  permissions lists
	+ Show group comment if exists as share description
	+ Fixed SQL in activity report section
	+ Removed redundant code _dumpSharesTree and _loadSharesTree
2.1.2
	+ Domain names ending in ".local" are no longer allowed
2.1.1
	+ Quotas are now included in users module
	+ Bugfix: disabled shares are correctly ignored now
	+ Bugfix: fixed bad column name in report consolidation
	+ Renamed internal-backups and quarantine shares from ebox- to zentyal-
	+ Bug fix: default file sharing quota works properly now
2.1
	+ Remove ebox- prefix from helper scripts names
	+ Use new standard enable-module script
	+ Replace /etc/ebox/80samba.conf with /etc/zentyal/samba.conf
	+ Use new initial-setup in postinst and delete old migrations
	+ Bug fix: Home directory is mapped when accessing from a Windows 7 client
	+ User quotas are now stored in configuration backup and users directory
	+ Bug fix: Share size is estimated although some files cannot be read
	+ Bug fix: Removed permissions are actually removed
	+ Roaming profiles with correct file attribs
	+ The files in a group share can be modified by all the members in the
	  group
	+ Show forbidden paths in the "Path not allowed" exception text
	+ Truncate the resource field to avoid overflow error of log database
2.0.7
	+ Removed printers are ignored during backup restore
	+ Added backup domain
	+ Added printers as restore dependency
2.0.6
	+ Check for incompatibility between PDC and PAM on slaves
	+ Improved performance by adding samba LDAP indexes
	+ Only set shares ACL if needed
	+ Set default order for dashboard widgets
2.0.5
	+ Only ASCII characters are now allowed for share names and comments
	+ Bug fix: guest shares also work if PDC not enabled
2.0.4
	+ Fixed quarantine folder permissions
	+ Don't ask for password in guest shares
2.0.3
	+ Bug fix: guest shares now work on Windows clients
	+ Fixed log retrieving for quarantine alerts
2.0.2
	+ Fixed problems in backup restoration
	+ Bug fix: support users and groups with spaces and so on in ACLs
2.0.1
	+ Bug fix: cups daemon is now started before samba one
	+ Bug fix: samba can be enabled now if filesystem does not support quotas
	+ Removed warning due to mix numeric and string values in printer hash.
	+ New CUPS printers are also stored in redis when editing groups
	+ Deleted obsolete code regarding external/non-external printers
1.5.9
	+ Rebranded domain name and description
1.5.8
	+ Zentyal rebrand
	+ On smb.conf.mas: use client driver = no to allow printer server
	  to give clients the uploaded drivers.
1.5.7
	+ Avoid antivirus scan on large files to fix read problems
	+ Add a keyconf to Samba listen on external interfaces
	+ Added more report subsections
1.5.6
	+ Move NSS from ebox-samba to ebox-usersandgroups
	+ Home directories are under /home now
	+ Shares permissions model now states if the ACL is for a user or a group
1.5.5
	+ Bug fix: set proper permissions on guest shares
	+ Bug fix: avoid parse of non-word characters in vscan log entries
1.5.4
	+ Added bridged mode support in firewall helper
1.5.3
	+ Bug fix: do not add acl attribute in /etc/fstab when using xfs
1.5.2
	+ Enforce uniqueness of 'user/group' filed in shares permissions
	+ Enable full audit feature as it's working again in samba 3.4.6
	+ Allow guest shares
1.5.1
	+ Add support for file system ACLs. Modify /etc/fstab
	  accordingly. Add dependency on acl.
	+ Bug fix: check if a group has been deleted when configurer printers,
	  otherwise users end up with a blank screen when granting printer
	  permissions
	+ Use the new upstart scripts that the Ubuntu samba packages ships
	  in Lucid
1.4.2
	+ Add missing samba_virus_report table
1.4.1
	+ Restored RecycleBin feature lost when merged breadcrumbs
1.3.15
	+ Added 'hide files' directive by default in smb.conf.mas
	+ Bug fix: PDC password policy settings are kept after samba restarts
1.3.14
	+ Add DefaultUser model to be used in users and groups default user
	  template. Admins can select if they wish to enable the file sharing
	  account by default when creating new users.
1.3.13
	+ Disable full_audit until fixed in a newer samba version
1.3.12
	+ Add breadcrumbs
1.3.11
	+ Added report support
1.3.10
	+ bugfix: ignore case when comparing domain and netbios names
	+ Added support for Recycle Bin in shares
	+ bugfix: restore Domain Users with GID 513 and not 512.
	  as this made Domain Admins not work
	+ Remove unused quota related methods
1.3.7
	+ Create .V2 profile directories. Windows Vista looks for them.
	+ remove extendedBackup, data files must be backuped using ebackup
1.3.6
	+ bugfix: do not allow netbios names longer than 15 characters
1.3.4
	+ bugfix: some samba actions never appeared in the access log
1.3.3
	+ bugfix: we dont consults users when users is not configured in EBox::Samba::existsShareResource
1.3.1
	+ bugfix: use right number for Domain Computers group
1.3.0
	+ bugfix: keep sambaMinPwdLength attribute
1.1.30
	+ bugfix: add user works if quota is disabled
	+ bugfix: replaced storeElementByName with store to avoid bug when restoring
1.1.20
	+ samba allows the use of internal virtual ifaces now
	+ bugfix: importFromLdif was calling a maethod that was removed in a previous merge
1.1.10
	+ Only update sambaPaths on users with sambaSamAccount object
	class
	+ UI imrpovement: in general setting some fileds are disabled when
	PDC is not selected
1.1
	+ Bugfix: issue with codepages on shares
	+ Home drive letter can be changed now from general settings
	+ Added new PDC model with password settings
	+ Use the new row() and ids() API
	+ Windows user's profiles are backed up only in extended backups
	+ Enable quota support again
	+ Bugfix: when importing data from ldiff we assure that the
	default group is created before any group assignment to avoid
	'group not existent' errors

0.12.101
	+ Bugfix: set force directory mode and force create mode to 0660 in shares
0.12.100
	+ Admin user method is more robust in face of user's incomplete
	groups membership
	+ Bugfix: `printers` method returns an empty list when
	`ebox-printers` package is not installed
	+ Add per-user disk quota
0.12.99
	+ New release
0.12.6.101
	+ Bugfix. roaming profiles are not created automatically when they are
	disabled
0.12.6.100
	+ Support for external printers configured with CUPS
	+ Bugfix. Set users and groups suffix properly in smb.conf
0.12.5
	+ Bugfix. Set loginShell when adding users. By default it takes /bin/false
	but users can change it using /etc/ebox/80samba.conf
0.12.4
	+ Bugfix. Check and correct if there is a user or group with a wrong SID.
	It's possible to run into that scenarion depending when the user/group is
	created
	+ Do not delete some domain attributes that are used to store password
	attributes such us password length, expiration...
0.12.3
	+ Add configuration variable to enable/disable quota support
	  as it might be really slow if we have many users
0.12.2
	+ Restore group share names when restoring a backup
0.12.1
	+ Leave Logon Home empty, as Logon Home = "" as stated by smb.conf
	documentation doesn't seem to work
	+ Make sure  workgroup and netbios names are different
0.12
	+ Add help to model fields
	+ Fix typo in defaultEnabledValue. Now shares are enabled by default.
	+ Fix typo in administrator label
	+ Mark shares strings to translate
	+ Use eBox OID number in LDAP schemas
	+ Do not use shares that don't have permission for any user or group
	+ Remove deprecated printer admin configuration key in smb.conf.mas
	+ Enable dns proxy in smb.conf.mas
0.11.103
	+ Bugfix. Add and use EBox::Samba::Types::Select to avoid
	  issues with the options cache
0.11.102
	+ Extend functinality to add custom shares and not only one per-group:
		- Any share within the file system
		- Any share automatically created under /home/samba/shares
		- Fine-grained access to the share: read-only, read and write,
		  administrator, per user and per group.
	+ Set editable attribute to 1 in User field. To comply with
	  what the type expects and avoid warnings

0.11.101
	+ New release
0.11.100
	+ Change slapd.conf ownership to module users
	+ Fix typos
	+ onInstall() functionality moved to migration script
0.11.99
	+ Allow others to read contents from users home directory to
	publish HTML
0.11
	+ New release
0.10.99
	+ New release
0.10
	+ Create directory with 0770
	+ Add users to Domain Users group
0.9.100
	+ New release
0.9.99
	+ New release
0.9.3
	+ New release
0.9.2
	+ Add ebox backup directory as a shared resource to download/upload
	  files
	+ Create smbldap_bind.conf which contains password with mask 0600
0.9.1
	+ New release
0.9
	+ Added Polish translation
	+ Added German translation
	+ Added Dutch  translation

0.8.99
	+ New release
0.8.1
	+ bugfix. Do not mess up home directories when upgrading
	+ Minor workaround. Create slapd run directory in case it does not
	  exist
0.8
	+ New release
0.7.99
	+ Full backup mode stores shared files
	+ Unlimited i-node quota
	+ Various bug-fixes
	+ Portuguese translation

0.7.1
	+ Initial support for PDC
	+ GUI improvements
	+ Added update/clean actions to eobx-samba-ldap
	+ Use EBox::LDAP singleton
	+ Debian package fixes
	+ Fetch SID from configuration file
	+ Use of ebox-sudoers-friendly

0.7
	+ First public release
0.6
	+ move to client
	+ API documented using naturaldocs
	+ Update install
	+ Update debian scripts
	+ Enable/disable printer sharing and file sharing independentely
	+ Use new syntax to define ACLs in slapd.conf
	+ Implements usesPort
	+ Add full support for printers
	+ Several bugfixes

0.5.2
	+ Fix some packaging issues

0.5.1
	+ Convert module to new menu system

0.5
	+ Initial release<|MERGE_RESOLUTION|>--- conflicted
+++ resolved
@@ -1,11 +1,8 @@
 3.3
-<<<<<<< HEAD
+	+ Fixed a typo in a info message
 	+ Depend on the new Samba 4.1.1, also with fixed init script
 	+ Improve GPO models preconditions to avoid cannot connect to samba
 	  LDAP
-=======
-	+ Fixed a typo in a info message
->>>>>>> b07e7348
 	+ Fix regression in unmanaged ACLs option
 	+ Prevent _postServiceHook code execution outside Save Changes
 	+ Fixed openLDAP -> samba integration for users, contacts and groups using
