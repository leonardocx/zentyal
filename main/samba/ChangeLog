--- conflicted
+++ resolved
@@ -1,10 +1,7 @@
 HEAD
-<<<<<<< HEAD
+	+ Setup filesystem now writes a valid fstab file event when the filesystem
+	  has not any mount option
 	+ Remove idmap_ldb:use_rf2307 option unnecessary with Samba 4.0.5
-=======
-	+ Setup filesystem now writes a valid fstab file event when the filesystem has
-	  not any mount option
->>>>>>> a97fbd72
 	+ Clearer error messages when EBox::LDB::safeConnect fails
 	+ Raise exception if during the provision either the domain
 	  administrator user or the domain administrator group are
