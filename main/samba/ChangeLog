--- conflicted
+++ resolved
@@ -1,12 +1,9 @@
-<<<<<<< HEAD
 HEAD
 	+ Ignore container 'Microsoft Exchange System Objects' when quering
 	  users stored in LDB
 	+ Write openchange options to smb.conf if module installed
 	+ Fix precondition on GPOScripts model
-=======
 3.1.9
->>>>>>> d3a28a44
 	+ Antivirus daemon unlinks the cache file before creating new one
 	+ Fix user accounts not enabled when created by s4sync
 	+ Wait for RID pool allocation after join domain as DC
