--- conflicted
+++ resolved
@@ -1,13 +1,10 @@
 HEAD
-<<<<<<< HEAD
 	+ Ignore container 'Microsoft Exchange System Objects' when quering
 	  users stored in LDB
 	+ Write openchange options to smb.conf if module installed
 	+ Fix precondition on GPOScripts model
-=======
 	+ Wait until all the samba services are ready before trying to connect
 	+ Removed useless and problematic enforceServiceState override
->>>>>>> 6dbb2279
 3.1.9
 	+ Antivirus daemon unlinks the cache file before creating new one
 	+ Fix user accounts not enabled when created by s4sync
