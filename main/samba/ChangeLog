<<<<<<< HEAD
HEAD
	+ Ignore container 'Microsoft Exchange System Objects' when quering
	  users stored in LDB
	+ Write openchange options to smb.conf if module installed
	+ Fix precondition on GPOScripts model
=======
3.2.1
	+ Fixed start of samba after reboot
>>>>>>> 011595af
3.2
	+ Migrated the Samba provision status into redis
	+ Fixed migration of disabled accounts
	+ Execute the mapping of special accounts method on migration
	+ Set version to 3.2
3.1.14
	+ Fixed provisioning flag also in DC mode
	+ Do not automatically start service in LDB.pm
	+ Added missing EBox::Gettext uses
	+ Prevent member sync between Domain Users and __USERS__ both are handled
	  automatically.
3.1.13
	+ Improve samba daemon startup wait condition
	+ Improve GPO code to be more robust.
	+ Set Administrator user as internal when migrating from 3.0
	+ Do not try to migrate from 3.0 if module is not configured
	+ Override daemons when migrating from 3.0
	+ Migrate disabled accounts from 3.0
3.1.12
	+ Only set share permissions when there is really a permission change
	  instead of doing it on every samba restart.
	+ Fix provisioning flag management on error
3.1.11
	+ Added migration code to be executed when upgrading from 3.0
3.1.10
	+ Wait until all the samba services are ready before trying to connect
	+ Removed useless and problematic enforceServiceState override
3.1.9
	+ Antivirus daemon unlinks the cache file before creating new one
	+ Fix user accounts not enabled when created by s4sync
	+ Wait for RID pool allocation after join domain as DC
	+ Remove no longer needed workaround for DNS SPN
	+ Add samba as a DomainDnsZones and ForestDnsZones replica holder
	  when joining as additional DC (samba bug #9200)
	+ Fixes for LDAP-LDB OUs synchronization
	+ Force restart of DNS module while provisioning to reload zones from LDB
	+ Block until samba LDAP task is listening when restarting module
	+ New state flag 'provisioning'
	+ Added 'All users' option to ACL group permissions
	+ Fix precondition on GPOScripts model
3.1.8
	+ Added EBox::LDB::securityGroups to get the list of security groups from
	  Samba.
	+ Requested SLAPD to add an index on the msdsObjectGUID field.
	+ Added support to set permissions recursively.
	+ Moved the code that sets the share permissions to EBox::Samba to execute
	  it on EBox::Module::Service::_postServiceHook hook so we are sure samba
	  is already started with the new configuration.
	+ Shares are created even if no permissions are assigned nor is a guest
	  shared. Administrators will always have permissions now, so the share
	  should exist.
	+ Fixed zentyal group memberships sync with Samba to handle all supported
	  members and to sync on group creation, not just on group update.
	+ Improved the way we sync group memberships from Samba to Zentyal so we
	  are able to sync nested groups if they are not yet created at that point.
	+ Allowed nested groups sync with OpenLDAP and reused as much as possible
	  code from EBox::Users::Group from EBox::Samba::Group.
	+ Do nothing with shares that are disabled.
	+ Fixed s4sync when checking for OUs updates.
	+ Ignore system ACLs for samba shares, use libsamba-perl library instead.
	+ Disabled custom auth methods for guests, so Kerberos authentication
	  works. This should be reverted once Guest support is fixed on Samba 4.
	+ Synced all members of Zentyal Groups, not just users, when provisioning
	  with Samba.
	+ Stop creating special users or groups on provision time, s4sync will do
	  it for us.
	+ Services principals are copied to Samba before Groups, so we can keep
	  memberships intact.
	+ Mark internal users and groups properly when creating them in LDAP
	+ Filter internal users and groups in ACLs selectors
	+ Fixed bad usage of OpenLDAP when it should be using LDB.
	+ Force a trace back printing when an LDB connection is not possible.
	+ Handled mail field sync for Group, User and Contact.
	+ Use new libsamba-perl for GPOs
	+ Fixed mail and given name sync for Contacts.
	+ Stop s4sync while dumping configuration backup
	+ Ignore Asterisk Queues OU in s4sync
	+ Added hiddenSid() method
	+ Change default description to Zentyal Server instead of File Server
	+ Don't put duplicate bridge interfaces in smb.conf
	+ Mapped group 'Domain Users' to '__USERS__' directly.
	+ Added isInAdvancedViewOnly and renamed setViewInAdvancedOnly to
	  setInAdvancedViewOnly to match the attribute name.
	+ Allowed the syncronization of Users, Groups and Contacts tagged as to be
	  shown only on the Advanced view.
	+ Allowed sync of users without kerberos credentials (Guest account).
	+ Linked Kerberos accounts from Samba with their copy in OpenLDAP.
	+ Removed sync_disabled_users key. We sync all users now.
	+ Removed the useraddon to enable or disable file sharing per user, you
	  can now enable or disable a user directly.
	+ Used text strings to reference userAccountControl flags instead of plain
	  numbers.
	+ Syncronized account disabled / enabled between OpenLDAP and Samba.
	+ Removed deprecated objectClass objects not required anymore because
	  Windows breaks when creating objects with those unused objectClass.
3.1.7
	+ When we are going to start a reprovision, we set the provision flag to
	  false and reset the LDB connection to clear any cached value.
	+ Handle the case where ou=Groups exist in OpenLDAP and a Windows AD, so
	  we map both on provision time instead of breaking.
	+ Fixed wrong call to _linkWithUsersObject in Provision
	+ DNS is now properly restarted after provision
3.1.6
	+ Fix Samba provisioning when joining an existing Windows server.
	+ Fixed s4sync to ignore all sub-OUs for a set of OUs so those tree
	  branches are not synced with samba or deleted from OpenLDAP by mistake.
	+ The Administrator user should be hidden.
3.1.5
	+ Adapted user-addon to right panel view
	+ (u|g)idNumber is now generated by Samba directly by default.
	+ Added support to BuiltinDomain objectClass and synced CN=Builtin,...
	  container as a LDAP OU.
	+ Adapted to updatedRowNotify call with no changes in values
	+ Added menu icon
	+ Added objectByObjectGUID to retrieve an LDB object from its LDAP
	  replica.
	+ Added _linkWithUsersEntry && _linkWithUsersObject and called for every
	  Samba object created from the users module, so we have a direct link
	  between objects.
	+ All LDBObject based objects will have the objectGUID field availble.
	+ Removed unused method EBox::LDB::existsDN.
	+ Updated EBox::LDB class to use the new EBox::LDAPBase to share code.
	+ Updated s4sync to handle OUs and contacts sync.
	+ Removed configuration key 'treat_contacts_as_users'. We handle now
	  Contacts and distribution groups natively.
	+ EBox::Samba::LdbObject inherites from EBox::Users::LdapObject to reuse
	  as much code as possible.
	+ Added a special case to map 'Domain Admins' DN from OpenLDAP to LDB.
	+ Don't allow a share with file system root as path
	+ Adapt firewall rules to new accept chains
	+ Add config key to skip writting homeDirectory and homeDrive attribute
	+ Do not store in samba_access table 4 records each 10s when antivirus
	  daemon is not running
	+ Adapted user addon to multi-OU tree view
	+ Ignored SIDs are now synced to LDAP, but hidden on the interface
	  according to the regexps in /etc/zentyal/sids-to-hide.regex
	+ Do not try to start nmbd if smb.conf is not written
	+ Use krb5 keys on new users when plain password not available
	+ Removed EBox::Samba::Group::usersNotIn() method. It was not used neither
	  valid for samba groups.
	+ New EBox::Samba::computers() to get all objects with computer class
	+ Implemented security group and distribution group concept from AD.
	+ Created an OrganizationalPerson object to reuse code between User
	  accounts and Contacts.
	+ Added incompatiblity with external AD authentication mode
3.1.4
	+ Fix SIDs to ignore list, add missing end of line character in regular
	  expressions
	+ NetBIOS computer name is now updated before reprovision and after
	  hostname change
	+ Use new EBox::Users namespace instead of EBox::UsersAndGroups
3.1.3
	+ Removed deprecated backup domains implementation
	+ Fix id mapping for users and groups added by the s4sync daemon
3.1.2
	+ Fix hostname change when having Samba installed: was trying to create
	  again Administrator user, now we just update the credentials, ignore
	  existing groups
3.1.1
	+ Fixed wrong setting of state in EBox::Samba::Provision
3.1
	+ Replace /home/samba/.provisioned file with a key in redis state
	+ Depend on zentyal-core 3.1
3.0.17
	+ New join_vista_with_guest_shares option in /etc/zentyal/samba.conf to
	  allow join of Windows Vista machines if guest shares are enabled
	+ New sync_disabled_users option in /etc/zentyal/samba.conf to sync
	  users with a disabled account in s4sync
	+ Removed 3.0.X migration code
	+ New s4sync-groups.ignore file to avoid sync internal groups to LDAP
	+ Allow to set "disable_fullaudit" config key in /etc/zentyal/samba.conf
	  to fully disable recording of samba VFS operations in the system log
	+ Added Pre-Depends on samba4 to avoid problems with upgrades
	+ Added Pre-Depends on mysql-server to avoid problems with upgrades
3.0.16
	+ Workaround with retries for the chown __USERS__ bug
	+ Hide sync with cloud options in shares list if remoteservices
	  is not installed
	+ Setup filesystem now writes a valid fstab file even if the filesystem
	  does not have any mount option
	+ Remove idmap_ldb:use_rf2307 option unnecessary with Samba 4.0.5
	+ Clearer error messages when EBox::LDB::safeConnect fails
	+ Raise exception if during the provision either the domain
	  administrator user or the domain administrator group are
	  incorrectly mapped
	+ Adapted firewallCaptivePortalExceptions method to API change
	+ Mark kerberos principal users as internal to be properly filtered
	+ Delete .provisioned file when purging zentyal-samba
	+ Avoid not numeric warning in hash size comparation during provision
	+ Allow user names composed only of digits
	+ Do not add firewall rules to loopback interface
	+ Improve checks when upgrading from 3.0.11
3.0.15
	+ Better check for the incompatibility of Samba with master/slave
	+ Samba can now be reprovisioned if the hostname or domain changes
	+ Depend on users module to fix save changes order during reprovision
	+ Set roaming profile and home drive for new created users if server
	  is first DC
	+ Default value of sync option in SambaShares is now 0
3.0.14
	+ Improve management of DNS zones stored in samba LDAP
	+ Add classes to decode DNS data from samba LDAP
	+ Use less costly LDB operations when adding or removing members
	  from a group
	+ Added EBox:Samba::LDBObject::deleteValues method
	+ Fix wrong URL on provision message
	+ Better error messages when the environment checks for provision fail
	+ Forbid provision if the server is replicating users either master or slave
3.0.13
	+ Integration of new samba 4.0.3 bundled version
	+ Samba daemon is now managed with init.d to avoid unexpected fork problems
	+ Reduce dns resolver timeout on provision checks when joining a domain
	+ Let zentyal manage all samba dependant daemons. Automatic start/stop
	  is disabled now.
	+ Add script to transfer FSMO roles to local server, useful to
	  migrate from Windows to Zentyal
	+ New FSMO management module
	+ Import sysvol maintaining ACLs
	+ Fixed configuration backup problems, stopping the daemon is no longer
	  needed when backing up and ACLs and dns partitions hard links are
	  recreated when restoring.
	+ Remove deprecated code related to printers module
	+ Remove unnecessary pidfiles declarations for upstart daemons
	+ Improve provision procedure
	+ Use clamd socket instead of shared library for antivirus, this is
	  faster and reduces memory consumption
	+ Do not create quarantine share if antivirus is not enabled
	+ Empty text files are created now when a virus is found on a share
	+ Modified 'size' field in samba_disk_usage and samba_disk_usage_report
	  tables from INT to BIGINT
3.0.12
	+ New advanced 'unmanaged_acls' option in /etc/zentyal/samba.conf to
	  disable overwriting of ACLs when saving changes
	+ Notify cloud-prof when installed when changes happen in
	  SyncShares and SambaShares models
	+ shareByFilename method now also returns the path and type of the share
	+ Fix shareByFilename method
	+ Update Loghelper to the new log formats
	+ Remove duplicated slash in samba shares and profiles paths
3.0.11
	+ Fixed EBox::Samba::LdbObject::get in list context
3.0.10
	+ Decode utf8 data in LdbObject::get() to avoid encoding problems
	+ Integration with Disaster Recovery service
	+ Restored backupDomains implementation
	+ Explicit set of folder name as default value implementation has changed
	+ Check in group pre-addition whether it already exists as built-in
	+ Added existsDN method to EBox::LDB
	+ Grant rx access on privileged ldap socket to allow user corner to
	  update user passwords
3.0.9
	+ Improve domain join process updating the joined domain DNS server
	+ Set kerberos keys when importing users from samba to zentyal
	+ Fix ACLs for system type shares
3.0.8
	+ Depend on Samba4 RC5
	+ Fix bug in enforceServiceState causing samba to restart twice while
	  saving changes
	+ Set pid file path for nmbd daemon
	+ Set bootDepends in yaml file
	+ Adapted to changes in EBox::LogHelper::_convertTimestamp
	+ Use proper constant in userShares method used by remoteservices module
3.0.7
	+ Sync passwords to samba also when using kerberos keys
3.0.6
	+ Added missing use of UnwillingToPerform exception
	+ Fix bug importing service principals when it is not yet created in
	  LDAP
	+ Roaming profiles and drive letter options cannot be set when joining
	  to an existing domain to avoid overwritting per-user settings
	+ Use the new LdapUserBase interface methods preAddUser and preAddGroup
	  to create the user in samba before in zentyal LDAP. The uidNumber or
	  gidNumber of the Zentyal user is infered from the RID to guarantee
	  unique value in the domain
	+ Infer user's uidNumber and group's gidNumber from RID when this is
	  attribute is not present while synchronizing users. This guarantees
	  the same value for users and groups in all domain controllers
	+ Implement new preAdd(User|Group)Failed and add(User|Group)Failed to
	  remove the object from samba database if something goes wrong
	+ Do not add disabled accounts to Zentyal in s4sync
3.0.5
	+ Enabled optional signed SMB protocol in smb.conf
	+ Delete users and groups from shares ACL when these are deleted
	+ Refuse to delete system critical objects
	+ Added syncFolders information method to allow file syncing
	+ Implement SysInfo::Observer to disallow host or domain name changes if
	  module is configured and update the required fields if it is not
	+ Import sysvol after joining a domain, and add an upstart job to sync it
	  each 5 to 10 minutes (one way).
	+ Map root account to domain administrator account
	+ Reset sysvol ACLs after provision
3.0.4
	+ Fix netlogon share wrong path
	+ Depend on samba4 rc2+zentyal2, which include nmbd daemon for netbios
	  browsing support
3.0.3
	+ Update smb.conf for samba4 RC2
	+ During domain join precedure, wait a couple of seconds for samba to start
	+ Add configkey 'treat_contacts_as_users' to import distribution groups
	  containing contacts. The mail account name is used to locate an user with
	  that name and add it to the group.
	+ Improvements synchronizing group members.
	+ The 'users' method of EBox::Samba::Group has been renamed to 'members' and
	  also returns nested groups
	+ Do not import users and groups after join a domain. The s4sync script will
	  do the job
	+ Search for users and groups to synchronize outside CN=Users
	+ Add more SID's to the list of users and groups to avoid synchronize from
	  samba
	+ Improve GeneralSettings fields validation
	+ Remove duplicated disabled module warning on recycle bin and antivirus
	  modules
	+ Added method to GeneralSettings to update hostname-dependent fields
	+ Tolerate domains ended in .local
3.0.2
	+ Fix samba group members not imported to Zentyal in groups added by
	  the synchronizer
	+ Fix s4sync not starting on boot
	+ Restore DNS setup on domain join failure
	+ Add a line to /etc/fstab to increase the size of /var/lock to 50MB.
	  Samba stores there some tdb files (for example to track connections), so
	  if this fs goes out of space connections can be dropped.
3.0.1
	+ Stop daemon before restoring backup and start when finished
	+ Throw exceptions in checkEnvironment also during first install,
	  otherwise the module is not disabled if DNS is not properly
	  configured.
3.0
	+ Add parameter to _checkEnvironment to set the desired error level
	  (ignore, print on log or throw exception)
	+ Stop daemon while taking backup to avoid samba daemon modifying files
	  while being tarred
	+ Fix share type exceptions on antivirus and recycle bin
	+ Fix enabling guest access on shares need to save changes twice
	+ Fix wrong ACL that was denying access to quarantine folder to guest
	  users
	+ Fix error creating shares with spaces in the path
	+ Implemented configuration backup and restore
	+ Fix checking domain name in General Settings Model
	+ Fixed some strings
2.3.14
	+ Fix access for domain users to shares when guest access is enabled
	  on the share
	+ Setup quarantine directory for zavs and grant access to domain admins only
	+ Write zavs settings on smb.conf
2.3.13
	+ Change default domain netbios to match the left-most part of the
	  host dns domain
	+ Check environment is properly configured before provision samba
	+ Generate random administrator password instead of having a default
	  one for security reasons, to join machines to the domain any user
	  belonging to the Domain Admins group is enough, so there was no
	  need to show this password on the interface
	+ Removed dashboard widgets no longer compatible with samba4
	+ Depend on samba 4.0 beta 8
	+ Check provisioned flag and module enabled in s4sync script
	+ Set the provisioned flag at the end of provision function
	+ shareByFilename() method is now working with samba4
	+ Improved DNS management of the Samba internal domain
	+ Fixed labels on SambaSharePermissions model
	+ Fix guest access to shares (client do not ask for password)
	+ Map nobody and nogroup to domain guest and guests accounts
	+ Add missing use statement on EBox::Samba::User
	+ Fix updating Zentyal LDAP users kerberos keys from samba users
	+ Ensure proper permissions on the samba privileged socket
	+ Check that account names does not exists in the whole domain when
	  adding users and groups from the LdapModuleBase callbacks
	+ Do not notify samba module when deleting Zentyal users and groups
	  through the synchronizer script
	+ Improve netbios name validation (no dots)
	+ Validate netbios domain name as netbios name
	+ Force zentyal-dns dependency version
	+ Fix bug managing the dns domain when enabling/disabling the module
	+ Improvements in daemons management to avoid restarting them twice
	  while saving changes.
2.3.12
	+ Support additional domain controller mode
	+ Remove user addon to set the user as domain admin. Add it to the
	  domain admins group instead.
	+ Sync domain administrator and domain admins accounts to zentyal
	+ Increase log level from 1 to 3 to trace problems.
	+ Provision database only when saving changes, not in module
	  enable.
	+ Change samba home to /home/samba instead /home/ebox/samba
	+ Use the privileged LDAP socket to connect to samba LDAP.
	+ Provision using bind9 DLZ backend.
	+ Add config key to choose the fileserver to use, 'ntvfs' or 's3fs'
	+ Removed wrong empty string translations
	+ Enable printing daemon. Printers ACLs stored in a model within
	  printers module.
2.3.11
	+ Added modeldepends to yaml schema
	+ Enable printing daemon. Printers ACLs are now stored in a model within
	  printers module
	+ Removed wrong empty string translations
2.3.10
	+ Fix exception creating shares
	+ Sync passwords from LDAP to LDB directly from hashes
2.3.9
	+ Fields in General Settings can be edited now, with the exception
	  of domain and computer names
	+ Added methods to get the paths used by shares, users and groups
	  to generate disk usage reports
	+ User addon to enable/disable the account and set the user as
	  domain administrator
	+ Group addon to create group shares
	+ Added method to give captive portal module firewall rules to
	  allow domain joins
2.3.8
	+ Recycle Bin feature is now working with samba4
	+ Remove unnecessary dns enable depend as users already depend on it
	+ Integration with samba 4.0 beta2 which uses samba4 for
	  the Active Directory domain services and the samba3 daemon
	  for the file sharing and printing services
	+ Added LogObserver support
	+ Avoid showing admin password if provision command fails
	+ Add domain name validation, cannot be equal to host name
	+ Fix provision bug caused by passwords containing spaces
	+ Threaded synchronizer script
	+ Roaming profiles implementation
	+ Home drive implementation
	+ Guest access implementation
	+ Delete directories from disk when shares are removed
2.3.7
	+ Fixed problems with provision in fresh install
	+ Adapted to new Model management framework
	+ Store printers in redis using the new JSON config objects
2.3.6
	+ Integrate with zentyal DNS
	+ Fix loop over array reference in funcion usesPort
2.3.5
	+ New samba4 synchronization based on LDB module and LDIF files
	+ Depend on samba-zentyal-modules instead of libldb-perl
	+ Custom build of samba4 is no longer needed
2.3.4
	+ Packaging fixes for precise
	+ Code typo fix in Samba::Model::GeneralSettings::_checkDomainName
2.3.3
	+ Validate domain admin password in general settings
	+ Fixed bugs when adding users or groups with spaces
2.3.2
	+ Ignore mailfilter users in s4sync
2.3.1
	+ Samba4 integration
	+ Service description is now translatable
	+ Restore samba-vscan dependency
2.3
	+ Adapted to new MySQL logs backend
	+ Remove samba-vscan dependency as it is not yet available for precise
	+ Replaced autotools with zbuildtools
	+ Use always the same string to refer to the NetBIOS computer name
	+ Validation of maximum length of domain name, validation against
	  reserved words of netbios and domain names
2.1.7
	+ Allow non-ascii characters in share names and comments
2.1.6
	+ Added config key to set Zentyal folders and default domain prefix
	+ Removed /zentyal prefix from URLs
	+ Added maximum limits to PDC options
	+ Avoid duplicated restart during postinst
2.1.5
	+ Removed wrong quotes in smb.conf
	+ Added missing touch and minsize options in /etc/zentyal/samba.conf
	  for Recycle Bin
2.1.4
	+ Better validation of samba shares paths
	+ Improve smb.conf template: delete use_client_driver and allow include
	  per client
	+ Always depend on samba-vscan
	+ Use quote column option for periodic and report log consolidation
2.1.3
	+ Now deleted users and groups are removed correctly from printers
	  permissions lists
	+ Show group comment if exists as share description
	+ Fixed SQL in activity report section
	+ Removed redundant code _dumpSharesTree and _loadSharesTree
2.1.2
	+ Domain names ending in ".local" are no longer allowed
2.1.1
	+ Quotas are now included in users module
	+ Bugfix: disabled shares are correctly ignored now
	+ Bugfix: fixed bad column name in report consolidation
	+ Renamed internal-backups and quarantine shares from ebox- to zentyal-
	+ Bug fix: default file sharing quota works properly now
2.1
	+ Remove ebox- prefix from helper scripts names
	+ Use new standard enable-module script
	+ Replace /etc/ebox/80samba.conf with /etc/zentyal/samba.conf
	+ Use new initial-setup in postinst and delete old migrations
	+ Bug fix: Home directory is mapped when accessing from a Windows 7 client
	+ User quotas are now stored in configuration backup and users directory
	+ Bug fix: Share size is estimated although some files cannot be read
	+ Bug fix: Removed permissions are actually removed
	+ Roaming profiles with correct file attribs
	+ The files in a group share can be modified by all the members in the
	  group
	+ Show forbidden paths in the "Path not allowed" exception text
	+ Truncate the resource field to avoid overflow error of log database
2.0.7
	+ Removed printers are ignored during backup restore
	+ Added backup domain
	+ Added printers as restore dependency
2.0.6
	+ Check for incompatibility between PDC and PAM on slaves
	+ Improved performance by adding samba LDAP indexes
	+ Only set shares ACL if needed
	+ Set default order for dashboard widgets
2.0.5
	+ Only ASCII characters are now allowed for share names and comments
	+ Bug fix: guest shares also work if PDC not enabled
2.0.4
	+ Fixed quarantine folder permissions
	+ Don't ask for password in guest shares
2.0.3
	+ Bug fix: guest shares now work on Windows clients
	+ Fixed log retrieving for quarantine alerts
2.0.2
	+ Fixed problems in backup restoration
	+ Bug fix: support users and groups with spaces and so on in ACLs
2.0.1
	+ Bug fix: cups daemon is now started before samba one
	+ Bug fix: samba can be enabled now if filesystem does not support quotas
	+ Removed warning due to mix numeric and string values in printer hash.
	+ New CUPS printers are also stored in redis when editing groups
	+ Deleted obsolete code regarding external/non-external printers
1.5.9
	+ Rebranded domain name and description
1.5.8
	+ Zentyal rebrand
	+ On smb.conf.mas: use client driver = no to allow printer server
	  to give clients the uploaded drivers.
1.5.7
	+ Avoid antivirus scan on large files to fix read problems
	+ Add a keyconf to Samba listen on external interfaces
	+ Added more report subsections
1.5.6
	+ Move NSS from ebox-samba to ebox-usersandgroups
	+ Home directories are under /home now
	+ Shares permissions model now states if the ACL is for a user or a group
1.5.5
	+ Bug fix: set proper permissions on guest shares
	+ Bug fix: avoid parse of non-word characters in vscan log entries
1.5.4
	+ Added bridged mode support in firewall helper
1.5.3
	+ Bug fix: do not add acl attribute in /etc/fstab when using xfs
1.5.2
	+ Enforce uniqueness of 'user/group' filed in shares permissions
	+ Enable full audit feature as it's working again in samba 3.4.6
	+ Allow guest shares
1.5.1
	+ Add support for file system ACLs. Modify /etc/fstab
	  accordingly. Add dependency on acl.
	+ Bug fix: check if a group has been deleted when configurer printers,
	  otherwise users end up with a blank screen when granting printer
	  permissions
	+ Use the new upstart scripts that the Ubuntu samba packages ships
	  in Lucid
1.4.2
	+ Add missing samba_virus_report table
1.4.1
	+ Restored RecycleBin feature lost when merged breadcrumbs
1.3.15
	+ Added 'hide files' directive by default in smb.conf.mas
	+ Bug fix: PDC password policy settings are kept after samba restarts
1.3.14
	+ Add DefaultUser model to be used in users and groups default user
	  template. Admins can select if they wish to enable the file sharing
	  account by default when creating new users.
1.3.13
	+ Disable full_audit until fixed in a newer samba version
1.3.12
	+ Add breadcrumbs
1.3.11
	+ Added report support
1.3.10
	+ bugfix: ignore case when comparing domain and netbios names
	+ Added support for Recycle Bin in shares
	+ bugfix: restore Domain Users with GID 513 and not 512.
	  as this made Domain Admins not work
	+ Remove unused quota related methods
1.3.7
	+ Create .V2 profile directories. Windows Vista looks for them.
	+ remove extendedBackup, data files must be backuped using ebackup
1.3.6
	+ bugfix: do not allow netbios names longer than 15 characters
1.3.4
	+ bugfix: some samba actions never appeared in the access log
1.3.3
	+ bugfix: we dont consults users when users is not configured in EBox::Samba::existsShareResource
1.3.1
	+ bugfix: use right number for Domain Computers group
1.3.0
	+ bugfix: keep sambaMinPwdLength attribute
1.1.30
	+ bugfix: add user works if quota is disabled
	+ bugfix: replaced storeElementByName with store to avoid bug when restoring
1.1.20
	+ samba allows the use of internal virtual ifaces now
	+ bugfix: importFromLdif was calling a maethod that was removed in a previous merge
1.1.10
	+ Only update sambaPaths on users with sambaSamAccount object
	class
	+ UI imrpovement: in general setting some fileds are disabled when
	PDC is not selected
1.1
	+ Bugfix: issue with codepages on shares
	+ Home drive letter can be changed now from general settings
	+ Added new PDC model with password settings
	+ Use the new row() and ids() API
	+ Windows user's profiles are backed up only in extended backups
	+ Enable quota support again
	+ Bugfix: when importing data from ldiff we assure that the
	default group is created before any group assignment to avoid
	'group not existent' errors

0.12.101
	+ Bugfix: set force directory mode and force create mode to 0660 in shares
0.12.100
	+ Admin user method is more robust in face of user's incomplete
	groups membership
	+ Bugfix: `printers` method returns an empty list when
	`ebox-printers` package is not installed
	+ Add per-user disk quota
0.12.99
	+ New release
0.12.6.101
	+ Bugfix. roaming profiles are not created automatically when they are
	disabled
0.12.6.100
	+ Support for external printers configured with CUPS
	+ Bugfix. Set users and groups suffix properly in smb.conf
0.12.5
	+ Bugfix. Set loginShell when adding users. By default it takes /bin/false
	but users can change it using /etc/ebox/80samba.conf
0.12.4
	+ Bugfix. Check and correct if there is a user or group with a wrong SID.
	It's possible to run into that scenarion depending when the user/group is
	created
	+ Do not delete some domain attributes that are used to store password
	attributes such us password length, expiration...
0.12.3
	+ Add configuration variable to enable/disable quota support
	  as it might be really slow if we have many users
0.12.2
	+ Restore group share names when restoring a backup
0.12.1
	+ Leave Logon Home empty, as Logon Home = "" as stated by smb.conf
	documentation doesn't seem to work
	+ Make sure  workgroup and netbios names are different
0.12
	+ Add help to model fields
	+ Fix typo in defaultEnabledValue. Now shares are enabled by default.
	+ Fix typo in administrator label
	+ Mark shares strings to translate
	+ Use eBox OID number in LDAP schemas
	+ Do not use shares that don't have permission for any user or group
	+ Remove deprecated printer admin configuration key in smb.conf.mas
	+ Enable dns proxy in smb.conf.mas
0.11.103
	+ Bugfix. Add and use EBox::Samba::Types::Select to avoid
	  issues with the options cache
0.11.102
	+ Extend functinality to add custom shares and not only one per-group:
		- Any share within the file system
		- Any share automatically created under /home/samba/shares
		- Fine-grained access to the share: read-only, read and write,
		  administrator, per user and per group.
	+ Set editable attribute to 1 in User field. To comply with
	  what the type expects and avoid warnings

0.11.101
	+ New release
0.11.100
	+ Change slapd.conf ownership to module users
	+ Fix typos
	+ onInstall() functionality moved to migration script
0.11.99
	+ Allow others to read contents from users home directory to
	publish HTML
0.11
	+ New release
0.10.99
	+ New release
0.10
	+ Create directory with 0770
	+ Add users to Domain Users group
0.9.100
	+ New release
0.9.99
	+ New release
0.9.3
	+ New release
0.9.2
	+ Add ebox backup directory as a shared resource to download/upload
	  files
	+ Create smbldap_bind.conf which contains password with mask 0600
0.9.1
	+ New release
0.9
	+ Added Polish translation
	+ Added German translation
	+ Added Dutch  translation

0.8.99
	+ New release
0.8.1
	+ bugfix. Do not mess up home directories when upgrading
	+ Minor workaround. Create slapd run directory in case it does not
	  exist
0.8
	+ New release
0.7.99
	+ Full backup mode stores shared files
	+ Unlimited i-node quota
	+ Various bug-fixes
	+ Portuguese translation

0.7.1
	+ Initial support for PDC
	+ GUI improvements
	+ Added update/clean actions to eobx-samba-ldap
	+ Use EBox::LDAP singleton
	+ Debian package fixes
	+ Fetch SID from configuration file
	+ Use of ebox-sudoers-friendly

0.7
	+ First public release
0.6
	+ move to client
	+ API documented using naturaldocs
	+ Update install
	+ Update debian scripts
	+ Enable/disable printer sharing and file sharing independentely
	+ Use new syntax to define ACLs in slapd.conf
	+ Implements usesPort
	+ Add full support for printers
	+ Several bugfixes

0.5.2
	+ Fix some packaging issues

0.5.1
	+ Convert module to new menu system

0.5
	+ Initial release<|MERGE_RESOLUTION|>--- conflicted
+++ resolved
@@ -1,13 +1,10 @@
-<<<<<<< HEAD
 HEAD
 	+ Ignore container 'Microsoft Exchange System Objects' when quering
 	  users stored in LDB
 	+ Write openchange options to smb.conf if module installed
 	+ Fix precondition on GPOScripts model
-=======
 3.2.1
 	+ Fixed start of samba after reboot
->>>>>>> 011595af
 3.2
 	+ Migrated the Samba provision status into redis
 	+ Fixed migration of disabled accounts
