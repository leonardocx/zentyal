<<<<<<< HEAD
HEAD
	+ Write openchange options to use mysql as backend
=======
3.4
	+ Use new addModuleToPostSave Global interface in Provision class
	+ Depend on new samba packaging instead of old samba4 one
	+ Use service instead of deprecated invoke-rc.d for init.d scripts
	+ Set version to 3.4
	+ Fix typo in SambaLdapUser that fixes error in change email
	+ Change user modification hook from _modifyUser to _preModifyUser
	+ Throw DataExists exception if the user try to rename a user on a
	  container and already exists
	+ Check for duplicated DN on user creation and show a proper error, not
	  an internal exception.
	+ Fixed s4sync's breakage when tries to sync serviceprincipals to
	  OpenLDAP. Those users are ignored on EBox::LDB::users method
	+ Remove group share on group deletion
	+ Set the setShareRightsReset flag on SambaSharesPermissions row deletion
	+ Samba log helper is now aware of utf8
	+ EBox::Samba::LdbObject::deleteObject - Delete all childs before self
	  deletion
>>>>>>> 2dfdd58b
	+ User profiles are only created if the OpenLDAP sync exists, otherwise,
	  defer it until s4sync does the synchronization
	+ Typo fix in netbios validation
	+ Check if objects are system critical before deletion
3.3
	+ Renamed printableName to File Sharing and Domain Services
	+ Split settings in two menu entries: Domain and File Sharing
	+ Switch from Error to TryCatch for exception handling
	+ Provision - Clear link attribute on __USERS__ entry when provisioning as
				  adc
	  adc
	+ Provision - Remove DomainAdmins,Administrator and Guest from openLDAP
	              when reprovisioning as additional DC
	+ Do not hide domain guest account
	+ Fix share guest access, based on domain guest account enabled status
	+ LDB - Do not return users holding a servicePrincipalName by default
	+ Provision - Improve the LDAP OUs purge after join domain
	+ s4sync - Serveral fixes to make it more robust
	+ OU - Improve creation code
	+ LDB - Return OUs ordered, parents before childs
	+ Provision - Link accounts holding zentyal service principals
	+ Provision - Improve OU loading, skip zentyal internal OUs and linked
	+ Provision - Link containers at provision stage, creating them if not
	              exists. Ignore not linked OUs for sync operations.
	+ Provision - Set kerberos linked OU as visible only in advanced mode
	+ Provision - Check no OUs are created below OU=Users. This violate the
	              AD DIT, as OU=Users is linked to CN=Users.
	+ Do not import accounts while provisioning or joining a domain, rely on
	  s4sync
	+ Remove useless chown workaround
	+ Forbid sharing '/opt'
	+ Add filesystem format check defining system shares
	+ Update user CN on user modifications
	+ Revert case sensitive shares. Use new SMB raw client library feature
	  per packet case sensitive.
	+ Throw external exception instead internal if error changing user password
	+ Show user friendly error creating system shares
	+ Add precondition to GPO models, do not allow edition if server is ADC
	+ Fix error in backup or clicking on edit GPO when server is ADC and
	  sysvol is not yet replicated
	+ Check if file system share path is a directory
	+ Fixed unhandled exception when checking filesystem options
	+ Added missing EBox::Exceptions uses
	+ Group membership mapping between OpenLDAP and Samba is using now Samba's
	  objectGUID unique id to be 100% sure we match the right objects
	+ Fixed a typo in a info message
	+ Depend on the new Samba 4.1.1, also with fixed init script
	+ Improve GPO models preconditions to avoid cannot connect to samba
	  LDAP
	+ Fix regression in unmanaged ACLs option
	+ Prevent _postServiceHook code execution outside Save Changes
	+ Fixed openLDAP -> samba integration for users, contacts and groups using
	  non ascii characters
	+ Check for acl and user_xattr mount options when adding system shares
	+ Depend on new samba4 version that fixes 0-byte size problems
	+ NT SD are now written to hidden and readonly files
	+ Remove no longer used antivirus options
	+ Get ldb object in s4sync after the initial wait
	+ Use resolvconf tool to modify resolv.conf when joining as ADC
	+ Set zavsd socket mode to 0777
	+ Fix already defined variable warning
	+ Fixed Samba share ACLs for guest-shares do not contain 'Domain Users'
	  (Contributed by on-jz)
	+ Disable debug to parse ldbsearch command output when looking on idmap.ldb
	+ Set case sensitive on a per share basis
	+ Fix netbios name no being updated when hostname change and samba module
	  is not enabled
	+ Disable debug to parse ldbsearch command output when looking for DNS
	  zones stored in samba
	+ Open files with minimal access mask to set the security descriptors
	+ Added new 'Apply ACLs recursively' feature - one checkbox per samba share.
	  If unchecked, changed ACLs will only be written to top-level share.
	  Subfolders' ACLs will be left unchanged. Default is checked.
	  (Contributed by on-jz)
	+ Fixed Samba share ACLs for 'All users' are not written to filesystem
	+ Listen on all interfaces to avoid problems when more than one IP address
	  is configured in the DNS module
	+ Removed unnecessary FirewallHelper implementation
	+ Delete unused updateHostnameFields() method
	+ Mark network module as changed when upgrading from 3.0
	+ Enforce set of shares ACLs when upgrading from 3.0
	+ Remove old keytab when exporting new one
	+ Add ForestDnsZones and DomainDnsZones partitions DNS records after
	  join domain as additional domain controller
	+ Removed old migration code from 3.0 to 3.2
	+ Set version to 3.3
	+ Ignore container 'Microsoft Exchange System Objects' when quering
	  users stored in LDB
	+ Write openchange options to smb.conf if module installed
	+ Fix precondition on GPOScripts model
3.2.2
	+ Added retry mechanism in SmbClient to wait until samba is ready
	+ Do not try to get domainSID in s4sync if not ready
	+ Improve retrying log messages in safeConnect
	+ Setup quarantine directory in postHook instead of setConf
	+ Don't use Samba's LDB before it's started
	+ Rewrote a couple of methods to use file access directly instead of LDB
	  so it doesn't depend on the service running
	+ Stop starting samba on safeConnect calls
3.2.1
	+ Fixed start of samba after reboot
3.2
	+ Migrated the Samba provision status into redis
	+ Fixed migration of disabled accounts
	+ Execute the mapping of special accounts method on migration
	+ Set version to 3.2
3.1.14
	+ Fixed provisioning flag also in DC mode
	+ Do not automatically start service in LDB.pm
	+ Added missing EBox::Gettext uses
	+ Prevent member sync between Domain Users and __USERS__ both are handled
	  automatically.
3.1.13
	+ Improve samba daemon startup wait condition
	+ Improve GPO code to be more robust.
	+ Set Administrator user as internal when migrating from 3.0
	+ Do not try to migrate from 3.0 if module is not configured
	+ Override daemons when migrating from 3.0
	+ Migrate disabled accounts from 3.0
3.1.12
	+ Only set share permissions when there is really a permission change
	  instead of doing it on every samba restart.
	+ Fix provisioning flag management on error
3.1.11
	+ Added migration code to be executed when upgrading from 3.0
3.1.10
	+ Wait until all the samba services are ready before trying to connect
	+ Removed useless and problematic enforceServiceState override
3.1.9
	+ Antivirus daemon unlinks the cache file before creating new one
	+ Fix user accounts not enabled when created by s4sync
	+ Wait for RID pool allocation after join domain as DC
	+ Remove no longer needed workaround for DNS SPN
	+ Add samba as a DomainDnsZones and ForestDnsZones replica holder
	  when joining as additional DC (samba bug #9200)
	+ Fixes for LDAP-LDB OUs synchronization
	+ Force restart of DNS module while provisioning to reload zones from LDB
	+ Block until samba LDAP task is listening when restarting module
	+ New state flag 'provisioning'
	+ Added 'All users' option to ACL group permissions
	+ Fix precondition on GPOScripts model
3.1.8
	+ Added EBox::LDB::securityGroups to get the list of security groups from
	  Samba.
	+ Requested SLAPD to add an index on the msdsObjectGUID field.
	+ Added support to set permissions recursively.
	+ Moved the code that sets the share permissions to EBox::Samba to execute
	  it on EBox::Module::Service::_postServiceHook hook so we are sure samba
	  is already started with the new configuration.
	+ Shares are created even if no permissions are assigned nor is a guest
	  shared. Administrators will always have permissions now, so the share
	  should exist.
	+ Fixed zentyal group memberships sync with Samba to handle all supported
	  members and to sync on group creation, not just on group update.
	+ Improved the way we sync group memberships from Samba to Zentyal so we
	  are able to sync nested groups if they are not yet created at that point.
	+ Allowed nested groups sync with OpenLDAP and reused as much as possible
	  code from EBox::Users::Group from EBox::Samba::Group.
	+ Do nothing with shares that are disabled.
	+ Fixed s4sync when checking for OUs updates.
	+ Ignore system ACLs for samba shares, use libsamba-perl library instead.
	+ Disabled custom auth methods for guests, so Kerberos authentication
	  works. This should be reverted once Guest support is fixed on Samba 4.
	+ Synced all members of Zentyal Groups, not just users, when provisioning
	  with Samba.
	+ Stop creating special users or groups on provision time, s4sync will do
	  it for us.
	+ Services principals are copied to Samba before Groups, so we can keep
	  memberships intact.
	+ Mark internal users and groups properly when creating them in LDAP
	+ Filter internal users and groups in ACLs selectors
	+ Fixed bad usage of OpenLDAP when it should be using LDB.
	+ Force a trace back printing when an LDB connection is not possible.
	+ Handled mail field sync for Group, User and Contact.
	+ Use new libsamba-perl for GPOs
	+ Fixed mail and given name sync for Contacts.
	+ Stop s4sync while dumping configuration backup
	+ Ignore Asterisk Queues OU in s4sync
	+ Added hiddenSid() method
	+ Change default description to Zentyal Server instead of File Server
	+ Don't put duplicate bridge interfaces in smb.conf
	+ Mapped group 'Domain Users' to '__USERS__' directly.
	+ Added isInAdvancedViewOnly and renamed setViewInAdvancedOnly to
	  setInAdvancedViewOnly to match the attribute name.
	+ Allowed the syncronization of Users, Groups and Contacts tagged as to be
	  shown only on the Advanced view.
	+ Allowed sync of users without kerberos credentials (Guest account).
	+ Linked Kerberos accounts from Samba with their copy in OpenLDAP.
	+ Removed sync_disabled_users key. We sync all users now.
	+ Removed the useraddon to enable or disable file sharing per user, you
	  can now enable or disable a user directly.
	+ Used text strings to reference userAccountControl flags instead of plain
	  numbers.
	+ Syncronized account disabled / enabled between OpenLDAP and Samba.
	+ Removed deprecated objectClass objects not required anymore because
	  Windows breaks when creating objects with those unused objectClass.
3.1.7
	+ When we are going to start a reprovision, we set the provision flag to
	  false and reset the LDB connection to clear any cached value.
	+ Handle the case where ou=Groups exist in OpenLDAP and a Windows AD, so
	  we map both on provision time instead of breaking.
	+ Fixed wrong call to _linkWithUsersObject in Provision
	+ DNS is now properly restarted after provision
3.1.6
	+ Fix Samba provisioning when joining an existing Windows server.
	+ Fixed s4sync to ignore all sub-OUs for a set of OUs so those tree
	  branches are not synced with samba or deleted from OpenLDAP by mistake.
	+ The Administrator user should be hidden.
3.1.5
	+ Adapted user-addon to right panel view
	+ (u|g)idNumber is now generated by Samba directly by default.
	+ Added support to BuiltinDomain objectClass and synced CN=Builtin,...
	  container as a LDAP OU.
	+ Adapted to updatedRowNotify call with no changes in values
	+ Added menu icon
	+ Added objectByObjectGUID to retrieve an LDB object from its LDAP
	  replica.
	+ Added _linkWithUsersEntry && _linkWithUsersObject and called for every
	  Samba object created from the users module, so we have a direct link
	  between objects.
	+ All LDBObject based objects will have the objectGUID field availble.
	+ Removed unused method EBox::LDB::existsDN.
	+ Updated EBox::LDB class to use the new EBox::LDAPBase to share code.
	+ Updated s4sync to handle OUs and contacts sync.
	+ Removed configuration key 'treat_contacts_as_users'. We handle now
	  Contacts and distribution groups natively.
	+ EBox::Samba::LdbObject inherites from EBox::Users::LdapObject to reuse
	  as much code as possible.
	+ Added a special case to map 'Domain Admins' DN from OpenLDAP to LDB.
	+ Don't allow a share with file system root as path
	+ Adapt firewall rules to new accept chains
	+ Add config key to skip writting homeDirectory and homeDrive attribute
	+ Do not store in samba_access table 4 records each 10s when antivirus
	  daemon is not running
	+ Adapted user addon to multi-OU tree view
	+ Ignored SIDs are now synced to LDAP, but hidden on the interface
	  according to the regexps in /etc/zentyal/sids-to-hide.regex
	+ Do not try to start nmbd if smb.conf is not written
	+ Use krb5 keys on new users when plain password not available
	+ Removed EBox::Samba::Group::usersNotIn() method. It was not used neither
	  valid for samba groups.
	+ New EBox::Samba::computers() to get all objects with computer class
	+ Implemented security group and distribution group concept from AD.
	+ Created an OrganizationalPerson object to reuse code between User
	  accounts and Contacts.
	+ Added incompatiblity with external AD authentication mode
3.1.4
	+ Fix SIDs to ignore list, add missing end of line character in regular
	  expressions
	+ NetBIOS computer name is now updated before reprovision and after
	  hostname change
	+ Use new EBox::Users namespace instead of EBox::UsersAndGroups
3.1.3
	+ Removed deprecated backup domains implementation
	+ Fix id mapping for users and groups added by the s4sync daemon
3.1.2
	+ Fix hostname change when having Samba installed: was trying to create
	  again Administrator user, now we just update the credentials, ignore
	  existing groups
3.1.1
	+ Fixed wrong setting of state in EBox::Samba::Provision
3.1
	+ Replace /home/samba/.provisioned file with a key in redis state
	+ Depend on zentyal-core 3.1
3.0.17
	+ New join_vista_with_guest_shares option in /etc/zentyal/samba.conf to
	  allow join of Windows Vista machines if guest shares are enabled
	+ New sync_disabled_users option in /etc/zentyal/samba.conf to sync
	  users with a disabled account in s4sync
	+ Removed 3.0.X migration code
	+ New s4sync-groups.ignore file to avoid sync internal groups to LDAP
	+ Allow to set "disable_fullaudit" config key in /etc/zentyal/samba.conf
	  to fully disable recording of samba VFS operations in the system log
	+ Added Pre-Depends on samba4 to avoid problems with upgrades
	+ Added Pre-Depends on mysql-server to avoid problems with upgrades
3.0.16
	+ Workaround with retries for the chown __USERS__ bug
	+ Hide sync with cloud options in shares list if remoteservices
	  is not installed
	+ Setup filesystem now writes a valid fstab file even if the filesystem
	  does not have any mount option
	+ Remove idmap_ldb:use_rf2307 option unnecessary with Samba 4.0.5
	+ Clearer error messages when EBox::LDB::safeConnect fails
	+ Raise exception if during the provision either the domain
	  administrator user or the domain administrator group are
	  incorrectly mapped
	+ Adapted firewallCaptivePortalExceptions method to API change
	+ Mark kerberos principal users as internal to be properly filtered
	+ Delete .provisioned file when purging zentyal-samba
	+ Avoid not numeric warning in hash size comparation during provision
	+ Allow user names composed only of digits
	+ Do not add firewall rules to loopback interface
	+ Improve checks when upgrading from 3.0.11
3.0.15
	+ Better check for the incompatibility of Samba with master/slave
	+ Samba can now be reprovisioned if the hostname or domain changes
	+ Depend on users module to fix save changes order during reprovision
	+ Set roaming profile and home drive for new created users if server
	  is first DC
	+ Default value of sync option in SambaShares is now 0
3.0.14
	+ Improve management of DNS zones stored in samba LDAP
	+ Add classes to decode DNS data from samba LDAP
	+ Use less costly LDB operations when adding or removing members
	  from a group
	+ Added EBox:Samba::LDBObject::deleteValues method
	+ Fix wrong URL on provision message
	+ Better error messages when the environment checks for provision fail
	+ Forbid provision if the server is replicating users either master or slave
3.0.13
	+ Integration of new samba 4.0.3 bundled version
	+ Samba daemon is now managed with init.d to avoid unexpected fork problems
	+ Reduce dns resolver timeout on provision checks when joining a domain
	+ Let zentyal manage all samba dependant daemons. Automatic start/stop
	  is disabled now.
	+ Add script to transfer FSMO roles to local server, useful to
	  migrate from Windows to Zentyal
	+ New FSMO management module
	+ Import sysvol maintaining ACLs
	+ Fixed configuration backup problems, stopping the daemon is no longer
	  needed when backing up and ACLs and dns partitions hard links are
	  recreated when restoring.
	+ Remove deprecated code related to printers module
	+ Remove unnecessary pidfiles declarations for upstart daemons
	+ Improve provision procedure
	+ Use clamd socket instead of shared library for antivirus, this is
	  faster and reduces memory consumption
	+ Do not create quarantine share if antivirus is not enabled
	+ Empty text files are created now when a virus is found on a share
	+ Modified 'size' field in samba_disk_usage and samba_disk_usage_report
	  tables from INT to BIGINT
3.0.12
	+ New advanced 'unmanaged_acls' option in /etc/zentyal/samba.conf to
	  disable overwriting of ACLs when saving changes
	+ Notify cloud-prof when installed when changes happen in
	  SyncShares and SambaShares models
	+ shareByFilename method now also returns the path and type of the share
	+ Fix shareByFilename method
	+ Update Loghelper to the new log formats
	+ Remove duplicated slash in samba shares and profiles paths
3.0.11
	+ Fixed EBox::Samba::LdbObject::get in list context
3.0.10
	+ Decode utf8 data in LdbObject::get() to avoid encoding problems
	+ Integration with Disaster Recovery service
	+ Restored backupDomains implementation
	+ Explicit set of folder name as default value implementation has changed
	+ Check in group pre-addition whether it already exists as built-in
	+ Added existsDN method to EBox::LDB
	+ Grant rx access on privileged ldap socket to allow user corner to
	  update user passwords
3.0.9
	+ Improve domain join process updating the joined domain DNS server
	+ Set kerberos keys when importing users from samba to zentyal
	+ Fix ACLs for system type shares
3.0.8
	+ Depend on Samba4 RC5
	+ Fix bug in enforceServiceState causing samba to restart twice while
	  saving changes
	+ Set pid file path for nmbd daemon
	+ Set bootDepends in yaml file
	+ Adapted to changes in EBox::LogHelper::_convertTimestamp
	+ Use proper constant in userShares method used by remoteservices module
3.0.7
	+ Sync passwords to samba also when using kerberos keys
3.0.6
	+ Added missing use of UnwillingToPerform exception
	+ Fix bug importing service principals when it is not yet created in
	  LDAP
	+ Roaming profiles and drive letter options cannot be set when joining
	  to an existing domain to avoid overwritting per-user settings
	+ Use the new LdapUserBase interface methods preAddUser and preAddGroup
	  to create the user in samba before in zentyal LDAP. The uidNumber or
	  gidNumber of the Zentyal user is infered from the RID to guarantee
	  unique value in the domain
	+ Infer user's uidNumber and group's gidNumber from RID when this is
	  attribute is not present while synchronizing users. This guarantees
	  the same value for users and groups in all domain controllers
	+ Implement new preAdd(User|Group)Failed and add(User|Group)Failed to
	  remove the object from samba database if something goes wrong
	+ Do not add disabled accounts to Zentyal in s4sync
3.0.5
	+ Enabled optional signed SMB protocol in smb.conf
	+ Delete users and groups from shares ACL when these are deleted
	+ Refuse to delete system critical objects
	+ Added syncFolders information method to allow file syncing
	+ Implement SysInfo::Observer to disallow host or domain name changes if
	  module is configured and update the required fields if it is not
	+ Import sysvol after joining a domain, and add an upstart job to sync it
	  each 5 to 10 minutes (one way).
	+ Map root account to domain administrator account
	+ Reset sysvol ACLs after provision
3.0.4
	+ Fix netlogon share wrong path
	+ Depend on samba4 rc2+zentyal2, which include nmbd daemon for netbios
	  browsing support
3.0.3
	+ Update smb.conf for samba4 RC2
	+ During domain join precedure, wait a couple of seconds for samba to start
	+ Add configkey 'treat_contacts_as_users' to import distribution groups
	  containing contacts. The mail account name is used to locate an user with
	  that name and add it to the group.
	+ Improvements synchronizing group members.
	+ The 'users' method of EBox::Samba::Group has been renamed to 'members' and
	  also returns nested groups
	+ Do not import users and groups after join a domain. The s4sync script will
	  do the job
	+ Search for users and groups to synchronize outside CN=Users
	+ Add more SID's to the list of users and groups to avoid synchronize from
	  samba
	+ Improve GeneralSettings fields validation
	+ Remove duplicated disabled module warning on recycle bin and antivirus
	  modules
	+ Added method to GeneralSettings to update hostname-dependent fields
	+ Tolerate domains ended in .local
3.0.2
	+ Fix samba group members not imported to Zentyal in groups added by
	  the synchronizer
	+ Fix s4sync not starting on boot
	+ Restore DNS setup on domain join failure
	+ Add a line to /etc/fstab to increase the size of /var/lock to 50MB.
	  Samba stores there some tdb files (for example to track connections), so
	  if this fs goes out of space connections can be dropped.
3.0.1
	+ Stop daemon before restoring backup and start when finished
	+ Throw exceptions in checkEnvironment also during first install,
	  otherwise the module is not disabled if DNS is not properly
	  configured.
3.0
	+ Add parameter to _checkEnvironment to set the desired error level
	  (ignore, print on log or throw exception)
	+ Stop daemon while taking backup to avoid samba daemon modifying files
	  while being tarred
	+ Fix share type exceptions on antivirus and recycle bin
	+ Fix enabling guest access on shares need to save changes twice
	+ Fix wrong ACL that was denying access to quarantine folder to guest
	  users
	+ Fix error creating shares with spaces in the path
	+ Implemented configuration backup and restore
	+ Fix checking domain name in General Settings Model
	+ Fixed some strings
2.3.14
	+ Fix access for domain users to shares when guest access is enabled
	  on the share
	+ Setup quarantine directory for zavs and grant access to domain admins only
	+ Write zavs settings on smb.conf
2.3.13
	+ Change default domain netbios to match the left-most part of the
	  host dns domain
	+ Check environment is properly configured before provision samba
	+ Generate random administrator password instead of having a default
	  one for security reasons, to join machines to the domain any user
	  belonging to the Domain Admins group is enough, so there was no
	  need to show this password on the interface
	+ Removed dashboard widgets no longer compatible with samba4
	+ Depend on samba 4.0 beta 8
	+ Check provisioned flag and module enabled in s4sync script
	+ Set the provisioned flag at the end of provision function
	+ shareByFilename() method is now working with samba4
	+ Improved DNS management of the Samba internal domain
	+ Fixed labels on SambaSharePermissions model
	+ Fix guest access to shares (client do not ask for password)
	+ Map nobody and nogroup to domain guest and guests accounts
	+ Add missing use statement on EBox::Samba::User
	+ Fix updating Zentyal LDAP users kerberos keys from samba users
	+ Ensure proper permissions on the samba privileged socket
	+ Check that account names does not exists in the whole domain when
	  adding users and groups from the LdapModuleBase callbacks
	+ Do not notify samba module when deleting Zentyal users and groups
	  through the synchronizer script
	+ Improve netbios name validation (no dots)
	+ Validate netbios domain name as netbios name
	+ Force zentyal-dns dependency version
	+ Fix bug managing the dns domain when enabling/disabling the module
	+ Improvements in daemons management to avoid restarting them twice
	  while saving changes.
2.3.12
	+ Support additional domain controller mode
	+ Remove user addon to set the user as domain admin. Add it to the
	  domain admins group instead.
	+ Sync domain administrator and domain admins accounts to zentyal
	+ Increase log level from 1 to 3 to trace problems.
	+ Provision database only when saving changes, not in module
	  enable.
	+ Change samba home to /home/samba instead /home/ebox/samba
	+ Use the privileged LDAP socket to connect to samba LDAP.
	+ Provision using bind9 DLZ backend.
	+ Add config key to choose the fileserver to use, 'ntvfs' or 's3fs'
	+ Removed wrong empty string translations
	+ Enable printing daemon. Printers ACLs stored in a model within
	  printers module.
2.3.11
	+ Added modeldepends to yaml schema
	+ Enable printing daemon. Printers ACLs are now stored in a model within
	  printers module
	+ Removed wrong empty string translations
2.3.10
	+ Fix exception creating shares
	+ Sync passwords from LDAP to LDB directly from hashes
2.3.9
	+ Fields in General Settings can be edited now, with the exception
	  of domain and computer names
	+ Added methods to get the paths used by shares, users and groups
	  to generate disk usage reports
	+ User addon to enable/disable the account and set the user as
	  domain administrator
	+ Group addon to create group shares
	+ Added method to give captive portal module firewall rules to
	  allow domain joins
2.3.8
	+ Recycle Bin feature is now working with samba4
	+ Remove unnecessary dns enable depend as users already depend on it
	+ Integration with samba 4.0 beta2 which uses samba4 for
	  the Active Directory domain services and the samba3 daemon
	  for the file sharing and printing services
	+ Added LogObserver support
	+ Avoid showing admin password if provision command fails
	+ Add domain name validation, cannot be equal to host name
	+ Fix provision bug caused by passwords containing spaces
	+ Threaded synchronizer script
	+ Roaming profiles implementation
	+ Home drive implementation
	+ Guest access implementation
	+ Delete directories from disk when shares are removed
2.3.7
	+ Fixed problems with provision in fresh install
	+ Adapted to new Model management framework
	+ Store printers in redis using the new JSON config objects
2.3.6
	+ Integrate with zentyal DNS
	+ Fix loop over array reference in funcion usesPort
2.3.5
	+ New samba4 synchronization based on LDB module and LDIF files
	+ Depend on samba-zentyal-modules instead of libldb-perl
	+ Custom build of samba4 is no longer needed
2.3.4
	+ Packaging fixes for precise
	+ Code typo fix in Samba::Model::GeneralSettings::_checkDomainName
2.3.3
	+ Validate domain admin password in general settings
	+ Fixed bugs when adding users or groups with spaces
2.3.2
	+ Ignore mailfilter users in s4sync
2.3.1
	+ Samba4 integration
	+ Service description is now translatable
	+ Restore samba-vscan dependency
2.3
	+ Adapted to new MySQL logs backend
	+ Remove samba-vscan dependency as it is not yet available for precise
	+ Replaced autotools with zbuildtools
	+ Use always the same string to refer to the NetBIOS computer name
	+ Validation of maximum length of domain name, validation against
	  reserved words of netbios and domain names
2.1.7
	+ Allow non-ascii characters in share names and comments
2.1.6
	+ Added config key to set Zentyal folders and default domain prefix
	+ Removed /zentyal prefix from URLs
	+ Added maximum limits to PDC options
	+ Avoid duplicated restart during postinst
2.1.5
	+ Removed wrong quotes in smb.conf
	+ Added missing touch and minsize options in /etc/zentyal/samba.conf
	  for Recycle Bin
2.1.4
	+ Better validation of samba shares paths
	+ Improve smb.conf template: delete use_client_driver and allow include
	  per client
	+ Always depend on samba-vscan
	+ Use quote column option for periodic and report log consolidation
2.1.3
	+ Now deleted users and groups are removed correctly from printers
	  permissions lists
	+ Show group comment if exists as share description
	+ Fixed SQL in activity report section
	+ Removed redundant code _dumpSharesTree and _loadSharesTree
2.1.2
	+ Domain names ending in ".local" are no longer allowed
2.1.1
	+ Quotas are now included in users module
	+ Bugfix: disabled shares are correctly ignored now
	+ Bugfix: fixed bad column name in report consolidation
	+ Renamed internal-backups and quarantine shares from ebox- to zentyal-
	+ Bug fix: default file sharing quota works properly now
2.1
	+ Remove ebox- prefix from helper scripts names
	+ Use new standard enable-module script
	+ Replace /etc/ebox/80samba.conf with /etc/zentyal/samba.conf
	+ Use new initial-setup in postinst and delete old migrations
	+ Bug fix: Home directory is mapped when accessing from a Windows 7 client
	+ User quotas are now stored in configuration backup and users directory
	+ Bug fix: Share size is estimated although some files cannot be read
	+ Bug fix: Removed permissions are actually removed
	+ Roaming profiles with correct file attribs
	+ The files in a group share can be modified by all the members in the
	  group
	+ Show forbidden paths in the "Path not allowed" exception text
	+ Truncate the resource field to avoid overflow error of log database
2.0.7
	+ Removed printers are ignored during backup restore
	+ Added backup domain
	+ Added printers as restore dependency
2.0.6
	+ Check for incompatibility between PDC and PAM on slaves
	+ Improved performance by adding samba LDAP indexes
	+ Only set shares ACL if needed
	+ Set default order for dashboard widgets
2.0.5
	+ Only ASCII characters are now allowed for share names and comments
	+ Bug fix: guest shares also work if PDC not enabled
2.0.4
	+ Fixed quarantine folder permissions
	+ Don't ask for password in guest shares
2.0.3
	+ Bug fix: guest shares now work on Windows clients
	+ Fixed log retrieving for quarantine alerts
2.0.2
	+ Fixed problems in backup restoration
	+ Bug fix: support users and groups with spaces and so on in ACLs
2.0.1
	+ Bug fix: cups daemon is now started before samba one
	+ Bug fix: samba can be enabled now if filesystem does not support quotas
	+ Removed warning due to mix numeric and string values in printer hash.
	+ New CUPS printers are also stored in redis when editing groups
	+ Deleted obsolete code regarding external/non-external printers
1.5.9
	+ Rebranded domain name and description
1.5.8
	+ Zentyal rebrand
	+ On smb.conf.mas: use client driver = no to allow printer server
	  to give clients the uploaded drivers.
1.5.7
	+ Avoid antivirus scan on large files to fix read problems
	+ Add a keyconf to Samba listen on external interfaces
	+ Added more report subsections
1.5.6
	+ Move NSS from ebox-samba to ebox-usersandgroups
	+ Home directories are under /home now
	+ Shares permissions model now states if the ACL is for a user or a group
1.5.5
	+ Bug fix: set proper permissions on guest shares
	+ Bug fix: avoid parse of non-word characters in vscan log entries
1.5.4
	+ Added bridged mode support in firewall helper
1.5.3
	+ Bug fix: do not add acl attribute in /etc/fstab when using xfs
1.5.2
	+ Enforce uniqueness of 'user/group' filed in shares permissions
	+ Enable full audit feature as it's working again in samba 3.4.6
	+ Allow guest shares
1.5.1
	+ Add support for file system ACLs. Modify /etc/fstab
	  accordingly. Add dependency on acl.
	+ Bug fix: check if a group has been deleted when configurer printers,
	  otherwise users end up with a blank screen when granting printer
	  permissions
	+ Use the new upstart scripts that the Ubuntu samba packages ships
	  in Lucid
1.4.2
	+ Add missing samba_virus_report table
1.4.1
	+ Restored RecycleBin feature lost when merged breadcrumbs
1.3.15
	+ Added 'hide files' directive by default in smb.conf.mas
	+ Bug fix: PDC password policy settings are kept after samba restarts
1.3.14
	+ Add DefaultUser model to be used in users and groups default user
	  template. Admins can select if they wish to enable the file sharing
	  account by default when creating new users.
1.3.13
	+ Disable full_audit until fixed in a newer samba version
1.3.12
	+ Add breadcrumbs
1.3.11
	+ Added report support
1.3.10
	+ bugfix: ignore case when comparing domain and netbios names
	+ Added support for Recycle Bin in shares
	+ bugfix: restore Domain Users with GID 513 and not 512.
	  as this made Domain Admins not work
	+ Remove unused quota related methods
1.3.7
	+ Create .V2 profile directories. Windows Vista looks for them.
	+ remove extendedBackup, data files must be backuped using ebackup
1.3.6
	+ bugfix: do not allow netbios names longer than 15 characters
1.3.4
	+ bugfix: some samba actions never appeared in the access log
1.3.3
	+ bugfix: we dont consults users when users is not configured in EBox::Samba::existsShareResource
1.3.1
	+ bugfix: use right number for Domain Computers group
1.3.0
	+ bugfix: keep sambaMinPwdLength attribute
1.1.30
	+ bugfix: add user works if quota is disabled
	+ bugfix: replaced storeElementByName with store to avoid bug when restoring
1.1.20
	+ samba allows the use of internal virtual ifaces now
	+ bugfix: importFromLdif was calling a maethod that was removed in a previous merge
1.1.10
	+ Only update sambaPaths on users with sambaSamAccount object
	class
	+ UI imrpovement: in general setting some fileds are disabled when
	PDC is not selected
1.1
	+ Bugfix: issue with codepages on shares
	+ Home drive letter can be changed now from general settings
	+ Added new PDC model with password settings
	+ Use the new row() and ids() API
	+ Windows user's profiles are backed up only in extended backups
	+ Enable quota support again
	+ Bugfix: when importing data from ldiff we assure that the
	default group is created before any group assignment to avoid
	'group not existent' errors

0.12.101
	+ Bugfix: set force directory mode and force create mode to 0660 in shares
0.12.100
	+ Admin user method is more robust in face of user's incomplete
	groups membership
	+ Bugfix: `printers` method returns an empty list when
	`ebox-printers` package is not installed
	+ Add per-user disk quota
0.12.99
	+ New release
0.12.6.101
	+ Bugfix. roaming profiles are not created automatically when they are
	disabled
0.12.6.100
	+ Support for external printers configured with CUPS
	+ Bugfix. Set users and groups suffix properly in smb.conf
0.12.5
	+ Bugfix. Set loginShell when adding users. By default it takes /bin/false
	but users can change it using /etc/ebox/80samba.conf
0.12.4
	+ Bugfix. Check and correct if there is a user or group with a wrong SID.
	It's possible to run into that scenarion depending when the user/group is
	created
	+ Do not delete some domain attributes that are used to store password
	attributes such us password length, expiration...
0.12.3
	+ Add configuration variable to enable/disable quota support
	  as it might be really slow if we have many users
0.12.2
	+ Restore group share names when restoring a backup
0.12.1
	+ Leave Logon Home empty, as Logon Home = "" as stated by smb.conf
	documentation doesn't seem to work
	+ Make sure  workgroup and netbios names are different
0.12
	+ Add help to model fields
	+ Fix typo in defaultEnabledValue. Now shares are enabled by default.
	+ Fix typo in administrator label
	+ Mark shares strings to translate
	+ Use eBox OID number in LDAP schemas
	+ Do not use shares that don't have permission for any user or group
	+ Remove deprecated printer admin configuration key in smb.conf.mas
	+ Enable dns proxy in smb.conf.mas
0.11.103
	+ Bugfix. Add and use EBox::Samba::Types::Select to avoid
	  issues with the options cache
0.11.102
	+ Extend functinality to add custom shares and not only one per-group:
		- Any share within the file system
		- Any share automatically created under /home/samba/shares
		- Fine-grained access to the share: read-only, read and write,
		  administrator, per user and per group.
	+ Set editable attribute to 1 in User field. To comply with
	  what the type expects and avoid warnings

0.11.101
	+ New release
0.11.100
	+ Change slapd.conf ownership to module users
	+ Fix typos
	+ onInstall() functionality moved to migration script
0.11.99
	+ Allow others to read contents from users home directory to
	publish HTML
0.11
	+ New release
0.10.99
	+ New release
0.10
	+ Create directory with 0770
	+ Add users to Domain Users group
0.9.100
	+ New release
0.9.99
	+ New release
0.9.3
	+ New release
0.9.2
	+ Add ebox backup directory as a shared resource to download/upload
	  files
	+ Create smbldap_bind.conf which contains password with mask 0600
0.9.1
	+ New release
0.9
	+ Added Polish translation
	+ Added German translation
	+ Added Dutch  translation

0.8.99
	+ New release
0.8.1
	+ bugfix. Do not mess up home directories when upgrading
	+ Minor workaround. Create slapd run directory in case it does not
	  exist
0.8
	+ New release
0.7.99
	+ Full backup mode stores shared files
	+ Unlimited i-node quota
	+ Various bug-fixes
	+ Portuguese translation

0.7.1
	+ Initial support for PDC
	+ GUI improvements
	+ Added update/clean actions to eobx-samba-ldap
	+ Use EBox::LDAP singleton
	+ Debian package fixes
	+ Fetch SID from configuration file
	+ Use of ebox-sudoers-friendly

0.7
	+ First public release
0.6
	+ move to client
	+ API documented using naturaldocs
	+ Update install
	+ Update debian scripts
	+ Enable/disable printer sharing and file sharing independentely
	+ Use new syntax to define ACLs in slapd.conf
	+ Implements usesPort
	+ Add full support for printers
	+ Several bugfixes

0.5.2
	+ Fix some packaging issues

0.5.1
	+ Convert module to new menu system

0.5
	+ Initial release<|MERGE_RESOLUTION|>--- conflicted
+++ resolved
@@ -1,8 +1,5 @@
-<<<<<<< HEAD
-HEAD
+3.4
 	+ Write openchange options to use mysql as backend
-=======
-3.4
 	+ Use new addModuleToPostSave Global interface in Provision class
 	+ Depend on new samba packaging instead of old samba4 one
 	+ Use service instead of deprecated invoke-rc.d for init.d scripts
@@ -20,7 +17,6 @@
 	+ Samba log helper is now aware of utf8
 	+ EBox::Samba::LdbObject::deleteObject - Delete all childs before self
 	  deletion
->>>>>>> 2dfdd58b
 	+ User profiles are only created if the OpenLDAP sync exists, otherwise,
 	  defer it until s4sync does the synchronization
 	+ Typo fix in netbios validation
