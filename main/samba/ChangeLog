--- conflicted
+++ resolved
@@ -1,11 +1,8 @@
 HEAD
-<<<<<<< HEAD
 	+ Adapted to new Model management framework
 	+ Fetch printers FIXME
-=======
 	+ Integrate with zentyal DNS
 	+ Fix loop over array reference in funcion usesPort
->>>>>>> 5db5cc8f
 2.3.5
 	+ New samba4 synchronization based on LDB module and LDIF files
 	+ Depend on samba-zentyal-modules instead of libldb-perl
