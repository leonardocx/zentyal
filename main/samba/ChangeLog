--- conflicted
+++ resolved
@@ -1,11 +1,8 @@
 HEAD
-<<<<<<< HEAD
+	+ Disable debug to parse ldbsearch command output when looking on idmap.ldb
+	+ Set case sensitive on a per share basis
 	+ Fixed Samba share ACLs for guest-shares do not contain 'Domain Users'
 	  (Contributed by on-jz)
-=======
-	+ Disable debug to parse ldbsearch command output when looking on idmap.ldb
-	+ Set case sensitive on a per share basis
->>>>>>> 715671b9
 3.2.5
 	+ Fix netbios name no being updated when hostname change and samba module
 	  is not enabled
