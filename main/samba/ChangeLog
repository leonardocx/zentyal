--- conflicted
+++ resolved
@@ -1,9 +1,6 @@
-<<<<<<< HEAD
 3.4
 	+ Use service instead of deprecated invoke-rc.d for init.d scripts
 	+ Set version to 3.4
-=======
-HEAD
 	+ Fixed s4sync's breakage when tries to sync serviceprincipals to
 	  OpenLDAP. Those users are ignored on EBox::LDB::users method
 	+ Remove group share on group deletion
@@ -11,7 +8,6 @@
 	+ Samba log helper is now aware of utf8
 	+ EBox::Samba::LdbObject::deleteObject - Delete all childs before self
 	  deletion
->>>>>>> a8cc8f4a
 	+ User profiles are only created if the OpenLDAP sync exists, otherwise,
 	  defer it until s4sync does the synchronization
 	+ Typo fix in netbios validation
