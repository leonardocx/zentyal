--- conflicted
+++ resolved
@@ -1,15 +1,12 @@
 HEAD
-<<<<<<< HEAD
+	+ Add precondition to GPO models, do not allow edition if server is ADC
+	+ Fix error in backup or clicking on edit GPO when server is ADC and
+	  sysvol is not yet replicated
 	+ Check if file system share path is a directory
 	+ Fixed unhandled exception when checking filesystem options
 	+ Added missing EBox::Exceptions uses
 	+ Group membership mapping between OpenLDAP and Samba is using now Samba's
 	  objectGUID unique id to be 100% sure we match the right objects
-=======
-	+ Add precondition to GPO models, do not allow edition if server is ADC
-	+ Fix error in backup or clicking on edit GPO when server is ADC and
-	  sysvol is not yet replicated
->>>>>>> 9f279b92
 3.2.9
 	+ Depend on the new Samba 4.1.1, also with fixed init script
 	+ Improve GPO models preconditions to avoid cannot connect to samba
