HEAD
<<<<<<< HEAD
	+ Samba provision failures when IPs are not set no longer talk
	  wrongly about internal interfaces
=======
	+ Added a way to check whether we are managing the AD schema or not
>>>>>>> 6009b04d
	+ Create directories in _setConf to avoid invalid group __USERS__ error
	+ Clean up openchange section in stub smb.conf file
	+ Fix typo in SambaLdapUser that fixes error in change email
	+ Change user modification hook from _modifyUser to _preModifyUser
	+ Throw DataExists exception if the user try to rename a user on a
	  container and already exists
	+ Check for duplicated DN on user creation and show a proper error, not
	  an internal exception.
	+ Remove group share on group deletion
	+ Set the setShareRightsReset flag on SambaSharesPermissions row deletion
	+ Samba log helper is now aware of utf8
	+ EBox::Samba::LdbObject::deleteObject - Delete all childs before self
	  deletion
3.2.13
	+ User profiles are only created if the OpenLDAP sync exists, otherwise,
	  defer it until s4sync does the synchronization
	+ Typo fix in netbios validation
	+ Check if objects are system critical before deletion
	+ Improved migration code from 3.2.11
3.2.12
	+ Provision - Clear link attribute on __USERS__ entry when provisioning as
	  adc
	+ Provision - Remove DomainAdmins,Administrator and Guest from openLDAP
	              when reprovisioning as additional DC
	+ Do not hide domain guest account
	+ Fix share guest access, based on domain guest account enabled status
	+ LDB - Do not return users holding a servicePrincipalName by default
	+ Provision - Improve the LDAP OUs purge after join domain
	+ s4sync - Serveral fixes to make it more robust
	+ OU - Improve creation code
	+ LDB - Return OUs ordered, parents before childs
	+ Provision - Link accounts holding zentyal service principals
	+ Provision - Improve OU loading, skip zentyal internal OUs and linked
	+ Provision - Link containers at provision stage, creating them if not
	              exists. Ignore not linked OUs for sync operations.
	+ Provision - Set kerberos linked OU as visible only in advanced mode
	+ Provision - Check no OUs are created below OU=Users. This violate the
	              AD DIT, as OU=Users is linked to CN=Users.
	+ Do not import accounts while provisioning or joining a domain, rely on
	  s4sync
3.2.11
	+ Remove useless chown workaround
	+ Forbid sharing '/opt'
	+ Add filesystem format check defining system shares
	+ Update user CN on user modifications
3.2.10
	+ Revert case sensitive shares. Use new SMB raw client library feature
	  per packet case sensitive.
	+ Throw external exception instead internal if error changing user password
	+ Show user friendly error creating system shares
	+ Add precondition to GPO models, do not allow edition if server is ADC
	+ Fix error in backup or clicking on edit GPO when server is ADC and
	  sysvol is not yet replicated
	+ Check if file system share path is a directory
	+ Fixed unhandled exception when checking filesystem options
	+ Added missing EBox::Exceptions uses
	+ Group membership mapping between OpenLDAP and Samba is using now Samba's
	  objectGUID unique id to be 100% sure we match the right objects
3.2.9
	+ Depend on the new Samba 4.1.1, also with fixed init script
	+ Improve GPO models preconditions to avoid cannot connect to samba
	  LDAP
	+ Fix regression in unmanaged ACLs option
3.2.8
	+ Prevent _postServiceHook code execution outside Save Changes
	+ Fixed openLDAP -> samba integration for users, contacts and groups using
	  non ascii characters
	+ Check for acl and user_xattr mount options when adding system shares
3.2.7
	+ Depend on new samba4 version that fixes 0-byte size problems
	+ NT SD are now written to hidden and readonly files
	+ Remove no longer used antivirus options
	+ Get ldb object in s4sync after the initial wait
	+ Use resolvconf tool to modify resolv.conf when joining as ADC
3.2.6
	+ Set zavsd socket mode to 0777
	+ Fix already defined variable warning
	+ Fixed Samba share ACLs for guest-shares do not contain 'Domain Users'
	  (Contributed by on-jz)
	+ Disable debug to parse ldbsearch command output when looking on idmap.ldb
	+ Set case sensitive on a per share basis
3.2.5
	+ Fix netbios name no being updated when hostname change and samba module
	  is not enabled
	+ Disable debug to parse ldbsearch command output when looking for DNS
	  zones stored in samba
	+ Open files with minimal access mask to set the security descriptors
3.2.4
	+ Fixed Samba share ACLs for 'All users' are not written to filesystem
	+ Listen on all interfaces to avoid problems when more than one IP address
	  is configured in the DNS module
	+ Removed unnecessary FirewallHelper implementation
	+ Delete unused updateHostnameFields() method
	+ Mark network module as changed when upgrading from 3.0
	+ Enforce set of shares ACLs when upgrading from 3.0
3.2.3
	+ Remove old keytab when exporting new one
	+ Add ForestDnsZones and DomainDnsZones partitions DNS records after
	  join domain as additional domain controller
3.2.2
	+ Added retry mechanism in SmbClient to wait until samba is ready
	+ Do not try to get domainSID in s4sync if not ready
	+ Improve retrying log messages in safeConnect
	+ Setup quarantine directory in postHook instead of setConf
	+ Don't use Samba's LDB before it's started
	+ Rewrote a couple of methods to use file access directly instead of LDB
	  so it doesn't depend on the service running
	+ Stop starting samba on safeConnect calls
3.2.1
	+ Fixed start of samba after reboot
3.2
	+ Migrated the Samba provision status into redis
	+ Fixed migration of disabled accounts
	+ Execute the mapping of special accounts method on migration
	+ Set version to 3.2
3.1.14
	+ Fixed provisioning flag also in DC mode
	+ Do not automatically start service in LDB.pm
	+ Added missing EBox::Gettext uses
	+ Prevent member sync between Domain Users and __USERS__ both are handled
	  automatically.
3.1.13
	+ Improve samba daemon startup wait condition
	+ Improve GPO code to be more robust.
	+ Set Administrator user as internal when migrating from 3.0
	+ Do not try to migrate from 3.0 if module is not configured
	+ Override daemons when migrating from 3.0
	+ Migrate disabled accounts from 3.0
3.1.12
	+ Only set share permissions when there is really a permission change
	  instead of doing it on every samba restart.
	+ Fix provisioning flag management on error
3.1.11
	+ Added migration code to be executed when upgrading from 3.0
3.1.10
	+ Wait until all the samba services are ready before trying to connect
	+ Removed useless and problematic enforceServiceState override
3.1.9
	+ Antivirus daemon unlinks the cache file before creating new one
	+ Fix user accounts not enabled when created by s4sync
	+ Wait for RID pool allocation after join domain as DC
	+ Remove no longer needed workaround for DNS SPN
	+ Add samba as a DomainDnsZones and ForestDnsZones replica holder
	  when joining as additional DC (samba bug #9200)
	+ Fixes for LDAP-LDB OUs synchronization
	+ Force restart of DNS module while provisioning to reload zones from LDB
	+ Block until samba LDAP task is listening when restarting module
	+ New state flag 'provisioning'
	+ Added 'All users' option to ACL group permissions
	+ Fix precondition on GPOScripts model
3.1.8
	+ Added EBox::LDB::securityGroups to get the list of security groups from
	  Samba.
	+ Requested SLAPD to add an index on the msdsObjectGUID field.
	+ Added support to set permissions recursively.
	+ Moved the code that sets the share permissions to EBox::Samba to execute
	  it on EBox::Module::Service::_postServiceHook hook so we are sure samba
	  is already started with the new configuration.
	+ Shares are created even if no permissions are assigned nor is a guest
	  shared. Administrators will always have permissions now, so the share
	  should exist.
	+ Fixed zentyal group memberships sync with Samba to handle all supported
	  members and to sync on group creation, not just on group update.
	+ Improved the way we sync group memberships from Samba to Zentyal so we
	  are able to sync nested groups if they are not yet created at that point.
	+ Allowed nested groups sync with OpenLDAP and reused as much as possible
	  code from EBox::Users::Group from EBox::Samba::Group.
	+ Do nothing with shares that are disabled.
	+ Fixed s4sync when checking for OUs updates.
	+ Ignore system ACLs for samba shares, use libsamba-perl library instead.
	+ Disabled custom auth methods for guests, so Kerberos authentication
	  works. This should be reverted once Guest support is fixed on Samba 4.
	+ Synced all members of Zentyal Groups, not just users, when provisioning
	  with Samba.
	+ Stop creating special users or groups on provision time, s4sync will do
	  it for us.
	+ Services principals are copied to Samba before Groups, so we can keep
	  memberships intact.
	+ Mark internal users and groups properly when creating them in LDAP
	+ Filter internal users and groups in ACLs selectors
	+ Fixed bad usage of OpenLDAP when it should be using LDB.
	+ Force a trace back printing when an LDB connection is not possible.
	+ Handled mail field sync for Group, User and Contact.
	+ Use new libsamba-perl for GPOs
	+ Fixed mail and given name sync for Contacts.
	+ Stop s4sync while dumping configuration backup
	+ Ignore Asterisk Queues OU in s4sync
	+ Added hiddenSid() method
	+ Change default description to Zentyal Server instead of File Server
	+ Don't put duplicate bridge interfaces in smb.conf
	+ Mapped group 'Domain Users' to '__USERS__' directly.
	+ Added isInAdvancedViewOnly and renamed setViewInAdvancedOnly to
	  setInAdvancedViewOnly to match the attribute name.
	+ Allowed the syncronization of Users, Groups and Contacts tagged as to be
	  shown only on the Advanced view.
	+ Allowed sync of users without kerberos credentials (Guest account).
	+ Linked Kerberos accounts from Samba with their copy in OpenLDAP.
	+ Removed sync_disabled_users key. We sync all users now.
	+ Removed the useraddon to enable or disable file sharing per user, you
	  can now enable or disable a user directly.
	+ Used text strings to reference userAccountControl flags instead of plain
	  numbers.
	+ Syncronized account disabled / enabled between OpenLDAP and Samba.
	+ Removed deprecated objectClass objects not required anymore because
	  Windows breaks when creating objects with those unused objectClass.
3.1.7
	+ When we are going to start a reprovision, we set the provision flag to
	  false and reset the LDB connection to clear any cached value.
	+ Handle the case where ou=Groups exist in OpenLDAP and a Windows AD, so
	  we map both on provision time instead of breaking.
	+ Fixed wrong call to _linkWithUsersObject in Provision
	+ DNS is now properly restarted after provision
3.1.6
	+ Fix Samba provisioning when joining an existing Windows server.
	+ Fixed s4sync to ignore all sub-OUs for a set of OUs so those tree
	  branches are not synced with samba or deleted from OpenLDAP by mistake.
	+ The Administrator user should be hidden.
3.1.5
	+ Adapted user-addon to right panel view
	+ (u|g)idNumber is now generated by Samba directly by default.
	+ Added support to BuiltinDomain objectClass and synced CN=Builtin,...
	  container as a LDAP OU.
	+ Adapted to updatedRowNotify call with no changes in values
	+ Added menu icon
	+ Added objectByObjectGUID to retrieve an LDB object from its LDAP
	  replica.
	+ Added _linkWithUsersEntry && _linkWithUsersObject and called for every
	  Samba object created from the users module, so we have a direct link
	  between objects.
	+ All LDBObject based objects will have the objectGUID field availble.
	+ Removed unused method EBox::LDB::existsDN.
	+ Updated EBox::LDB class to use the new EBox::LDAPBase to share code.
	+ Updated s4sync to handle OUs and contacts sync.
	+ Removed configuration key 'treat_contacts_as_users'. We handle now
	  Contacts and distribution groups natively.
	+ EBox::Samba::LdbObject inherites from EBox::Users::LdapObject to reuse
	  as much code as possible.
	+ Added a special case to map 'Domain Admins' DN from OpenLDAP to LDB.
	+ Don't allow a share with file system root as path
	+ Adapt firewall rules to new accept chains
	+ Add config key to skip writting homeDirectory and homeDrive attribute
	+ Do not store in samba_access table 4 records each 10s when antivirus
	  daemon is not running
	+ Adapted user addon to multi-OU tree view
	+ Ignored SIDs are now synced to LDAP, but hidden on the interface
	  according to the regexps in /etc/zentyal/sids-to-hide.regex
	+ Do not try to start nmbd if smb.conf is not written
	+ Use krb5 keys on new users when plain password not available
	+ Removed EBox::Samba::Group::usersNotIn() method. It was not used neither
	  valid for samba groups.
	+ New EBox::Samba::computers() to get all objects with computer class
	+ Implemented security group and distribution group concept from AD.
	+ Created an OrganizationalPerson object to reuse code between User
	  accounts and Contacts.
	+ Added incompatiblity with external AD authentication mode
3.1.4
	+ Fix SIDs to ignore list, add missing end of line character in regular
	  expressions
	+ NetBIOS computer name is now updated before reprovision and after
	  hostname change
	+ Use new EBox::Users namespace instead of EBox::UsersAndGroups
3.1.3
	+ Removed deprecated backup domains implementation
	+ Fix id mapping for users and groups added by the s4sync daemon
3.1.2
	+ Fix hostname change when having Samba installed: was trying to create
	  again Administrator user, now we just update the credentials, ignore
	  existing groups
3.1.1
	+ Fixed wrong setting of state in EBox::Samba::Provision
3.1
	+ Replace /home/samba/.provisioned file with a key in redis state
	+ Depend on zentyal-core 3.1
3.0.17
	+ New join_vista_with_guest_shares option in /etc/zentyal/samba.conf to
	  allow join of Windows Vista machines if guest shares are enabled
	+ New sync_disabled_users option in /etc/zentyal/samba.conf to sync
	  users with a disabled account in s4sync
	+ Removed 3.0.X migration code
	+ New s4sync-groups.ignore file to avoid sync internal groups to LDAP
	+ Allow to set "disable_fullaudit" config key in /etc/zentyal/samba.conf
	  to fully disable recording of samba VFS operations in the system log
	+ Added Pre-Depends on samba4 to avoid problems with upgrades
	+ Added Pre-Depends on mysql-server to avoid problems with upgrades
3.0.16
	+ Workaround with retries for the chown __USERS__ bug
	+ Hide sync with cloud options in shares list if remoteservices
	  is not installed
	+ Setup filesystem now writes a valid fstab file even if the filesystem
	  does not have any mount option
	+ Remove idmap_ldb:use_rf2307 option unnecessary with Samba 4.0.5
	+ Clearer error messages when EBox::LDB::safeConnect fails
	+ Raise exception if during the provision either the domain
	  administrator user or the domain administrator group are
	  incorrectly mapped
	+ Adapted firewallCaptivePortalExceptions method to API change
	+ Mark kerberos principal users as internal to be properly filtered
	+ Delete .provisioned file when purging zentyal-samba
	+ Avoid not numeric warning in hash size comparation during provision
	+ Allow user names composed only of digits
	+ Do not add firewall rules to loopback interface
	+ Improve checks when upgrading from 3.0.11
3.0.15
	+ Better check for the incompatibility of Samba with master/slave
	+ Samba can now be reprovisioned if the hostname or domain changes
	+ Depend on users module to fix save changes order during reprovision
	+ Set roaming profile and home drive for new created users if server
	  is first DC
	+ Default value of sync option in SambaShares is now 0
3.0.14
	+ Improve management of DNS zones stored in samba LDAP
	+ Add classes to decode DNS data from samba LDAP
	+ Use less costly LDB operations when adding or removing members
	  from a group
	+ Added EBox:Samba::LDBObject::deleteValues method
	+ Fix wrong URL on provision message
	+ Better error messages when the environment checks for provision fail
	+ Forbid provision if the server is replicating users either master or slave
3.0.13
	+ Integration of new samba 4.0.3 bundled version
	+ Samba daemon is now managed with init.d to avoid unexpected fork problems
	+ Reduce dns resolver timeout on provision checks when joining a domain
	+ Let zentyal manage all samba dependant daemons. Automatic start/stop
	  is disabled now.
	+ Add script to transfer FSMO roles to local server, useful to
	  migrate from Windows to Zentyal
	+ New FSMO management module
	+ Import sysvol maintaining ACLs
	+ Fixed configuration backup problems, stopping the daemon is no longer
	  needed when backing up and ACLs and dns partitions hard links are
	  recreated when restoring.
	+ Remove deprecated code related to printers module
	+ Remove unnecessary pidfiles declarations for upstart daemons
	+ Improve provision procedure
	+ Use clamd socket instead of shared library for antivirus, this is
	  faster and reduces memory consumption
	+ Do not create quarantine share if antivirus is not enabled
	+ Empty text files are created now when a virus is found on a share
	+ Modified 'size' field in samba_disk_usage and samba_disk_usage_report
	  tables from INT to BIGINT
3.0.12
	+ New advanced 'unmanaged_acls' option in /etc/zentyal/samba.conf to
	  disable overwriting of ACLs when saving changes
	+ Notify cloud-prof when installed when changes happen in
	  SyncShares and SambaShares models
	+ shareByFilename method now also returns the path and type of the share
	+ Fix shareByFilename method
	+ Update Loghelper to the new log formats
	+ Remove duplicated slash in samba shares and profiles paths
3.0.11
	+ Fixed EBox::Samba::LdbObject::get in list context
3.0.10
	+ Decode utf8 data in LdbObject::get() to avoid encoding problems
	+ Integration with Disaster Recovery service
	+ Restored backupDomains implementation
	+ Explicit set of folder name as default value implementation has changed
	+ Check in group pre-addition whether it already exists as built-in
	+ Added existsDN method to EBox::LDB
	+ Grant rx access on privileged ldap socket to allow user corner to
	  update user passwords
3.0.9
	+ Improve domain join process updating the joined domain DNS server
	+ Set kerberos keys when importing users from samba to zentyal
	+ Fix ACLs for system type shares
3.0.8
	+ Depend on Samba4 RC5
	+ Fix bug in enforceServiceState causing samba to restart twice while
	  saving changes
	+ Set pid file path for nmbd daemon
	+ Set bootDepends in yaml file
	+ Adapted to changes in EBox::LogHelper::_convertTimestamp
	+ Use proper constant in userShares method used by remoteservices module
3.0.7
	+ Sync passwords to samba also when using kerberos keys
3.0.6
	+ Added missing use of UnwillingToPerform exception
	+ Fix bug importing service principals when it is not yet created in
	  LDAP
	+ Roaming profiles and drive letter options cannot be set when joining
	  to an existing domain to avoid overwritting per-user settings
	+ Use the new LdapUserBase interface methods preAddUser and preAddGroup
	  to create the user in samba before in zentyal LDAP. The uidNumber or
	  gidNumber of the Zentyal user is infered from the RID to guarantee
	  unique value in the domain
	+ Infer user's uidNumber and group's gidNumber from RID when this is
	  attribute is not present while synchronizing users. This guarantees
	  the same value for users and groups in all domain controllers
	+ Implement new preAdd(User|Group)Failed and add(User|Group)Failed to
	  remove the object from samba database if something goes wrong
	+ Do not add disabled accounts to Zentyal in s4sync
3.0.5
	+ Enabled optional signed SMB protocol in smb.conf
	+ Delete users and groups from shares ACL when these are deleted
	+ Refuse to delete system critical objects
	+ Added syncFolders information method to allow file syncing
	+ Implement SysInfo::Observer to disallow host or domain name changes if
	  module is configured and update the required fields if it is not
	+ Import sysvol after joining a domain, and add an upstart job to sync it
	  each 5 to 10 minutes (one way).
	+ Map root account to domain administrator account
	+ Reset sysvol ACLs after provision
3.0.4
	+ Fix netlogon share wrong path
	+ Depend on samba4 rc2+zentyal2, which include nmbd daemon for netbios
	  browsing support
3.0.3
	+ Update smb.conf for samba4 RC2
	+ During domain join precedure, wait a couple of seconds for samba to start
	+ Add configkey 'treat_contacts_as_users' to import distribution groups
	  containing contacts. The mail account name is used to locate an user with
	  that name and add it to the group.
	+ Improvements synchronizing group members.
	+ The 'users' method of EBox::Samba::Group has been renamed to 'members' and
	  also returns nested groups
	+ Do not import users and groups after join a domain. The s4sync script will
	  do the job
	+ Search for users and groups to synchronize outside CN=Users
	+ Add more SID's to the list of users and groups to avoid synchronize from
	  samba
	+ Improve GeneralSettings fields validation
	+ Remove duplicated disabled module warning on recycle bin and antivirus
	  modules
	+ Added method to GeneralSettings to update hostname-dependent fields
	+ Tolerate domains ended in .local
3.0.2
	+ Fix samba group members not imported to Zentyal in groups added by
	  the synchronizer
	+ Fix s4sync not starting on boot
	+ Restore DNS setup on domain join failure
	+ Add a line to /etc/fstab to increase the size of /var/lock to 50MB.
	  Samba stores there some tdb files (for example to track connections), so
	  if this fs goes out of space connections can be dropped.
3.0.1
	+ Stop daemon before restoring backup and start when finished
	+ Throw exceptions in checkEnvironment also during first install,
	  otherwise the module is not disabled if DNS is not properly
	  configured.
3.0
	+ Add parameter to _checkEnvironment to set the desired error level
	  (ignore, print on log or throw exception)
	+ Stop daemon while taking backup to avoid samba daemon modifying files
	  while being tarred
	+ Fix share type exceptions on antivirus and recycle bin
	+ Fix enabling guest access on shares need to save changes twice
	+ Fix wrong ACL that was denying access to quarantine folder to guest
	  users
	+ Fix error creating shares with spaces in the path
	+ Implemented configuration backup and restore
	+ Fix checking domain name in General Settings Model
	+ Fixed some strings
2.3.14
	+ Fix access for domain users to shares when guest access is enabled
	  on the share
	+ Setup quarantine directory for zavs and grant access to domain admins only
	+ Write zavs settings on smb.conf
2.3.13
	+ Change default domain netbios to match the left-most part of the
	  host dns domain
	+ Check environment is properly configured before provision samba
	+ Generate random administrator password instead of having a default
	  one for security reasons, to join machines to the domain any user
	  belonging to the Domain Admins group is enough, so there was no
	  need to show this password on the interface
	+ Removed dashboard widgets no longer compatible with samba4
	+ Depend on samba 4.0 beta 8
	+ Check provisioned flag and module enabled in s4sync script
	+ Set the provisioned flag at the end of provision function
	+ shareByFilename() method is now working with samba4
	+ Improved DNS management of the Samba internal domain
	+ Fixed labels on SambaSharePermissions model
	+ Fix guest access to shares (client do not ask for password)
	+ Map nobody and nogroup to domain guest and guests accounts
	+ Add missing use statement on EBox::Samba::User
	+ Fix updating Zentyal LDAP users kerberos keys from samba users
	+ Ensure proper permissions on the samba privileged socket
	+ Check that account names does not exists in the whole domain when
	  adding users and groups from the LdapModuleBase callbacks
	+ Do not notify samba module when deleting Zentyal users and groups
	  through the synchronizer script
	+ Improve netbios name validation (no dots)
	+ Validate netbios domain name as netbios name
	+ Force zentyal-dns dependency version
	+ Fix bug managing the dns domain when enabling/disabling the module
	+ Improvements in daemons management to avoid restarting them twice
	  while saving changes.
2.3.12
	+ Support additional domain controller mode
	+ Remove user addon to set the user as domain admin. Add it to the
	  domain admins group instead.
	+ Sync domain administrator and domain admins accounts to zentyal
	+ Increase log level from 1 to 3 to trace problems.
	+ Provision database only when saving changes, not in module
	  enable.
	+ Change samba home to /home/samba instead /home/ebox/samba
	+ Use the privileged LDAP socket to connect to samba LDAP.
	+ Provision using bind9 DLZ backend.
	+ Add config key to choose the fileserver to use, 'ntvfs' or 's3fs'
	+ Removed wrong empty string translations
	+ Enable printing daemon. Printers ACLs stored in a model within
	  printers module.
2.3.11
	+ Added modeldepends to yaml schema
	+ Enable printing daemon. Printers ACLs are now stored in a model within
	  printers module
	+ Removed wrong empty string translations
2.3.10
	+ Fix exception creating shares
	+ Sync passwords from LDAP to LDB directly from hashes
2.3.9
	+ Fields in General Settings can be edited now, with the exception
	  of domain and computer names
	+ Added methods to get the paths used by shares, users and groups
	  to generate disk usage reports
	+ User addon to enable/disable the account and set the user as
	  domain administrator
	+ Group addon to create group shares
	+ Added method to give captive portal module firewall rules to
	  allow domain joins
2.3.8
	+ Recycle Bin feature is now working with samba4
	+ Remove unnecessary dns enable depend as users already depend on it
	+ Integration with samba 4.0 beta2 which uses samba4 for
	  the Active Directory domain services and the samba3 daemon
	  for the file sharing and printing services
	+ Added LogObserver support
	+ Avoid showing admin password if provision command fails
	+ Add domain name validation, cannot be equal to host name
	+ Fix provision bug caused by passwords containing spaces
	+ Threaded synchronizer script
	+ Roaming profiles implementation
	+ Home drive implementation
	+ Guest access implementation
	+ Delete directories from disk when shares are removed
2.3.7
	+ Fixed problems with provision in fresh install
	+ Adapted to new Model management framework
	+ Store printers in redis using the new JSON config objects
2.3.6
	+ Integrate with zentyal DNS
	+ Fix loop over array reference in funcion usesPort
2.3.5
	+ New samba4 synchronization based on LDB module and LDIF files
	+ Depend on samba-zentyal-modules instead of libldb-perl
	+ Custom build of samba4 is no longer needed
2.3.4
	+ Packaging fixes for precise
	+ Code typo fix in Samba::Model::GeneralSettings::_checkDomainName
2.3.3
	+ Validate domain admin password in general settings
	+ Fixed bugs when adding users or groups with spaces
2.3.2
	+ Ignore mailfilter users in s4sync
2.3.1
	+ Samba4 integration
	+ Service description is now translatable
	+ Restore samba-vscan dependency
2.3
	+ Adapted to new MySQL logs backend
	+ Remove samba-vscan dependency as it is not yet available for precise
	+ Replaced autotools with zbuildtools
	+ Use always the same string to refer to the NetBIOS computer name
	+ Validation of maximum length of domain name, validation against
	  reserved words of netbios and domain names
2.1.7
	+ Allow non-ascii characters in share names and comments
2.1.6
	+ Added config key to set Zentyal folders and default domain prefix
	+ Removed /zentyal prefix from URLs
	+ Added maximum limits to PDC options
	+ Avoid duplicated restart during postinst
2.1.5
	+ Removed wrong quotes in smb.conf
	+ Added missing touch and minsize options in /etc/zentyal/samba.conf
	  for Recycle Bin
2.1.4
	+ Better validation of samba shares paths
	+ Improve smb.conf template: delete use_client_driver and allow include
	  per client
	+ Always depend on samba-vscan
	+ Use quote column option for periodic and report log consolidation
2.1.3
	+ Now deleted users and groups are removed correctly from printers
	  permissions lists
	+ Show group comment if exists as share description
	+ Fixed SQL in activity report section
	+ Removed redundant code _dumpSharesTree and _loadSharesTree
2.1.2
	+ Domain names ending in ".local" are no longer allowed
2.1.1
	+ Quotas are now included in users module
	+ Bugfix: disabled shares are correctly ignored now
	+ Bugfix: fixed bad column name in report consolidation
	+ Renamed internal-backups and quarantine shares from ebox- to zentyal-
	+ Bug fix: default file sharing quota works properly now
2.1
	+ Remove ebox- prefix from helper scripts names
	+ Use new standard enable-module script
	+ Replace /etc/ebox/80samba.conf with /etc/zentyal/samba.conf
	+ Use new initial-setup in postinst and delete old migrations
	+ Bug fix: Home directory is mapped when accessing from a Windows 7 client
	+ User quotas are now stored in configuration backup and users directory
	+ Bug fix: Share size is estimated although some files cannot be read
	+ Bug fix: Removed permissions are actually removed
	+ Roaming profiles with correct file attribs
	+ The files in a group share can be modified by all the members in the
	  group
	+ Show forbidden paths in the "Path not allowed" exception text
	+ Truncate the resource field to avoid overflow error of log database
2.0.7
	+ Removed printers are ignored during backup restore
	+ Added backup domain
	+ Added printers as restore dependency
2.0.6
	+ Check for incompatibility between PDC and PAM on slaves
	+ Improved performance by adding samba LDAP indexes
	+ Only set shares ACL if needed
	+ Set default order for dashboard widgets
2.0.5
	+ Only ASCII characters are now allowed for share names and comments
	+ Bug fix: guest shares also work if PDC not enabled
2.0.4
	+ Fixed quarantine folder permissions
	+ Don't ask for password in guest shares
2.0.3
	+ Bug fix: guest shares now work on Windows clients
	+ Fixed log retrieving for quarantine alerts
2.0.2
	+ Fixed problems in backup restoration
	+ Bug fix: support users and groups with spaces and so on in ACLs
2.0.1
	+ Bug fix: cups daemon is now started before samba one
	+ Bug fix: samba can be enabled now if filesystem does not support quotas
	+ Removed warning due to mix numeric and string values in printer hash.
	+ New CUPS printers are also stored in redis when editing groups
	+ Deleted obsolete code regarding external/non-external printers
1.5.9
	+ Rebranded domain name and description
1.5.8
	+ Zentyal rebrand
	+ On smb.conf.mas: use client driver = no to allow printer server
	  to give clients the uploaded drivers.
1.5.7
	+ Avoid antivirus scan on large files to fix read problems
	+ Add a keyconf to Samba listen on external interfaces
	+ Added more report subsections
1.5.6
	+ Move NSS from ebox-samba to ebox-usersandgroups
	+ Home directories are under /home now
	+ Shares permissions model now states if the ACL is for a user or a group
1.5.5
	+ Bug fix: set proper permissions on guest shares
	+ Bug fix: avoid parse of non-word characters in vscan log entries
1.5.4
	+ Added bridged mode support in firewall helper
1.5.3
	+ Bug fix: do not add acl attribute in /etc/fstab when using xfs
1.5.2
	+ Enforce uniqueness of 'user/group' filed in shares permissions
	+ Enable full audit feature as it's working again in samba 3.4.6
	+ Allow guest shares
1.5.1
	+ Add support for file system ACLs. Modify /etc/fstab
	  accordingly. Add dependency on acl.
	+ Bug fix: check if a group has been deleted when configurer printers,
	  otherwise users end up with a blank screen when granting printer
	  permissions
	+ Use the new upstart scripts that the Ubuntu samba packages ships
	  in Lucid
1.4.2
	+ Add missing samba_virus_report table
1.4.1
	+ Restored RecycleBin feature lost when merged breadcrumbs
1.3.15
	+ Added 'hide files' directive by default in smb.conf.mas
	+ Bug fix: PDC password policy settings are kept after samba restarts
1.3.14
	+ Add DefaultUser model to be used in users and groups default user
	  template. Admins can select if they wish to enable the file sharing
	  account by default when creating new users.
1.3.13
	+ Disable full_audit until fixed in a newer samba version
1.3.12
	+ Add breadcrumbs
1.3.11
	+ Added report support
1.3.10
	+ bugfix: ignore case when comparing domain and netbios names
	+ Added support for Recycle Bin in shares
	+ bugfix: restore Domain Users with GID 513 and not 512.
	  as this made Domain Admins not work
	+ Remove unused quota related methods
1.3.7
	+ Create .V2 profile directories. Windows Vista looks for them.
	+ remove extendedBackup, data files must be backuped using ebackup
1.3.6
	+ bugfix: do not allow netbios names longer than 15 characters
1.3.4
	+ bugfix: some samba actions never appeared in the access log
1.3.3
	+ bugfix: we dont consults users when users is not configured in EBox::Samba::existsShareResource
1.3.1
	+ bugfix: use right number for Domain Computers group
1.3.0
	+ bugfix: keep sambaMinPwdLength attribute
1.1.30
	+ bugfix: add user works if quota is disabled
	+ bugfix: replaced storeElementByName with store to avoid bug when restoring
1.1.20
	+ samba allows the use of internal virtual ifaces now
	+ bugfix: importFromLdif was calling a maethod that was removed in a previous merge
1.1.10
	+ Only update sambaPaths on users with sambaSamAccount object
	class
	+ UI imrpovement: in general setting some fileds are disabled when
	PDC is not selected
1.1
	+ Bugfix: issue with codepages on shares
	+ Home drive letter can be changed now from general settings
	+ Added new PDC model with password settings
	+ Use the new row() and ids() API
	+ Windows user's profiles are backed up only in extended backups
	+ Enable quota support again
	+ Bugfix: when importing data from ldiff we assure that the
	default group is created before any group assignment to avoid
	'group not existent' errors

0.12.101
	+ Bugfix: set force directory mode and force create mode to 0660 in shares
0.12.100
	+ Admin user method is more robust in face of user's incomplete
	groups membership
	+ Bugfix: `printers` method returns an empty list when
	`ebox-printers` package is not installed
	+ Add per-user disk quota
0.12.99
	+ New release
0.12.6.101
	+ Bugfix. roaming profiles are not created automatically when they are
	disabled
0.12.6.100
	+ Support for external printers configured with CUPS
	+ Bugfix. Set users and groups suffix properly in smb.conf
0.12.5
	+ Bugfix. Set loginShell when adding users. By default it takes /bin/false
	but users can change it using /etc/ebox/80samba.conf
0.12.4
	+ Bugfix. Check and correct if there is a user or group with a wrong SID.
	It's possible to run into that scenarion depending when the user/group is
	created
	+ Do not delete some domain attributes that are used to store password
	attributes such us password length, expiration...
0.12.3
	+ Add configuration variable to enable/disable quota support
	  as it might be really slow if we have many users
0.12.2
	+ Restore group share names when restoring a backup
0.12.1
	+ Leave Logon Home empty, as Logon Home = "" as stated by smb.conf
	documentation doesn't seem to work
	+ Make sure  workgroup and netbios names are different
0.12
	+ Add help to model fields
	+ Fix typo in defaultEnabledValue. Now shares are enabled by default.
	+ Fix typo in administrator label
	+ Mark shares strings to translate
	+ Use eBox OID number in LDAP schemas
	+ Do not use shares that don't have permission for any user or group
	+ Remove deprecated printer admin configuration key in smb.conf.mas
	+ Enable dns proxy in smb.conf.mas
0.11.103
	+ Bugfix. Add and use EBox::Samba::Types::Select to avoid
	  issues with the options cache
0.11.102
	+ Extend functinality to add custom shares and not only one per-group:
		- Any share within the file system
		- Any share automatically created under /home/samba/shares
		- Fine-grained access to the share: read-only, read and write,
		  administrator, per user and per group.
	+ Set editable attribute to 1 in User field. To comply with
	  what the type expects and avoid warnings

0.11.101
	+ New release
0.11.100
	+ Change slapd.conf ownership to module users
	+ Fix typos
	+ onInstall() functionality moved to migration script
0.11.99
	+ Allow others to read contents from users home directory to
	publish HTML
0.11
	+ New release
0.10.99
	+ New release
0.10
	+ Create directory with 0770
	+ Add users to Domain Users group
0.9.100
	+ New release
0.9.99
	+ New release
0.9.3
	+ New release
0.9.2
	+ Add ebox backup directory as a shared resource to download/upload
	  files
	+ Create smbldap_bind.conf which contains password with mask 0600
0.9.1
	+ New release
0.9
	+ Added Polish translation
	+ Added German translation
	+ Added Dutch  translation

0.8.99
	+ New release
0.8.1
	+ bugfix. Do not mess up home directories when upgrading
	+ Minor workaround. Create slapd run directory in case it does not
	  exist
0.8
	+ New release
0.7.99
	+ Full backup mode stores shared files
	+ Unlimited i-node quota
	+ Various bug-fixes
	+ Portuguese translation

0.7.1
	+ Initial support for PDC
	+ GUI improvements
	+ Added update/clean actions to eobx-samba-ldap
	+ Use EBox::LDAP singleton
	+ Debian package fixes
	+ Fetch SID from configuration file
	+ Use of ebox-sudoers-friendly

0.7
	+ First public release
0.6
	+ move to client
	+ API documented using naturaldocs
	+ Update install
	+ Update debian scripts
	+ Enable/disable printer sharing and file sharing independentely
	+ Use new syntax to define ACLs in slapd.conf
	+ Implements usesPort
	+ Add full support for printers
	+ Several bugfixes

0.5.2
	+ Fix some packaging issues

0.5.1
	+ Convert module to new menu system

0.5
	+ Initial release<|MERGE_RESOLUTION|>--- conflicted
+++ resolved
@@ -1,10 +1,7 @@
 HEAD
-<<<<<<< HEAD
+	+ Added a way to check whether we are managing the AD schema or not
 	+ Samba provision failures when IPs are not set no longer talk
 	  wrongly about internal interfaces
-=======
-	+ Added a way to check whether we are managing the AD schema or not
->>>>>>> 6009b04d
 	+ Create directories in _setConf to avoid invalid group __USERS__ error
 	+ Clean up openchange section in stub smb.conf file
 	+ Fix typo in SambaLdapUser that fixes error in change email
