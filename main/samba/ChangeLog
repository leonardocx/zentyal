--- conflicted
+++ resolved
@@ -1,24 +1,17 @@
-<<<<<<< HEAD
 3.4
 	+ Use service instead of deprecated invoke-rc.d for init.d scripts
 	+ Set version to 3.4
-=======
-HEAD
 	+ User profiles are only created if the OpenLDAP sync exists, otherwise,
 	  defer it until s4sync does the synchronization
 	+ Typo fix in netbios validation
->>>>>>> 6cdc34ef
 	+ Check if objects are system critical before deletion
 3.3
 	+ Renamed printableName to File Sharing and Domain Services
 	+ Split settings in two menu entries: Domain and File Sharing
 	+ Switch from Error to TryCatch for exception handling
 	+ Provision - Clear link attribute on __USERS__ entry when provisioning as
-<<<<<<< HEAD
 				  adc
-=======
 	  adc
->>>>>>> 6cdc34ef
 	+ Provision - Remove DomainAdmins,Administrator and Guest from openLDAP
 	              when reprovisioning as additional DC
 	+ Do not hide domain guest account
