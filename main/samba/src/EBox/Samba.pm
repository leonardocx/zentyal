--- conflicted
+++ resolved
@@ -18,19 +18,12 @@
 use strict;
 use warnings;
 
-<<<<<<< HEAD
 use base qw(EBox::Module::Service
             EBox::FirewallObserver
+            EBox::SysInfo::Observer
             EBox::LdapModule
             EBox::LogObserver
             EBox::SyncFolders::Provider);
-=======
-use base qw( EBox::Module::Service
-             EBox::FirewallObserver
-             EBox::SysInfo::Observer
-             EBox::LdapModule
-             EBox::LogObserver );
->>>>>>> 67bfff1b
 
 use EBox::Global;
 use EBox::Service;
