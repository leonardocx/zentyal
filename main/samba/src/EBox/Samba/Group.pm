--- conflicted
+++ resolved
@@ -172,23 +172,7 @@
 
         $zentyalGroup = new EBox::Users::Group(gid => $usersName);
         if ($zentyalGroup->exists()) {
-<<<<<<< HEAD
-            # The special __USERS__ group already exists in Zentyal:
-            # 1. Copy its members list into Samba.
-            foreach my $member (@{$zentyalGroup->members()}) {
-                try {
-                    my $smbMember = $sambaMod->ldbObjectFromLDAPObject($member);
-                    next unless ($smbMember);
-                    $self->addMember($smbMember, 1);
-                } catch ($error) {
-                    EBox::error("Error adding member: $error");
-                }
-            }
-            $self->save();
-            # 2. link both objects.
-=======
             # Link both objects.
->>>>>>> 51777454
             $self->_linkWithUsersObject($zentyalGroup);
             # Update its fields.
             $self->updateZentyal();
