--- conflicted
+++ resolved
@@ -230,14 +230,8 @@
             $changed =~ s/\.\d+Z//;
             if ($changed > $sambaTimestamp) {
                 try {
-<<<<<<< HEAD
-                    # $sambaGroups{$uniqueID}->updateZentyal();
+                    $sambaGroups{$uniqueID}->updateZentyal();
                 } catch ($error) {
-=======
-                    $sambaGroups{$uniqueID}->updateZentyal();
-                } otherwise {
-                    my ($error) = @_;
->>>>>>> dd73c596
                     EBox::error("Error updating group $canonicalName: $error");
                 }
             }
@@ -279,16 +273,9 @@
     foreach my $uniqueID (sort keys %zentyalGroups) {
         my $canonicalName = $zentyalGroups{$uniqueID}->canonicalName(1);
         try {
-<<<<<<< HEAD
-            #$zentyalGroups{$uniqueID}->setIgnoredModules(['samba']);
-            #$zentyalGroups{$uniqueID}->deleteObject();
-        } catch ($error) {
-=======
             $zentyalGroups{$uniqueID}->setIgnoredModules(['samba']);
             $zentyalGroups{$uniqueID}->deleteObject();
-        } otherwise {
-            my ($error) = @_;
->>>>>>> dd73c596
+        } catch ($error) {
             EBox::error("Error deleting group $canonicalName: $error");
         }
     }
