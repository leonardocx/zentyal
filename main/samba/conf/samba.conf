--- conflicted
+++ resolved
@@ -138,13 +138,12 @@
 # Uncomment this if you want to sync also users with a disabled account
 #sync_disabled_users = yes
 
-<<<<<<< HEAD
 # Disable full audit logging
 # Allowed values = [yes|no]
 # Default value = no
 # if you want to disable full audit, then uncomment next option
 #disable_fullaudit = yes
-=======
+
 # This is a temporary workaround for these Samba 4 bugs:
 #
 #   https://bugzilla.samba.org/show_bug.cgi?id=9866
@@ -154,5 +153,4 @@
 # Windows Vista computers to the domain. Please note that completely
 # anonymous share access will not work if you don't provide any valid
 # domain credentials, but at least you will be able to join.
-#join_vista_with_guest_shares = yes
->>>>>>> 9a706820
+#join_vista_with_guest_shares = yes