HEAD
<<<<<<< HEAD
	+ Added findValueMultipleFields() to DataTable and refactor _find()
	  to allow search by multiple fields
	+ Fixed disk usage report for logs component
	+ Do not dump unnecessary .bak files to /var/lib/zentyal/conf
	+ Restart all the core daemons instead of only apache after logrotate
	+ Fixed graph template so it could be feed with data using decimal
	  comma, it will convert it to a JS array without problems
=======
	+ Added saveReload method to use reload instead of restart to
	  reduce service downtime. Use with care and programatically
>>>>>>> ba14efab
3.0.20
	+ Check against inexistent path in EBox::Util::SHM::subkeys
	+ Silent diff in EBox::Types::File::isEqualTo
	+ Print correctly UTF8 characters from configuration backup description
	+ When host name is changed, update /etc/hostname
	+ Proper link to remote in configuration backup page
3.0.19
	+ Removed full restore option for restore-backup tool and
	  EBox:Backup relevant methods
	+ Optimise loading Test::Deep::NoTest to avoid test environment creation
	+ Use EBox::Module::Base::writeConfFileNoCheck to write apache
	  configuration file
	+ Log events after dispatching them in the EventDaemon and catch exception
	  to avoid crashes when mysql is already stopped
	+ Emit events on zentyal start and stop
	+ Refactor some events-related code
	+ Changed MB_widedialog CSS class to use all width available in
	  the screen
	+ Fixed a broken link to SysInfo/Composite/General when activating the
	  WebServer module.
3.0.18
	+ Pass model instance when invoking EBox::Types::Select populate function
	+ Improve dynamic editable property detection for framework types
	+ Override _validateReferer method in Desktop services CGI
	+ Don't abort configuration backup when we get a error retrieving the
	  partition table information
	+ In EBox:Model::Row, refactored elementExists and
	  elementByName to make them to have similiar code structure
	+ Improvement in test help classes and added test fakes for
	  EBox::Model::Manager and EBox::Util::SHMLock
	+ Prevented unuseful warning in
	  EBox::Model::DataTable::setDirectory when the old directory is undef
	+ Fixed unit tests under EBox/Model/t, backup configuration tests and
	  some others
	+ Remove unused method EBox::Auth::alreadyLogged()
	+ Apache::setRestrictedResource updates properly if already exists
	+ Global and Module::Config allow to set redis instance to ease testing
	+ Now EBox::GlobalImpl::lastModificationTime also checks
	  modification time of configuration files
	+ Rows in events models are now synced before running EventDaemon
	+ Better way of checking if event daemon is needed
3.0.17
	+ Allow numeric zero as search filter
	+ When filtering rows don't match agains link urls or hidden values
	+ Avoid CA file check when removing it from Apache module
	+ Silent removeCA and removeInclude exceptions when removing
	  non-existant element
	+ Fixed rollback operation in redis config backend
	+ Desktop services CGI now only returns JSON responses
	+ Log error when dynamic loading a class fails in
	  ConfigureDispatchers model
	+ Update total ticks dynamically in progress indicator if ticks overflow
3.0.16
	+ Fixed regression in boolean in-place edit with Union types
	+ Added some missing timezones to EBox::Types::TimeZone
	+ Add a new method to DBEngine 'checkForColumn' to retrieve columns
	  definition from a given table
	+ Reload models info in model manager if new modules are installed
3.0.15
	+ Make sure that halt/reboot button can be clicked only once
	+ Cleaner way of disabling dependant modules when the parent is disabled,
	  avoiding unnecessary calls to enableService each time the module status
	  page is loaded.
	+ Show confirmation dialog when trying to change host or domain
	  if zentyal-samba is installed and provisioned
	+ Modified data table controller so edit boolean in place reuses
	  the code of regular edits, avoiding getting incorrect read-only
	  values from cache
3.0.14
	+ Allow search filters with a leading '*'
	+ Better error reporting when choosing a bad search filter
	+ External exceptions from _print method are caught correctly in CGIs
	+ EBox::CGI::run now supports correct handling of APR::Error
	+ Fixed dashboard check updates ajax requests in Chrome
	+ Fixed errors with zero digits components in time type
3.0.13
	+ Better warning if size file is missing in a backup when
	  restoring it
	+ Fixed table cache behaviour on cache miss in logs module
	+ Fix wrong button label when deleting rows in 'datainuse' template
	+ Removed unused method EBox::Model::DataTable::_tailoredOrder
	+ Added force default mode and permission to writeConfFileNoCheck(),
	  writeFile() and derivatives
	+ Fixed bug in EBox:::Logs::CGI::Index with internationalized
	  parameter names
	+ DataTables with sortedBy are now orderer alphabetically with
	  proper case treatment
	+ Display messages in model even when there are not elements and
	  table body is not shown
3.0.12
	+ Improve change-hostname script, delete all references to current name
	+ Faster dashboard loading with asynchronous check of software updates
	+ Workaround for when the progress id parameter has been lost
	+ Fixed problems calling upstart coomands from cron jobs with wrong PATH
	+ Decode CGI unsafeParams as utf8
	+ Avoid double encoding when printing JSON response in EBox::CGI::Base
	+ Remove warning in EBox::Menu::Folder when currentfolder is not defined
	+ Removed unnecesary and misleading method new from EBox::Auth package
3.0.11
	+ Avoid flickering loading pages when switching between menu entries
	+ Incorrect regular expression in logs search page are correctly handled
	+ Fix input badly hidden in the logs screen
	+ reloadTable from DataTable now remove cached fields as well
3.0.10
	+ Fixed unsafe characters error when getting title of progress
	  indicator in progress dialog
	+ Added use utf8 to dashboard template to fix look of closable messages
3.0.9
	+ Adapted file downloads to the new utf8 fixes
	+ Write backup files in raw mode to avoid utf8 problems
	+ Print always utf8 in STDOUT on all CGIs
	+ Decode CGI params of values entered at the interface as utf8
	+ Proper encode/decode of utf8 with also pretty JSON
	+ Fixed utf8 decoding in date shown at dashboard
	+ Removed old workarounds for utf8 problems
	+ Added new recoveryEnabled() helper method to Module::Base
	+ Added recoveryDomainName() method to SyncProvider interface
	+ Restore backup can now install missing modules in Disaster Recovery
	+ Show specific slides when installing a commercial edition
	+ Redirect to proper CGI after login in disaster recovery mode
	+ Removed old debconf workaround for first stage installation
	+ Log redis start message as debug instead of info to avoid flood
	+ Use unsafeParam in EBox::CGI::Base::paramsAsHash
	+ EBox::Module::Service does not raise exception and logs
	  nothing when using init.d status
	+ Fixed glitch in backup CGI which sometimes showed
	  the modal dialog with a incorrect template
3.0.8
	+ Use path for default name in SyncFolders::Folder
	+ Do not restrict characters in data table searchs
	+ Fixed automatic bug report regression
	+ Fixed refresh of the table and temporal control states
	  in customActionClicked callback
	+ Modified modalbox-zentyal.js to accept wideDialog parameter
	+ Fixed template method in MultiStateAction to return the default
	  template when it is not any supplied to the object
	+ Fixed sendInPlaceBooleanValue method from table-helper.js; it
	  aborted because bad parameters of Ajax.Updater
	+ Fixed bug that made that the lock was shared between owners
	+ Some fixes in the function to add the rule for desktops services
	  to the firewall
	+ Delete obsolete EBox::CGI::MenuCSS package
3.0.7
	+ Add new EBox::Module::Service::Observer to notify modules about
	  changes in the service status
	+ Administration accounts management reflects the changes in
	  system accounts in ids() or row() method call
	+ Some fixes in the RAID event watcher
	+ foreignModelInstance returns undef if foreignModel is
	  undef. This happens when a module has been uninstalled and it is
	  referenced in other installed module (events)
	+ loggerd shows loaded LogHelpers when in debug mode
	+ Added additional info to events from RAID watcher
	+ Use sudo to remove temporal files/diectories in backup, avoiding
	  permissions errors
	+ Added exception for cloud-prof module to events dependencies
3.0.6
	+ Skip keys deleted in cache in Redis::_keys()
	+ Fixed events modules dependencies to depend on any module which
	  provides watchers or dispatchers
	+ Always call enableActions before enableService when configuring modules
	+ Added needsSaveAfterConfig state to service modules
	+ Better exceptions logging in EBox::CGI::Run
	+ Fixed 'element not exists' error when enabling a log watcher
	+ Scroll up when showing modal dialog
	+ Added fqdnChanged methods to SysInfo::Observer
	+ Fixed SSL configuration conflicts betwen SOAPClient and RESTClient
3.0.5
	+ Template ajax/simpleModalDialog.mas can now accept text
	+ Used poweroff instead of halt to assure that system is powered
	  off after halt
	+ Fixed log audit database insert error when halting or rebooting
	+ Added time-based closable notification messages
	+ Adapted to new EBox::setLocaleEnvironment method
	+ EBox::Type::File now allows ebox user to own files in directories
	  which are not writable by him
	+ Removed cron daily invocation of deprecated report scripts
3.0.4
	+ Added EBox::SyncFolders interface
	+ Fixed invokation of tar for backup of model files
	+ New observer for sysinfo module to notify modules implementing the
	  SysInfo::Observer interface when the host name or host domain is
	  changed by the user, before and after the change takes effect
	+ Stop and start apache after language change to force environment reload
	+ Reload page after language change
	+ EBox::Module::Service::isRunning() skips daemons whose precondition fail
	+ Fixed undefined reference in DataTable controller for log audit
	+ Added and used serviceId field for service certificates
	+ Fixed SQL quoting of column names in unbuffered inserts and consolidation
3.0.3
	+ Fixed bug which prevented highlight of selected item in menu
	+ Fixed base class of event dispatcher to be compatible with the
	  changes dispatcher configuration table
	+ Fixed event daemon to use dumped variables
	+ Fixed need of double-click when closing menu items in some cases
	+ Fixed logs consolidation to avoid high CPU usage
	+ In view log table: correctly align previous and first page buttons
	+ Improve host name and domain validation.
	+ Forbidden the use of a qualified hostname in change hostname form
	+ Update samba hostname-dependent fields when hostname is changed
	+ Confirmation dialog when the local domain is changed and with a
	  warning if local domain which ends in .local
3.0.2
	+ The synchronization of redis cache refuses with log message to set
	  undefined values
	+ Fixed wrong sql statement which cause unwanted logs purge
	+ DataForm does not check for uniqueness of its fields, as it only
	  contains a single row
	+ In ConfigureLogs, restored printable names for log domains
	+ Fixed dashboard update error on modules widget, counter-graph
	  widget and widget without sections
	+ Better way to fix non-root warnings during boot without interfering
	  on manual restart commands in the shell
3.0.1
	+ Properly set default language as the first element of the Select to
	  avoid its loss on the first apache restart
	+ Set milestone to 3.0.X when creating tickets in trac.zentyal.org
	+ Removed forced setting of LANG variables in mod_perl which made progress
	  indicator fail when using any language different to English
	+ Removed some frequent undef warnings
	+ Added executeOnBrothers method to EBox::Model::Component
	+ Fixed repetition of 'add' and 'number change' events in RAID watcher
	+ Fixed incorrect display of edit button in tables without editField action
	+ Cache MySQL password to avoid reading it all the time
	+ Fixed request came from non-root user warnings during boot
	+ Send info event in Runit watcher only if the service was down
	  MAX_DOWN_PERIODS
3.0
	+ Removed beta logo
	+ Set 'firstInstall' flag on modules when installing during initial install
	+ Set 'restoringBackup' flag on modules when restoring backup
	+ Call enableService after initialSetup while restoring backup
	+ Registration link in widget now have appropiate content when either
	  remoteservices or software are not installed
	+ Fixed style for disabled buttons
	+ Composite and DataTable viewers recover from errors in pageTitle method
	+ Fixed intermitent failure in progress when there are no slides
	+ Rollback redis transaction on otherwise instead finally block
	+ Members of the 'admin' group can now login again on Zentyal
	+ Multi-admin management for commercial editions
	+ First and last move row buttons are now disabled instead of hidden
	+ In save changes dialog set focus always in the 'save' button
	+ Fixed i18n problem in some cases where environment variables
	  were different than the selected locale on Zentyal UI, now
	  LANG and LC_MESSAGES are explicitly passed to mod_perl
	+ Reviewed registration strings
	+ Added template attribute to MultiStateAction to provide any kind
	  of HTML to display an action
	+ Changed icon, name and link for Zentyal Remote
	+ Fixed some compatibility issues with Internet Explorer 9
	+ Show warning with Internet Explorer 8 or older
	+ Improved dashboard buttons colors
2.3.24
	+ Do not cache undef values in EBox::Config::Redis::get()
	+ Code fix on subscription retrieval for Updates event
	+ Update validate referer to new Remote Services module API
	+ In-place booleans now properly mark the module as changed
	+ Do not try to read slides if software module is not installed
	+ Fixed wrong call in Events::isEnabledDispatcher()
	+ Updated 'created by' footer
2.3.23
	+ Change the default domain name from 'zentyal.lan' to
	  'zentyal-domain.lan'
	+ Changes in first enable to avoid letting modules unsaved
	+ Type File now accepts spaces in the file name
	+ Added setTimezone method to MyDBEngine
	+ Enable consolidation after reviewing and pruning
	+ Code typo fix in Events::isEnabledWatcher
	+ Remove all report code from core
	+ Move SysInfo report related to remoteservices module
	+ Fixed regression which removed scroll bars from popups
	+ New carousel transition for the installation slides
	+ Added option to not show final notes in progress bar
	+ EBox::Model::Component::modelGetter does not die when trying to
	  get a model for an uninstalled module
	+ Added previous/next buttons to manually switch installation slides
	+ New installation slides format
	+ Added compatibility with MS Internet Explorer >= 8
2.3.22
	+ Changed first installation workflow and wizard infraestructure
	+ Improved firewall icons
	+ Set hover style for configure rules button in firewall
	+ Do not disable InnoDB in mysql if there are other databases
	+ Progress indicator no longer calls showAds if it is undefined
	+ Send cache headers on static files to improve browsing speed
	+ Added foreignNoSyncRows and foreignFilter options to EBox::Types::Select
	+ Improved settings icon
	+ Fixed modalboxes style
	+ Improve host domain validation. Single label domains are not allowed.
2.3.21
	+ Fixes on notifyActions
	+ Check for isDaemonRunning now compatible with asterisk status
	+ Fixed warning call in EBox::Types::HasMany
2.3.20
	+ New look & feel for the web interface
	+ Adjust slides transition timeout during installation
	+ Audit changes table in save changes popup has scroll and better style
	+ Model messages are printed below model title
	+ noDataMsg now allows to add elements if it makes sense
	+ Fixed ajax/form.mas to avoid phantom change button
	+ EBox::Model::Manager::_setupModelDepends uses full paths so the
	  dependecies can discriminate between models with the same name
	+ Default row addition in DataForm does not fires validateTypedRow
	+ Code typo fix in change administration port model
	+ Set only Remote as option to export/import configuration to a
	  remote site
	+ Return undef in HasMany type when a model is not longer
	  available due to being uninstalled
	+ Added onclick atribute to the link.mas template
	+ Fix exception raising when no event component is found
	+ table_ordered.js : more robust trClick event method
	+ Changed dashboard JS which sometimes halted widget updates
	+ Added popup dialogs for import/export configuration
	+ Changes in styles and sizes of the save/revoke dialog
	+ Removed redudant code in ConfigureWatchers::syncRows which made module
	  to have an incorrect modified state
	+ Dont show in bug report removed packages with configuration
	  held as broken packages
	+ DataTable::size() now calls to syncRows()
	+ EBox::Module::Config::set_list quivalent now has the same
	  behaviour than EBox::Module::Config::set
2.3.19
	+ Manually set up models for events to take into account the
	  dynamic models from the log watcher filtering models
	+ Fixed warnings when deleting a row which is referenced in other model
	+ Disable HTML form autocompletion in admin password change model
	+ Fixed incorrect non-editable warnings in change date and time model
	+ Fixed parsing value bug in EBox::Types::Date and EBox::Types::Time
	+ Reworked mdstat parsing, added failure_spare status
	+ Configuration backup implicitly preserves ownership of files
	+ Changes in styles and sizes of the save/revoke dialog
	+ New data form row is copied from default row, avoiding letting hidden
	  fields without its default value and causing missing fields errors
	+ Always fill abstract type with its default value, this avoids
	  errors with hidden fields with default value
	+ Different page to show errors when there are broken software packages
	+ InverseMatchSelect and InverseMatchUnion use 'not' instead of '!' to
	  denote inverse match. This string is configurable with a type argument
	+ Fixed types EBox::Type::InverseMatchSelect and InverseMatchUnion
	+ Fixed bug in DataTable::setTypedRow() which produced an incorrect 'id'
	  row element in DataTable::updateRowNotify()
	+ In tableBody.mas template: decomposed table topToolbar section in methods
	+ Fixed bug in discard changes dialog
	+ Confirmation dialogs now use styled modalboxes
	+ Do not reload page after save changes dialog if operation is successful
	+ Maintenance menu is now kept open when visiting the logs index page
2.3.18
	+ Manual clone of row in DataTable::setTypedRow to avoid segfault
	+ Avoid undef warnings in EBox::Model::DataTable::_find when the
	  element value is undef
	+ Fixed kill of ebox processes during postrm
	+ Set MySQL root password in create-db script and added mysql script
	  to /usr/share/zentyal for easy access to the zentyal database
	+ Increased timeout redirecting to wizards on installation to 5 seconds
	  to avoid problems on some slow or loaded machines
	+ Save changes dialog do not appear if there are no changes
	+ Delete no longer needed duplicated code
	+ Do not go to save changes after a regular package installation
	  they are saved only in the first install
	+ Progress bar in installation refactored
2.3.17
	+ Do not use modal box for save changes during installation
	+ Hidden fields in DataTables are no longer considered compulsory
	+ Select type has now its own viewer that allows use of filter function
	+ User is now enabled together with the rest of modules on first install
2.3.16
	+ Fix 'oldRow' parameter in UpdatedRowNotify
	+ Use Clone::Fast instead of Clone
	+ Modal dialog for the save and discard changes operations
	+ Use a different lock file for the usercorner redis
	+ Improved look of tables when checkAll controls are present
	+ Better icons for clone action
	+ Added confirmation dialog feature to models; added confirmation
	  dialog to change hostname model
	+ Dynamic default values are now properly updated when adding a row
	+ Kill processes owned by the ebox user before trying to delete it
	+ Do not use sudo to call status command at EBox::Service::running
	+ Fixed regression setting default CSS class in notes
2.3.15
	+ Added missing call to updateRowNotify in DataForms
	+ Fixed silent error in EBox::Types::File templates for non-readable
	  by ebox files
	+ Use pkill instead of killall in postinst
	+ Use unset instead of delete_dir when removing rows
	+ Do not set order list for DataForms
	+ Only try to clean tmp dir on global system start
2.3.14
	+ Error message for failure in package cache creation
	+ Fixed regression when showing a data table in a modal view
	+ Do not do a redis transaction for network module init actions
	+ Fixed EBox::Module::Config::st_unset()
	+ Allowed error class in msg template
2.3.13
	+ Fixed problems in EventDaemon with JSON and blessed references
	+ More crashes avoided when watchers or dispatchers doesn't exist
	+ Proper RAID watcher reimplementation using the new state API
	+ EBox::Config::Redis singleton has now a instance() method instead of new()
	+ Deleted wrong use in ForcePurge model
2.3.12
	+ Fixed problem with watchers and dispatchers after a module deletion
	+ Fixed EBox::Model::DataTable::_checkFieldIsUnique, it failed when the
	  printableValue of the element was different to its value
	+ Fixed separation between Add table link and table body
	+ Adaptation of EventDaemon to model and field changes
	+ Disabled logs consolidation on purge until it is reworked, fixed
	  missing use in purge logs model
	+ Fixed Componet::parentRow, it not longer tries to get a row with
	  undefined id
	+ Fix typo in ConfigureLogs model
	+ Mark files for removing before deleting the row from backend in
	  removeRow
	+ The Includes directives are set just for the main virtual host
	+ Fixed EventDaemon crash
2.3.11
	+ Mark files for removing before deleting the row from backend in removeRow
	+ Dashboard widgets now always read the information from RO
	+ Enable actions are now executed before enableService()
	+ Fixed regression which prevented update of the administration service
	  port when it was changed in the interface
	+ New EBox::Model::Composite::componentNames() for dynamic composites
	+ Remove _exposedMethods() feature to reduce use of AUTOLOAD
	+ Removed any message set in the model in syncRows method
	+ Added global() method to modules and components to get a coherent
	  read-write or read-only instance depending on the context
	+ Removed Model::Report and Composite::Report namespaces to simplify model
	  management and specification
	+ New redis key naming, with $mod/conf/*, $mod/state and $mod/ro/* replacing
	  /ebox/modules/$mod/*, /ebox/state/$mod/* and /ebox-ro/modules/$mod/*
	+ Removed unnecessary parentComposite methods in EBox::Model::Component
	+ Only mark modules as changed when data has really changed
	+ EBox::Global::modChange() throws exception if instance is readonly
	+ New get_state() and set_state() methods, st_* methods are kept for
	  backwards compatibility, but they are deprecated
	+ Simplified events module internals with Watcher and Dispatcher providers
	+ Model Manager is now able to properly manage read-only instances
	+ Composites can now use parentModule() like Models
	+ Renamed old EBox::GConfModule to EBox::Module::Config
	+ Unified model and composite management in the new EBox::Model::Manager
	+ Model and composites are loaded on demand to reduce memory consumption
	+ Model and composite information is now stored in .yaml schemas
	+ ModelProvider and CompositeProvider are no longer necessary
	+ Simplified DataForm using more code from DataTable
	+ Adapted RAID and restrictedResources() to the new JSON objects in redis
	+ Remove unused override modifications code
	+ Added /usr/share/zentyal/redis-cli wrapper for low-level debugging
	+ Use simpler "key: value" format for dumps instead of YAML
	+ Row id prefixes are now better chosen to avoid confusion
	+ Use JSON instead of list and hash redis types (some operations,
	  specially on lists, are up to 50% faster and caching is much simpler)
	+ Store rows as hashes instead of separated keys
	+ Remove deprecated all_dirs and all_entries methods
	+ Remove obsolete EBox::Order package
	+ Remove no longer needed redis directory tree sets
	+ Fixed isEqualTo() method on EBox::Types::Time
	+ EBox::Types::Abstract now provides default implementations of fields(),
	  _storeInGConf() and _restoreFromHash() using the new _attrs() method
	+ Remove indexes on DataTables to reduce complexity, no longer needed
	+ Simplified ProgressIndicator implementation using shared memory
	+ New EBox::Util::SHMLock package
	+ Implemented transactions for redis operations
	+ Replace old MVC cache system with a new low-level redis one
	+ Delete no longer necessary regen-redis-db tool
	+ Added new checkAll property to DataTable description to allow
	  multiple check/uncheck of boolean columns
2.3.10
	+ Added Desktop::ServiceProvider to allow modules to implement
	  requests from Zentyal desktop
	+ Added VirtualHost to manage desktop requests to Zentyal server
	+ Fix EventDaemon in the transition to MySQL
	+ Send EventDaemon errors to new rotated log file /var/log/zentyal/events.err
	+ Send an event to Zentyal Cloud when the updates are up-to-date
	+ Send an info event when modules come back to running
	+ Include additional info for current event watchers
	+ Fixed RAID report for some cases of spare devices and bitmaps
	+ Fixed log purge, SQL call must be a statement not a query
	+ Fixed regex syntax in user log queries
	+ Added missing "use Filesys::Df" to SysInfo
	+ Disabled consolidation by default until is fixed or reimplemented
	+ Fixed regresion in full log page for events
	+ Added clone action to data tables
	+ Fixed regression in modal popup when showing element table
	+ Added new type EBox::Types::KrbRealm
	+ Fix broken packages when dist-upgrading from old versions: stop ebox
	  owned processes before changing home directory
	+ Log the start and finish of start/stop modules actions
	+ Added usesPort() method to apache module
2.3.9
	+ Enable SSLInsecureRenegotiation to avoid master -> slave SOAP handsake
	  problems
	+ Added validateRowRemoval method to EBox::Model::DataTable
	+ Use rm -rf instead of remove_tree to avoid chdir permission problems
	+ Avoid problems restarting apache when .pid file does not exist
	+ Do not use graceful on apache to allow proper change of listen port
	+ Simplified apache restart mechanism and avoid some problems
2.3.8
	+ Create tables using MyISAM engine by default
	+ Delete obsolete 'admin' table
2.3.7
	+ Fixed printableName for apache module and remove entry in status widget
	+ Merged tableBodyWithoutActions.mas into tableBody.mas
	+ Removed tableBodyWithoutEdit.mas because it is no longer used
	+ Better form validation message when there are no ids for
	  foreign rows in select control with add new popup
	+ Fixed branding of RSS channel items
	+ Fixed destination path when copying zentyal.cnf to /etc/mysql/conf.d
	+ Packaging fixes for precise
2.3.6
	+ Switch from CGIs to models in System -> General
	+ New value() and setValue() methods in DataForm::setValue() for cleaner
	  code avoiding use of AUTOLOAD
	+ Added new EBox::Types::Time, EBox::Types::Date and EBox::Types::TimeZone
	+ Added new attribute 'enabled' to the Action and MultiStateAction types
	  to allow disabling an action. Accepts a scalar or a CODE ref
	+ The 'defaultValue' parameter of the types now accept a CODE ref that
	  returns the default value.
2.3.5
	+ Added force parameter in validateTypedRow
	+ Fixed 'hidden' on types when using method references
	+ Removed some console problematic characters from Util::Random::generate
	+ Added methods to manage apache CA certificates
	+ Use IO::Socket::SSL for SOAPClient connections
	+ Removed apache rewrite from old slaves implementation
	+ Do not show RSS image if custom_prefix defined
2.3.4
	+ Avoid 'negative radius' error in DiskUsage chart
	+ Fixed call to partitionFileSystems in EBox::SysInfo::logReportInfo
	+ Log audit does not ignore fields which their values could be interpreted
	  as boolean false
	+ Avoid ebox.cgi failure when showing certain strings in the error template
	+ Do not calculate md5 digests if override_user_modification is enabled
	+ Clean /var/lib/zentyal/tmp on boot
	+ Stop apache gracefully and delete unused code in Apache.pm
	+ Cache contents of module.yaml files in Global
2.3.3
	+ The editable attribute of the types now accept a reference to a function
	  to dinamically enable or disable the field.
	+ In progress bar CGIs AJAX call checks the availability of the
	  next page before loading it
	+ Replaced community logo
	+ Adapted messages in the UI for new editions
	+ Changed cookie name to remove forbidden characters to avoid
	  incompatibilities with some applications
	+ Added methods to enable/disable restart triggers
2.3.2
	+ Fixed redis unix socket permissions problem with usercorner
	+ Get row ids without safe characters checking
	+ Added EBox::Util::Random as random string generator
	+ Set log level to debug when cannot compute md5 for a nonexistent file
	+ Filtering in tables is now case insensitive
	+ ProgressIndicator no longer leaves zombie processes in the system
	+ Implemented mysqldump for logs database
	+ Remove zentyal-events cron script which should not be longer necessary
	+ Bugfix: set executable permissions to cron scripts and example hooks
	+ Added a global method to retrieve installed server edition
	+ Log also duration and compMessage to events.log
2.3.1
	+ Updated Standards-Version to 3.9.2
	+ Fixed JS client side table sorting issue due to Prototype
	  library upgrade
	+ Disable InnoDB by default to reduce memory consumption of MySQL
	+ Now events are logged in a new file (events.log) in a more
	  human-readable format
	+ Added legend to DataTables with custom actions
	+ Changed JS to allow the restore of the action cell when a delete
	  action fails
	+ Set milestone to 3.0 when creating bug reports in the trac
	+ Avoid temporal modelInstance errors when adding or removing
	  modules with LogWatchers or LogDispatcher
	+ Unallow administration port change when the port is in use
2.3
	+ Do not launch a passwordless redis instance during first install
	+ New 'types' field in LogObserver and storers/acquirers to store special
	  types like IPs or MACs in an space-efficient way
	+ Use MySQL for the logs database instead of PostgreSQL
	+ Bugfix: logs database is now properly recreated after purge & install
	+ Avoid use of AUTOLOAD to execute redis commands, improves performance
	+ Use UNIX socket to connect to redis for better performance and
	  update default redis 2.2 settings
	+ Use "sudo" group instead of "admin" one for the UI access control
	+ Added EBox::Module::Base::version() to get package version
	+ Fixed problem in consalidation report when accumulating results
	  from queries having a "group by table.field"
	+ Added missing US and Etc zones in timezone selector
	+ Replaced autotools with zbuildtools
	+ Refuse to restore configuration backup from version lesser than
	  2.1 unless forced
	+ Do not retrieve format.js in every graph to improve performance
	+ The purge-module scripts are always managed as root user
	+ New grep-redis tool to search for patterns in redis keys or
	  values
	+ Use partitionFileSystems method from EBox::FileSystem
2.2.4
	+ New internal 'call' command in Zentyal shell to 'auto-use' the module
	+ Zentyal shell now can execute commandline arguments
	+ Bugfix: EBox::Types::IPAddr::isEqualTo allows to change netmask now
	+ Removed some undefined concatenation and compare warnings in error.log
	+ Ignore check operation in RAID event watcher
	+ Skip IP addresses ending in .0 in EBox::Types::IPRange::addresses()
	+ Do not store in redis trailing dots in Host and DomainName types
	+ Added internal command to instance models and other improvements in shell
	+ Now the whole /etc/zentyal directory is backed up and a copy of the
	  previous contents is stored at /var/backups before restoring
	+ Removing a module with a LogWatcher no longer breaks the LogWatcher
	  Configuration page anymore
	+ Fixed error in change-hostname script it does not longer match substrings
	+ Bugfix: Show breadcrumbs even from models which live in a
	  composite
	+ HTTPLink now returns empty string if no HTTPUrlView is defined
	  in DataTable class
	+ Added mising use sentence in EBox::Event::Watcher::Base
2.2.3
	+ Bugfix: Avoid url rewrite to ebox.cgi when requesting to /slave
	+ Fixed logrotate configuration
	+ More resilient way to handle with missing indexes in _find
	+ Added more informative text when mispelling methods whose prefix
	  is an AUTOLOAD action
	+ A more resilient solution to load events components in EventDaemon
	+ Added one and two years to the purge logs periods
	+ Fixed downloads from EBox::Type::File
2.2.2
	+ Revert cookie name change to avoid session loss in upgrades
	+ Do not try to change owner before user ebox is created
2.2.1
	+ Removed obsolete references to /zentyal URL
	+ Create configuration backup directories on install to avoid warnings
	  accessing the samba share when there are no backups
	+ Log result of save changes, either successful or with warnings
	+ Changed cookie name to remove forbidden characters to avoid
	  incompatibilities with some applications
	+ Removed duplicated and incorrect auding logging for password change
	+ Fixed some non-translatable strings
	+ Create automatic bug reports under 2.2.X milestone instead of 2.2
	+ Fixed bug changing background color on selected software packages
2.1.34
	+ Volatile types called password are now also masked in audit log
	+ Adjust padding for module descriptions in basic software view
	+ Removed beta icon
2.1.33
	+ Fixed modal add problems when using unique option on the type
	+ Fixed error management in the first screen of modal add
	+ Unify software selection and progress colors in CSS
	+ Set proper message type in Configure Events model
	+ Fixed error checking permanentMessage types in templates/msg.mas
2.1.32
	+ Added progress bar colors to theme definition
	+ Remove no longer correct UTF8 decode in ProgressIndicator
	+ Fixed UTF8 double-encoding on unexpected error CGI
	+ Reviewed some subscription strings
	+ Always fork before apache restart to avoid port change problems
	+ Stop modules in the correct order (inverse dependencies order)
	+ Better logging of failed modules on restore
2.1.31
	+ Do not start managed daemons on boot if the module is disabled
	+ Better message on redis error
	+ Watch for dependencies before automatic enable of modules on first install
2.1.30
	+ Removed obsolete /ebox URL from RSS link
	+ Changed methods related with extra backup data in modules logs
	  to play along with changes in ebackup module
	+ Set a user for remote access for audit reasons
	+ Detect session loss on AJAX requests
2.1.29
	+ Startup does not fail if SIGPIPE received
2.1.28
	+ Added code to mitigate false positives on module existence
	+ Avoid error in logs full summary due to incorrect syntax in template
	+ Allow unsafe chars in EBox::Types::File to avoid problems in some browsers
	+ Reviewed some subscription strings
	+ Warning about language-packs installed works again after Global changes
	+ Show n components update when only zentyal packages are left to
	  upgrade in the system widget
	+ Do not show debconf warning when installing packages
	+ EBox::Types::IPAddr (and IPNetwork) now works with defaultValue
	+ Allow to hide menu items, separators and dashboard widgets via conf keys
2.1.27
	+ Do not create tables during Disaster Recovery installation
	+ Added new EBox::Util::Debconf::value to get debconf values
	+ DataTable controller does no longer try to get a deleted row
	  for gather elements values for audit log
	+ Check if Updates watcher can be enabled if the subscription
	  level is yet unknown
2.1.26
	+ Detection of broken packages works again after proper deletion
	  of dpkg_running file
	+ Keep first install redis server running until trigger
	+ Unified module restart for package trigger and init.d
	+ Use restart-trigger script in postinst for faster daemons restarting
	+ System -> Halt/Reboot works again after regression in 2.1.25
	+ Added framework to show warning messages after save changes
	+ Change caption of remote services link to Zentyal Cloud
	+ Do not show Cloud link if hide_cloud_link config key is defined
	+ Added widget_ignore_updates key to hide updates in the dashboard
	+ Differentiate ads from notes
	+ Allow custom message type on permanentMessage
	+ Only allow custom themes signed by Zentyal
	+ Removed /zentyal prefix from URLs
	+ Caps lock detection on login page now works again
	+ Added HiddenIfNotAble property to event watchers to be hidden if
	  it is unabled to monitor the event
	+ Dashboard values can be now error and good as well
	+ Include a new software updates widget
	+ Include a new alert for basic subscriptions informing about
	  software updates
	+ Add update-notifier-common to dependencies
	+ EBox::DataTable::enabledRows returns rows in proper order
	+ Use custom ads when available
	+ Disable bug report when hide_bug_report defined on theme
2.1.25
	+ Do not show disabled module warnings in usercorner
	+ Mask passwords and unify boolean values in audit log
	+ Do not override type attribute for EBox::Types::Text subtypes
	+ Corrected installation finished message after first install
	+ Added new disableAutocomplete attribute on DataTables
	+ Optional values can be unset
	+ Minor improvements on nmap scan
2.1.24
	+ Do not try to generate config for unconfigured services
	+ Remove unnecessary redis call getting _serviceConfigured value
	+ Safer sizes for audit log fields
	+ Fix non-translatable "show help" string
	+ Allow links to first install wizard showing a desired page
	+ Fixed bug in disk usage when we have both values greater and
	  lower than 1024 MB
	+ Always return a number in EBox::AuditLogging::isEnabled to avoid
	  issues when returning the module status
	+ Added noDataMsg attribute on DataTable to show a message when
	  there are no rows
2.1.23
	+ Removed some warnings during consolidation process
	+ Depend on libterm-readline-gnu-perl for history support in shells
	+ Fixed error trying to change the admin port with NTP enabled
	+ Fixed breadcrumb destination for full log query page
	+ Use printableActionName in DataTable setter
2.1.22
	+ Fixed parentRow method in EBox::Types::Row
	+ Added new optionalLabel flag to EBox::Types::Abstract to avoid
	  show the label on non-optional values that need to be set as
	  optional when using show/hide viewCustomizers
	+ Added initHTMLStateOrder to View::Customizer to avoid incorrect
	  initial states
	+ Improved exceptions info in CGIs to help bug reporting
	+ Do not show customActions when editing row on DataTables
2.1.21
	+ Fixed bug printing traces at Global.pm
	+ Check new dump_exceptions confkey instead of the debug one in CGIs
	+ Explicit conversion to int those values stored in our database
	  for correct dumping in reporting
	+ Quote values in update overwrite while consolidating for reporting
2.1.20
	+ Fixed regression in edition in place of booleans
	+ Better default balance of the dashboard based on the size of the widgets
	+ Added defaultSelectedType argument to PortRange
2.1.19
	+ Disable KeepAlive as it seems to give performance problems with Firefox
	  and set MaxClients value back to 1 in apache.conf
	+ Throw exceptions when calling methods not aplicable to RO instances
	+ Fixed problems when mixing read/write and read-only instances
	+ Date/Time and Timezone moved from NTP to core under System -> General
	+ Do not instance hidden widgets to improve dashboard performance
	+ New command shell with Zentyal environment at /usr/share/zentyal/shell
	+ Show warning when a language-pack is not installed
	+ Removed unnecessary dump/load operations to .bak yaml files
	+ AuditLogging and Logs constructor now receive the 'ro' parameter
	+ Do not show Audit Logging in Module Status widget
2.1.18
	+ New unificated zentyal-core.logrotate for all the internal logs
	+ Added forceEnabled option for logHelpers
	+ Moved carousel.js to wizard template
	+ Add ordering option to wizard pages
	+ Fixed cmp and isEqualTo methods for EBox::Types::IPAddr
	+ Fixed wrong Mb unit labels in Disk Usage and use GB when > 1024 MB
	+ Now global-action script can be called without progress indicator
	+ Fixed EBox::Types::File JavaScript setter code
	+ Added support for "Add new..." modal boxes in foreign selectors
	+ Each module can have now its customized purge-module script
	  that will be executed after the package is removed
	+ Added Administration Audit Logging to log sessions, configuration
	  changes, and show pending actions in save changes confirmation
	+ User name is stored in session
	+ Remove deprecated extendedRestore from the old Full Backup
2.1.17
	+ Fixed RAID event crash
	+ Added warning on models and composites when the module is disabled
	+ Fixed login page style with some languages
	+ Login page template can now be reused accepting title as parameter
	+ EBox::Types::File does not write on redis when it fails to
	  move the fail to its final destination
	+ Added quote column option for periodic log consolidation and
	  report consolidation
	+ Added exclude module option to backup restore
2.1.16
	+ Do not show incompatible navigator warning on Google Chrome
	+ Fixed syncRows override detection on DataTable find
	+ clean-conf script now deletes also state data
	+ Avoid 'undefined' message in selectors
2.1.15
	+ Move Disk Usage and RAID to the new Maintenance menu
	+ Always call syncRows on find (avoid data inconsistencies)
	+ Filename when downloading a conf backup now contains hostname
	+ Fixed bug in RAID template
	+ Set proper menu order in System menu (fixes NTP position)
	+ Fixed regresion in page size selector on DataTables
	+ Fixed legend style in Import/Export Configuration
2.1.14
	+ Fixed regresion with double quotes in HTML templates
	+ Fixed problems with libredis-perl version dependency
	+ Adding new apparmor profile management
2.1.13
	+ Better control of errors when saving changes
	+ Elements of Union type can be hidden
	+ Model elements can be hidden only in the viewer or the setter
	+ HTML attributtes are double-quoted
	+ Models can have sections of items
	+ Password view modified to show the confirmation field
	+ New multiselect type
	+ Redis backend now throws different kind of exceptions
2.1.12
	+ Revert no longer necessary parents workaround
	+ Hide action on viewCustomizer works now on DataTables
2.1.11
	+ Fixed bug which setted bad directory to models in tab view
	+ Union type: Use selected subtype on trailingText property if the
	  major type does not have the property
	+ Raise MaxClients to 2 to prevent apache slowness
2.1.10
	+ Security [ZSN-2-1]: Avoid XSS in process list widget
2.1.9
	+ Do not try to initialize redis client before EBox::init()
	+ Safer way to delete rows, deleting its id reference first
	+ Delete no longer needed workaround for gconf with "removed" attribute
	+ Fixed regression in port range setter
2.1.8
	+ Fixed regression in menu search
	+ Fixed missing messages of multi state actions
	+ Help toggler is shown if needed when dynamic content is received
	+ Fixed issue when disabling several actions at once in a data table view
	+ All the custom actions are disabled when one is clicked
	+ Submit wizard pages asynchronously and show loading indicator
	+ Added carousel.js for slide effects
2.1.7
	+ Fixed issues with wrong html attributes quotation
	+ Bugfix: volatile types can now calculate their value using other
	  the value from other elements in the row no matter their position
2.1.6
	+ Attach software.log to bug report if there are broken packages
	+ Added keyGenerator option to report queries
	+ Tuned apache conf to provide a better user experience
	+ Actions click handlers can contain custom javascript
	+ Restore configuration with force dependencies option continues
	  when modules referenced in the backup are not present
	+ Added new MultiStateAction type
2.1.5
	+ Avoid problems getting parent if the manager is uninitialized
	+ Rename some icon files with wrong extension
	+ Remove wrong optional attribute for read-only fields in Events
	+ Renamed all /EBox/ CGI URLs to /SysInfo/ for menu folder coherency
	+ Added support for custom actions in DataTables
	+ Replaced Halt/Reboot CGI with a model
	+ Message classes can be set from models
	+ Fixed error in Jabber dispatcher
	+ Show module name properly in log when restart from the dashboard fails
	+ Avoid warning when looking for inexistent PID in pidFileRunning
2.1.4
	+ Changed Component's parent/child relationships implementation
	+ Fixed WikiFormat on automatic bug report tickets
	+ Do not show available community version in Dashboard with QA
 	  updates
2.1.3
	+ Fall back to readonly data in config backup if there are unsaved changes
	+ Allow to automatically send a report in the unexpected error page
	+ Logs and Events are now submenus of the new Maintenance menu
	+ Configuration Report option is now present on the Import/Export section
	+ Require save changes operation after changing the language
	+ Added support for URL aliases via schemas/urls/*.urls files
	+ Allow to sort submenu items via 'order' attribute
	+ Automatically save changes after syncRows is called and mark the module
	  mark the module as unchanged unless it was previously changed
	+ Removed unnecessary ConfigureEvents composite
	+ Removed unnecessary code from syncRows in logs and events
	+ Restore configuration is safer when restoring /etc/zentyal files
	+ Fixed unescaped characters when showing an exception
	+ Fixed nested error page on AJAX requests
	+ Adapted dumpBackupExtraData to new expected return value
	+ Report remoteservices, when required, a change in administration
	  port
	+ Added continueOnModuleFail mode to configuration restore
	+ Fixed Firefox 4 issue when downloading backups
	+ Show scroll when needed in stacktraces (error page)
	+ More informative error messages when trying to restart locked modules
	  from the dashboard
	+ Creation of plpgsql language moved from EBox::Logs::initialSetup
	  to create-db script
	+ Redis backend now throws different kind of exceptions
	+ Avoid unnecesary warnings about PIDs
	+ Update Jabber dispatcher to use Net::XMPP with some refactoring
	+ Save changes messages are correctly shown with international charsets
	+ Support for bitmap option in RAID report
	+ Retry multiInsert line by line if there are encoding errors
	+ Adapted to new location of partitionsFileSystems in EBox::FileSystem
	+ Event messages are cleaned of null characters and truncated
	  before inserting in the database when is necessary
	+ Improve message for "Free storage space" event and send an info
	  message when a given partition is not full anymore
	+ Event messages now can contain newline characters
	+ Objects of select type are compared also by context
	+ Remove cache from optionsFromForeignModel since it produces
	  problems and it is useless
	+ Set title with server name if the server is subscribed
	+ Fix title HTML tag in views for Models and Composites
	+ Added lastEventsReport to be queried by remoteservices module
	+ Added EBox::Types::HTML type
	+ Added missing manage-logs script to the package
	+ Fixed problems with show/hide help switch and dynamic content
	+ Menus with subitems are now kept unfolded until a section on a
	  different menu is accessed
	+ Sliced restore mode fails correctly when schema file is missing,
	  added option to force restore without schema file
	+ Purge conf now purges the state keys as well
	+ Added EBox::Types::IPRange
2.1.2
	+ Now a menu folder can be closed clicking on it while is open
	+ Bugfix: cron scripts are renamed and no longer ignored by run-parts
	+ Added new EBox::Util::Nmap class implementing a nmap wrapper
2.1.1
	+ Fixed incoherency problems with 'on' and '1' in boolean indexes
	+ Move cron scripts from debian packaging to src/scripts/cron
	+ Trigger restart of logs and events when upgrading zentyal-core
	  without any other modules
	+ Don't restart apache twice when upgrading together with more modules
	+ Fixed params validation issues in addRow
2.1
	+ Replace YAML::Tiny with libyaml written in C through YAML::XS wrapper
	+ Minor bugfix: filter invalid '_' param added by Webkit-based browser
	  on EBox::CGI::Base::params() instead of _validateParams(), avoids
	  warning in zentyal.log when enabling modules
	+ All CGI urls renamed from /ebox to /zentyal
	+ New first() and deleteFirst() methods in EBox::Global to check
	  existence and delete the /var/lib/zentyal/.first file
	+ PO files are now included in the language-pack-zentyal-* packages
	+ Migrations are now always located under /usr/share/$package/migration
	  this change only affects to the events and logs migrations
	+ Delete no longer used domain and translationDomain methods/attributes
	+ Unified src/libexec and tools in the new src/scripts directory
	+ Remove the ebox- prefix on all the names of the /usr/share scripts
	+ New EBox::Util::SQL package with helpers to create and drop tables
	  from initial-setup and purge-module for each module
	+ Always drop tables when purging a package
	+ Delete 'ebox' user when purging zentyal-core
	+ Moved all SQL schemas from tools/sqllogs to schemas/sql
	+ SQL time-period tables are now located under schemas/sql/period
	+ Old ebox-clean-gconf renamed to /usr/share/zentyal/clean-conf and
	  ebox-unconfigure-module is now /usr/share/zentyal/unconfigure-module
	+ Added default implementation for enableActions, executing
	  /usr/share/zentyal-$modulename/enable-module if exists
	+ Optimization: Do not check if a row is unique if any field is unique
	+ Never call syncRows on read-only instances
	+ Big performance improvements using hashes and sets in redis
	  database to avoid calls to the keys command
	+ Delete useless calls to exists in EBox::Config::Redis
	+ New regen-redis-db tool to recreate the directory structure
	+ Renamed /etc/cron.hourly/90manageEBoxLogs to 90zentyal-manage-logs
	  and moved the actual code to /usr/share/zentyal/manage-logs
	+ Move /usr/share/ebox/zentyal-redisvi to /usr/share/zentyal/redisvi
	+ New /usr/share/zentyal/initial-setup script for modules postinst
	+ New /usr/share/zentyal/purge-module script for modules postrm
	+ Removed obsolete logs and events migrations
	+ Create plpgsql is now done on EBox::Logs::initialSetup
	+ Replace old ebox-migrate script with EBox::Module::Base::migrate
	+ Rotate duplicity-debug.log log if exists
	+ Bug fix: Port selected during installation is correctly saved
	+ Zentyal web UI is restarted if their dependencies are upgraded
	+ Bug fix: Logs don't include unrelated information now
	+ Add total in disk_usage report
	+ Bugfix: Events report by source now works again
	+ Do not include info messages in the events report
	+ Services event is triggered only after five failed checkings
	+ Do not add redundant includedir lines to /etc/sudoers
	+ Fixed encoding for strings read from redis server
	+ Support for redis-server 2.0 configuration
	+ Move core templates to /usr/share/zentyal/stubs/core
	+ Old /etc/ebox directory replaced with the new /etc/zentyal with
	  renamed core.conf, logs.conf and events.conf files
	+ Fixed broken link to alerts list
2.0.15
	+ Do not check the existence of cloud-prof package during the
	  restore since it is possible not to be installed while disaster
	  recovery process is done
	+ Renamed /etc/init.d/ebox to /etc/init.d/zentyal
	+ Use new zentyal-* package names
	+ Don't check .yaml existence for core modules
2.0.14
	+ Added compMessage in some events to distinguish among events if
	  required
	+ Make source in events non i18n
	+ After restore, set all the restored modules as changed
	+ Added module pre-checks for configuration backup
2.0.13
	+ Fixed dashboard graphs refresh
	+ Fixed module existence check when dpkg is running
	+ Fix typo in sudoers creation to make remote support work again
2.0.12
	+ Include status of packages in the downloadable bug report
	+ Bugfix: Avoid possible problems deleting redis.first file if not exist
2.0.11
	+ New methods entry_exists and st_entry_exists in config backend
2.0.10
	+ Now redis backend returns undef on get for undefined values
	+ Allow custom mason templates under /etc/ebox/stubs
	+ Better checks before restoring a configuration backup with
	  a set of modules different than the installed one
	+ Wait for 10 seconds to the child process when destroying the
	  progress indicator to avoid zombie processes
	+ Caught SIGPIPE when trying to contact Redis server and the
	  socket was already closed
	+ Do not stop redis server when restarting apache but only when
	  the service is asked to stop
	+ Improvements in import/export configuration (know before as
	  configuration backup)
	+ Improvements in ProgressIndicator
	+ Better behaviour of read-only rows with up/down arrows
	+ Added support for printableActionName in DataTable's
	+ Added information about automatic configuration backup
	+ Removed warning on non existent file digest
	+ Safer way to check if core modules exist during installation
2.0.9
	+ Treat wrong installed packages as not-existent modules
	+ Added a warning in dashboard informing about broken packages
	+ File sharing and mailfilter log event watchers works again since
	  it is managed several log tables per module
2.0.8
	+ Replaced zentyal-conf script with the more powerful zentyal-redisvi
	+ Set always the same default order for dashboard widgets
	+ Added help message to the configure widgets dialog
	+ Check for undefined values in logs consolidation
	+ Now dashboard notifies fails when restarting a service
	+ Fixed bug with some special characters in dashboard
	+ Fixed bug with some special characters in disk usage graph
2.0.7
	+ Pre-installation includes sudoers.d into sudoers file if it's not yet
	  installed
	+ Install apache-prefork instead of worker by default
	+ Rename service certificate to Zentyal Administration Web Server
2.0.6
	+ Use mod dependencies as default restore dependencies
	+ Fixed dependencies in events module
	+ Increased recursive dependency threshold to avoid
	  backup restoration problems
2.0.5
	+ Removed deprecated "Full backup" option from configuration backup
	+ Bugfix: SCP method works again after addition of SlicedBackup
	+ Added option in 90eboxpglogger.conf to disable logs consolidation
2.0.4
	+ Removed useless gconf backup during upgrade
	+ Fixed postinstall script problems during upgrade
2.0.3
	+ Added support for the sliced backup of the DB
	+ Hostname change is now visible in the form before saving changes
	+ Fixed config backend problems with _fileList call
	+ Added new bootDepends method to customize daemons boot order
	+ Added permanent message property to Composite
	+ Bugfix: Minor aesthetic fix in horizontal menu
	+ Bugfix: Disk usage is now reported in expected bytes
	+ Bugfix: Event dispatcher is not disabled when it is impossible
	  for it to dispatch the message
2.0.2
	+ Better message for the service status event
	+ Fixed modules configuration purge script
	+ Block enable module button after first click
	+ Avoid division by zero in progress indicator when total ticks is
	  zero
	+ Removed warning during postinst
	+ Added new subscription messages in logs, events and backup
2.0.1
	+ Bugfix: Login from Zentyal Cloud is passwordless again
	+ Some defensive code for the synchronization in Events models
	+ Bugfix: add EBox::Config::Redis::get to fetch scalar or list
	  values. Make GConfModule use it to avoid issues with directories
	  that have both sort of values.
1.5.14
	+ Fixed redis bug with dir keys prefix
	+ Improved login page style
	+ New login method using PAM instead of password file
	+ Allow to change admin passwords under System->General
	+ Avoid auto submit wizard forms
	+ Wizard skip buttons always available
	+ Rebranded post-installation questions
	+ Added zentyal-conf script to get/set redis config keys
1.5.13
	+ Added transition effect on first install slides
	+ Zentyal rebrand
	+ Added web page favicon
	+ Fixed already seen wizards apparition
	+ Fixed ro module creation with redis backend
	+ Use mason for links widgets
	+ Use new domain to official strings for subscriptions
1.5.12
	+ Added option to change hostname under System->General
	+ Show option "return to dashboard" when save changes fails.
1.5.11
	+ Added more tries on redis reconnection
	+ Fixed user corner access problems with redis server
	+ writeFile* methods reorganized
	+ Added cron as dependency as cron.hourly was never executed with anacron
	+ Improvements in consolidation of data for reports
1.5.10
	+ Fixed gconf to redis conversion for boolean values
1.5.9
	+ Improved migrations speed using the same perl interpreter
	+ Redis as configuration backend (instead of gconf)
	+ Improved error messages in ebox-software
	+ Set event source to 256 chars in database to adjust longer event
	  sources
	+ Progress bar AJAX updates are sent using JSON
	+ Fixed progress bar width problems
	+ Fixed top menu on wizards
	+ Improved error message when disconnecting a not connected database
	+ Abort installation if 'ebox' user already exists
	+ Bugfix: IP address is now properly registered if login fails
1.5.8
	+ Added template tableorderer.css.mas
	+ Added buttonless top menu option
	+ Bugfix: Save all modules on first installation
	+ Bugfix: General ebox database is now created if needed when
	  re/starting services
	+ Bugfix: Data to report are now uniform in number of elements per
	  value. This prevents errors when a value is present in a month and
	  not in another
	+ Bugfix: Don't show already visited wizard pages again
1.5.7
	+ Bugfix: Avoid error when RAID is not present
	+ Bugfix: Add ebox-consolidate-reportinfo call in daily cron script
	+ Bugfix: Called multiInsert and unbufferedInsert when necessary
	  after the loggerd reimplementation
	+ Bugfix: EBox::ThirdParty::Apache2::AuthCookie and
	  EBox::ThirdParty::Apache2::AuthCookie::Util package defined just
	  once
	+ Added util SystemKernel
	+ Improved progress indicator
	+ Changes in sudo generation to allow sudo for remote support user
	+ Initial setup wizards support
1.5.6
	+ Reimplementation of loggerd using inotify instead of File::Tail
1.5.5
	+ Asynchronous load of dashboard widgets for a smoother interface
1.5.4
	+ Changed dbus-check script to accept config file as a parameter
1.5.3
	+ Function _isDaemonRunning works now with snort in lucid
	+ Javascript refreshing instead of meta tag in log pages
	+ Updated links in dashboard widget
	+ Add package versions to downloadable ebox.log
	+ Fixed postgresql data dir path for disk usage with pg 8.4
	+ GUI improvements in search box
1.5.2
	+ Security [ESN-1-1]: Validate referer to avoid CSRF attacks
	+ Added reporting structure to events module
	+ Added new CGI to download the last lines of ebox.log
1.5.1
	+ Bugfix: Catch exception when upstart daemon does not exist and
	  return a stopped status
	+ Added method in logs module to dump database in behalf of
	ebackup module
	+ Bugfix: Do not check in row uniqueness for optional fields that
	are not passed as parameters
	+ Improve the output of ebox module status, to be consistent with the one
	  shown in the interface
	+ Add options to the report generation to allow queries to be more
	  flexible
	+ Events: Add possibility to enable watchers by default
	+ Bugfix: Adding a new field to a model now uses default
	  value instead of an empty value
	+ Added script and web interface for configuration report, added
	  more log files to the configuration report
1.5
	+ Use built-in authentication
	+ Use new upstart directory "init" instead of "event.d"
	+ Use new libjson-perl API
	+ Increase PerlInterpMaxRequests to 200
	+ Increase MaxRequestsPerChild (mpm-worker) to 200
	+ Fix issue with enconding in Ajax error responses
	+ Loggerd: if we don't have any file to watch we just sleep otherwise the process
	  will finish and upstart will try to start it over again and again.
	+ Make /etc/init.d/ebox depend on $network virtual facility
	+ Show uptime and users on General Information widget.
1.4.2
	+ Start services in the appropriate order (by dependencies) to fix a problem
	  when running /etc/init.d/ebox start in slaves (mail and other modules
	  were started before usersandgroups and thus failed)
1.4.1
	+ Remove network workarounds from /etc/init.d/ebox as we don't bring
	  interfaces down anymore
1.4
	+ Bug fix: i18n. setDomain in composites and models.
1.3.19
	+ Make the module dashboard widget update as the rest of the widgets
	+ Fix problem regarding translation of module names: fixes untranslated
	  module names in the dashboard, module status and everywhere else where
	  a module name is written
1.3.18
	+ Add version comparing function and use it instead of 'gt' in the
	  general widget
1.3.17
	+ Minor bug fix: check if value is defined in EBox::Type::Union
1.3.16
	+ Move enable field to first row in ConfigureDispatcherDataTable
	+ Add a warning to let users know that a module with unsaved changes
	  is disabled
	+ Remove events migration directory:
		- 0001_add_conf_configureeventtable.pl
		- 0002_add_conf_diskfree_watcher.pl
	+ Bug fix: We don't use names to stringify date to avoid issues
	  with DB insertions and localisation in event logging
	+ Bug fix: do not warn about disabled services which return false from
	  showModuleStatus()
	+ Add blank line under "Module Status"
	+ Installed and latest available versions of the core are now displayed
	  in the General Information widget
1.3.15
	+ Bug fix: Call EBox::Global::sortModulesByDependencies when
	  saving all modules and remove infinite loop in that method.
	  EBox::Global::modifiedModules now requires an argument to sort
	  its result dependending on enableDepends or depends attribute.
	+ Bug fix: keep menu folders open during page reloads
	+ Bug fix: enable the log events dispatcher by default now works
	+ Bug fix: fixed _lock function in EBox::Module::Base
	+ Bug fix: composites honor menuFolder()
	+ Add support for in-place edition for boolean types. (Closes
	  #1664)
	+ Add method to add new database table columnts to EBox::Migration::Helpers
	+ Bug fix: enable "Save Changes" button after an in-place edition
1.3.14
	+ Bug fix: fix critical bug in migration helper that caused some log
	  log tables to disappear
	+ Create events table
	+ Bug fix: log watcher works again
	+ Bug fix: delete cache if log index is not found as it could be
	  disabled
1.3.13
	+ Bug fix: critical error in EventDaemon that prevented properly start
	+ Cron script for manage logs does not run if another is already
	  running, hope that this will avoid problems with large logs
	+ Increased maximum size of message field in events
	+ Added script to purge logs
	+ Bug fix: multi-domain logs can be enabled again
1.3.12
	+ Added type for EBox::Dashboard::Value to stand out warning
	  messages in dashboard
	+ Added EBox::MigrationHelpers to include migration helpers, for now,
	  include a db table renaming one
	+ Bug fix: Fix mismatch in event table field names
	+ Bug fix: Add migration to create language plpgsql in database
	+ Bug fix: Add missing script for report log consolidation
	+ Bug fix: Don't show modules in logs if they are not configured. This
	  prevents some crashes when modules need information only available when
	  configured, such as mail which holds the vdomains in LDAP
	+ Added method EBox::Global::lastModificationTime to know when
	  eBox configuration was modified for last time
	+ Add support for breadcrumbs on the UI
	+ Bug fix: in Loggerd files are only parsed one time regardless of
	  how many LogHelper reference them
	+ Added precondition for Loggerd: it does not run if there isnt
	anything to watch
1.3.11
	+ Support customFilter in models for big tables
	+ Added EBox::Events::sendEvent method to send events using Perl
	  code (used by ebackup module)
	+ Bug fix: EBox::Type::Service::cmp now works when only the
	  protocols are different
	+ Check $self is defined in PgDBEngine::DESTROY
	+ Do not watch files in ebox-loggerd related to disabled modules and
	  other improvements in the daemon
	+ Silent some exceptions that are used for flow control
	+ Improve the message from Service Event Watcher
1.3.10
	+ Show warning when accesing the UI with unsupported browsers
	+ Add disableApparmorProfile to EBox::Module::Service
	+ Bug fix: add missing use
	+ Bug fix: Make EventDaemon more robust against malformed sent
	  events by only accepting EBox::Event objects
1.3.8
	+ Bug fix: fixed order in EBox::Global::modified modules. Now
	  Global and Backup use the same method to order the module list
	  by dependencies
1.3.7
	+ Bug fix: generate public.css and login.css in dynamic-www directory
	  which is /var/lib/zentyal/dynamicwww/css/ and not in /usr/share/ebox/www/css
	  as these files are generate every time eBox's apache is
	  restarted
	+ Bug fix: modules are restored now in the correct dependency
	  order
	+ ebox-make-backup accepts --destinaton flag to set backup's file name
	+ Add support for permanent messages to EBox::View::Customizer
1.3.6
	+ Bug fix: override _ids in EBox::Events::Watcher::Log to not return ids
	which do not exist
	+ Bug fix: fixed InverseMatchSelect type which is used by Firewall module
	+ New widget for the dashboard showing useful support information
	+ Bugfix: wrong permissions on CSS files caused problem with usercorner
	+ CSS are now templates for easier rebranding
	+ Added default.theme with eBox colors
1.3.5
	+ Bugfix: Allow unsafe characters in password type
	+ Add FollowSymLinks in eBox apache configuration. This is useful
	  if we use js libraries provided by packages
1.3.4
	+ Updated company name in the footer
	+ Bugfix: humanEventMessage works with multiple tableInfos now
	+ Add ebox-dbus-check to test if we can actually connect to dbus
1.3.4
	+ bugfix: empty cache before calling updatedRowNotify
	+ enable Log dispatcher by default and not allow users to disable
	it
	+ consolidation process continues in disabled but configured modules
	+ bugfix: Save Changes button doesn't turn red when accessing events for
	first time
1.3.2
	+ bugfix: workaround issue with dhcp configured interfaces at boot time
1.3.1
	+ bugfix: wrong regex in service status check
1.3.0
	+ bugfix: make full backup work again
1.1.30
	+ Change footer to new company holder
	+  RAID does not generate 'change in completion events, some text
	problems fixed with RAID events
	+ Report graphics had a datapoints limit dependent on the active
	time unit
	+ Apache certificate can be replaced by CA module
	+ Fixed regression in detailed report: total row now aggregates
	properly
	+ More characters allowed when changing password from web GUI
	+ Fixed regression with already used values in select types
	+ Do not a button to restart eBox's apache
	+ Fixed auth problem when dumping and restoring postgre database
1.1.20
	+ Added custom view support
	+ Bugfix: report models now can use the limit parameter in
	  reportRows() method
	+ use a regexp to fetch the PID in a pidfile, some files such as
	postfix's add tabs and spaces before the actual number
	+ Changed "pidfile" to "pidfiles" in _daemons() to allow checking more than
one (now it is a array ref instead of scalar)
	+ Modified Service.pm to support another output format for /etc/init.d daemon
status that returns [OK] instead of "running".
	+ unuformized case in menu entries and some more visual fixes
1.1.10
	+ Fix issue when there's a file managed by one module that has been modified
	  when saving changes
	+ Bugfix: events models are working again even if an event aware
	module is uninstalled and it is in a backup to restore
	+ Select.pm returns first value in options as default
       + Added 'parentModule' to model class to avoid recursive problems
	+ Added Float type
	+ Apache module allows to add configuration includes from other modules
	+ Display remote services button if subscribed
	+ Event daemon may received events through a named pipe
	+ Bugfix. SysInfo revokes its config correctly
	+ Added storer property to types in order to store the data in
	somewhere different from GConf
	+ Added protected property 'volatile' to the models to indicate
	that they store nothing in GConf but in somewhere different
	+ System Menu item element 'RAID' is always visible even when RAID
	is not installed
	+ Files in deleted rows are deleted when the changes are saved
	+ Fixed some bug whens backing and restore files
	+ Components can be subModels of the HasMany type
	+ Added EBox::Types::Text::WriteOnce type
	+ Do not use rows(), use row to force iteration over the rows and increase
	performance and reduce memory use.
	+ Do not suggest_sync after read operations in gconf
	+ Increase MaxRequestsPerChild to 200 in eBox's apache
	+ Make apache spawn only one child process
	+ Log module is backed up and restored normally because the old
	problem is not longer here
	+ Backup is more gentle with no backup files in backup directory,
	now it does not delete them
	+ HasMany  can retrieve again the model and row after the weak
	refence is garbage-collected. (Added to solve a bug in the doenload
	bundle dialog)
	+ EBox::Types::DomainName no longer accepts IP addresses as domain
	names
	+ Bugfix: modules that fail at configuration stage no longer appear as enabled
	+ Add parameter to EBox::Types::Select to disable options cache

0.12.103
	+ Bugfix: fix SQL statement to fetch last rows to consolidate
0.12.102
	+ Bugfix: consolidate logs using the last date and not starting from scratch
0.12.101
	+ Bugfix: DomainName type make comparisons case insensitive
	according to RFC 1035
0.12.100
	+ Bugfix: Never skip user's modifications if it set to true
	override user's changes
	+ EBox::Module::writeConfFile and EBox::Service scape file's path
	+ Bugfix. Configure logrotate to actually rotate ebox logs
	+ Fixed bug in ForcePurge logs model
	+ Fixed bug in DataTable: ModelManaged was called with tableName
	instead of context Name
	+ Fixing an `img` tag closed now properly and adding alternative
	text to match W3C validation in head title
	+ Backup pages now includes the size of the archive
	+ Fixed bug in ForcePurge logs model
	+ Now the modules can have more than one tableInfo for logging information
	+ Improve model debugging
	+ Improve restart debugging
	+ Backups and bug reports can be made from the command line
	+ Bugfix: `isEqualTo` is working now for `Boolean` types
	+ Bugfix: check if we must disable file modification checks in
	Manager::skipModification

0.12.99
	+ Add support for reporting
	+ Refresh logs automatically
	+ Reverse log order
	+ Remove temp file after it is downloaded with FromTempDir controller
0.12.3
	+ Bug fix: use the new API in purge method. Now purging logs is working
	again.
0.12.2
	+ Increase random string length used to generate the cookie to
	2048 bits
	+ Logs are show in inverse chronological order
0.12.1
	+ Bug fix: use unsafeParam for progress indicator or some i18 strings
	will fail when saving changes
0.12
	+ Bugfix: Don't assume timecol is 'timestamp' but defined by
	module developer. This allows to purge some logs tables again
	+ Add page titles to models
	+ Set default values when not given in `add` method in models
	+ Add method to manage page size in model
	+ Add hidden field to help with Ajax request and automated testing with
	  ANSTE
	+ Bugfix: cast sql types to filter fields in logs
	+ Bugfix: Restricted resources are back again to make RSS
	access policy work again
	+ Workaround bogus mason warnings
	+ Make postinst script less verbose
	+ Disable keepalive in eBox apache
	+ Do not run a startup script in eBox apache
	+ Set default purge time for logs stored in eBox db to 1 week
	+ Disable LogAdmin actions in `ebox-global-action` until LogAdmin
	feature is completely done
0.11.103
	+ Modify EBox::Types::HasMany to create directory based on its row
	+ Add _setRelationship method to set up relationships between models
	  and submodels
	+ Use the new EBox::Model::Row api
	+ Add help method to EBox::Types::Abstract
	+ Decrease size for percentage value in disk free watcher
	+ Increase channel link field size in RSS dispatcher
0.11.102
	+ Bugfix: cmp in EBox::Types::HostIP now sorts correctly
	+ updatedRowNotify in EBox::Model::DataTable receives old row as
	well as the recently updated row
	+ Added `override_user_modification` configuration parameter to
	avoid user modification checkings and override them without asking
	+ Added EBox::Model::Row to ease the management of data returned
	by models
	+ Added support to pre-save and post-save executable files. They
	must be placed at /etc/ebox/pre-save or /etc/ebox/post-save
	+ Added `findRow` method to ease find and set
0.11.101
	+ Bugfix: Fix memory leak in models while cloning types. Now
	cloning is controlled by clone method in types
	+ Bugfix: Union type now checks for its uniqueness
	+ DESTROY is not an autoloaded method anymore
	+ HasOne fields now may set printable value from the foreign field
	to set its value
	+ findId now searches as well using printableValue
	+ Bugfix. Minor bug found when key is an IP address in autoloaded
	methods
	+ Ordered tables may insert values at the beginning or the end of
	the table by "insertPosition" attribute
	+ Change notConfigured template to fix English and add link to the
	  module status section
	+ Add loading gif to module status actions
	+ Remove debug from ServiceInterface.pm
	+ Add support for custom separators to be used as index separators on
	  exposedMethods
	+ Bugfix. Stop eBox correctly when it's removed
	+ Improve apache-restart to make it more reliable.
0.11.100
	+ Bugfix. Fix issue with event filters and empty hashes
	+ Bugfix. Cache stuff in log and soap watcher to avoid memory leaks
	+ Bugfix. Fix bug that prevented the user from being warned when a row to
	  be deleted is being used by other model
	+ Bugfix. Add missing use of EBox::Global in State event watcher
	+ Added progress screen, now pogress screen keeps track of the changed
	  state of the modules and change the top page element properly
	+ Do not exec() to restart apache outside mod_perl
	+ Improve apache restart script
	+ Improve progress screen
0.11.99
	+ DataTable contains the property 'enableProperty' to set a column
	called 'enabled' to enable/disable rows from the user point of
	view. The 'enabled' column is put the first
	+ Added state to the RAID report instead of simpler active boolean
        + Fix bug when installing new event components and event GConf
	subtree has not changed
	+ Add RSS dispatcher to show eBox events under a RSS feed
	+ Rotate log files when they reach 10MB for 7 rotations
	+ Configurable minimum free space left for being notified by means
	of percentage
	+ Add File type including uploading and downloading
	+ Event daemon now checks if it is possible to send an event
	before actually sending it
	+ Added Action forms to perform an action without modifying
	persistent data
	+ Log queries are faster if there is no results
	+ Show no data stored when there are no logs for a domain
	+ Log watcher is added in order to notify when an event has
	happened. You can configure which log watcher you may enable and
	what you want to be notify by a determined filter and/or event.
	+ RAID watcher is added to check the RAID events that may happen
	when the RAID subsystem is configured in the eBox machine
	+ Change colour dataset in pie chart used for disk usage reporting
	+ Progress indicator now contains a returned value and error
	message as well
	+ Lock session file for HTTP session to avoid bugs
	related to multiple requests (AJAX) in a short time
	+ Upgrade runit dependency until 1.8.0 to avoid runit related
	issues
0.11
	+ Use apache2
	+ Add ebox-unblock-exec to unset signal mask before running  a executable
	+ Fix issue with multiple models and models with params.
	  This triggered a bug in DHCP when there was just one static
	  interface
	+ Fix _checkRowIsUnique and _checkFieldIsUnique
	+ Fix paging
	+ Trim long strings in log table, show tooltip with the whole string
	  and show links for URLs starting with "http://"
0.10.99
	+ Add disk usage information
	+ Show progress in backup process
	+ Add option to purge logs
	+ Create a link from /var/lib/zentyal/log to /var/log/ebox
	+ Fix bug with backup descriptions containing spaces
	+ Add removeAll method on data models
	+ Add HostIP, DomainName and Port types
	+ Add readonly forms to display static information
	+ Add Danish translation thanks to Allan Jacobsen
0.10
	+ New release
0.9.100
	+ Add checking for SOAP session opened
	+ Add EventDaemon
	+ Add Watcher and Dispatch framework to support an event
	  architecture on eBox
	+ Add volatile EBox::Types in order not to store their values
	  on GConf
	+ Add generic form
	+ Improvements on generic table
	+ Added Swedish translation

0.9.99
	+ Added Portuguese from Portugal translation
	+ Added Russian translation
	+ Bugfix: bad changed state in modules after restore

0.9.3
	+ New release

0.9.2
	+ Add browser warning when uploading files
	+ Enable/disable logging modules
0.9.1
	+ Fix backup issue with changed state
	+ Generic table supports custom ordering
0.9
	+ Added Polish translation
        + Bug in recognition of old CD-R writting devices fixed
	+ Added Aragonese translation
	+ Added Dutch translation
	+ Added German translation
	+ Added Portuguese translation

0.8.99
	+ Add data table model for generic Ajax tables
	+ Add types to be used by models
	+ Add MigrationBase and ebox-migrate to upgrade data models
	+ Some English fixes
0.8.1
	+ New release
0.8
	+ Fix backup issue related to bug reports
	+ Improved backup GUI
0.7.99
        + changed sudo stub to be more permissive
	+ added startup file to apache web server
	+ enhanced backup module
	+ added basic CD/DVD support to backup module
	+ added test stubs to simplify testing
	+ added test class in the spirit of Test::Class
	+ Html.pm now uses mason templates
0.7.1
	+ use Apache::Reload to reload modules when changed
	+ GUI consistency (#12)
	+ Fixed a bug for passwords longer than 16 chars
	+ ebox-sudoers-friendly added to not overwrite /etc/sudoers each time
0.7
	+ First public release
0.6
	+ Move to client
	+ Remove obsolete TODO list
	+ Remove firewall module from  base system
	+ Remove objects module from base system
	+ Remove network module from base system
	+ Add modInstances and modInstancesOfType
	+ Raname Base to ClientBase
	+ Remove calls to deprecated methods
	+ API documented using naturaldocs
	+ Update INSTALL
	+ Use a new method to get configkeys, now configkey reads every
	  [0.9
	+ Added Polish translation][0-9]+.conf file from the EBox::Config::etc() dir and
	  tries to get the value from the files in order.
	+ Display date in the correct languae in Summary
	+ Update debian scripts
	+ Several bugfixes
0.5.2
	+ Fix some packaging issues
0.5.1
	+ New menu system
	+ New firewall filtering rules
	+ 802.1q support

0.5
	+ New bug-free menus (actually Internet Explorer is the buggy piece
	  of... software that caused the reimplementation)
	+ Lots of small bugfixes
	+ Firewall: apply rules with no destination address to packets
	  routed through external interfaces only
	+ New debianize script
	+ Firewall: do not require port and protocol parameters as they
	  are now optional.
	+ Include SSL stuff in the dist tarball
	+ Let modules block changes in the network interfaces
	  configuration if they have references to the network config in
	  their config.
	+ Debian network configuration import script
	+ Fix the init.d script: it catches exceptions thrown by modules so that
	  it can try to start/stop all of them if an exception is thrown.
	+ Firewall: fix default policy bug in INPUT chains.
	+ Restore textdomain in exceptions
	+ New services section in the summary
	+ Added Error item to Summary. Catch exceptions from modules in
	  summary and generate error item
	+ Fix several errors with redirections and error handling in CGIs
	+ Several data validation functions were fixed, and a few others added
	+ Prevent the global module from keeping a reference to itself. And make
	  the read-only/read-write behavior of the factory consistent.
	+ Stop using ifconfig-wrapper and implement our own NetWrapper module
	  with wrappers for ifconfig and ip.
	+ Start/stop apache, network and firewall modules in first place.
	+ Ignore some network interface names such as irda, sit0, etc.
	+ The summary page uses read-only module instances.
	+ New DataInUse exception, old one renamed to DataExists.
	+ Network: do not overwrite resolv.conf if there are nameservers
	  given via dhcp.
	+ Do not set a default global policy for the ssh service.
	+ Check for forbiden characters when the parameter value is
	  requested by the CGI, this allows CGI's to handle the error,
	  and make some decissions before it happens.
	+ Create an "edit object" template and remove the object edition stuff
	  from the main objects page.
	+ Fix the apache restarting code.
	+ Network: Remove the route reordering feature, the kernel handles that
	  automatically.
	+ Fix tons of bugs in the network restarting code.
	+ Network: removed the 3rd nameserver configuration.
	+ Network: Get gateway info in the dhcp hook.
	+ Network: Removed default configuration from the gconf schema.
	+ New function for config-file generation
	+ New functions for pid file handling

0.4
	+ debian package
	+ added module to export/import configuration
	+ changes in firewall's API
	+ Added content filter based on dansguardian
	+ Added French translation
	+ Added Catalan translation
	+ Sudoers file is generated automatically based on module's needs
	+ Apache config file is generated by ebox  now
	+ Use SSL
	+ Added ebox.conf file
	+ Added module template generator

0.3
	+ Supports i18n
	+ API name consistency
	+ Use Mason for templates
	+ added tips to GUI
	+ added dhcp hooks
	+ administration port configuration
	+ Fixed bugs to IE compliant
	+ Revoke changes after logout
	+ Several bugfixes

0.2
	+ All modules are now based on gconf.
	+ Removed dependencies on xml-simple, xerces and xpath
	+ New MAC address field in Object members.
	+ Several bugfixes.

0.1
	+ Initial release<|MERGE_RESOLUTION|>--- conflicted
+++ resolved
@@ -1,5 +1,6 @@
 HEAD
-<<<<<<< HEAD
+	+ Added saveReload method to use reload instead of restart to
+	  reduce service downtime. Use with care and programatically
 	+ Added findValueMultipleFields() to DataTable and refactor _find()
 	  to allow search by multiple fields
 	+ Fixed disk usage report for logs component
@@ -7,10 +8,6 @@
 	+ Restart all the core daemons instead of only apache after logrotate
 	+ Fixed graph template so it could be feed with data using decimal
 	  comma, it will convert it to a JS array without problems
-=======
-	+ Added saveReload method to use reload instead of restart to
-	  reduce service downtime. Use with care and programatically
->>>>>>> ba14efab
 3.0.20
 	+ Check against inexistent path in EBox::Util::SHM::subkeys
 	+ Silent diff in EBox::Types::File::isEqualTo
