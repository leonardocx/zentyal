HEAD
<<<<<<< HEAD
	+ Always reload page after saving changes
=======
	+ Workaround against modules changed when saving all changes
>>>>>>> 19872a67
	+ Recover from widget function exceptions
	+ Fixed audit logging of delete actions
	+ Fixed errors with row ID in ManageAdmins table
	+ Added missing EBox::Exceptions uses
	+ Fixed bug in selectSetter which hitted selects on DataForm with
	  'unique' option enabled
	+ Added EBox::Types::IPRange::addressesFromBeginToEnd class method
3.2.4
	+ Set proper trial link in advertisements
	+ Show register link in local backup when not registered
	+ Strip the 'C:\fakepath\' that chrome adds to the file input
	+ Make dump_exceptions key work also for mason exceptions
	+ Pass HTTP_PROXY system environment variable to CGIs as they are
	  used in Zentyal modules
	+ Waiting for Zentyal ready page check is more robust now
3.2.3
	+ Fixed error in the recursive method for getting module dependencies
	+ Fixed JS typo which disabled export backup dialog
	+ Added dbus dependency to avoid problems on some minimal installations
3.2.2
	+ When restoring pre-3.2 backups take in account that apache
	  module was renamed to webadmin
	+ Make sure that we always commit/discard audit of changes when we
	  save/revoke all modules
	+ Add new row attribute "disabled"
	+ Fixed JS glitch which broke the dashboard periodical updates
	+ Better check of referer which skips cloud domain if it does not exists
	+ Avoid warning when stopping a module without FirewallHelper
3.2.1
	+ Include contents of /etc/resolv.conf in bug report
	+ Avoid Apache error screen in login when entering through Zentyal
	  Remote using password
	+ Fix warning comparing undefined string in DomainName type
	+ Rewrite row isEqualTo method using hashElements instead of elements
	+ Only allow to move dashboard widget by its handle
	+ Service type setter works again
3.2
	+ Set 3.2 versions and non-beta logo
3.1.13
	+ Added missing EBox::Gettext uses, fixes crash in view logs refresh
	+ Minor CSS style fixes
	+ Added missing use statement in EBox::Types::MultiStateAction
3.1.12
	+ Do not crash if /etc/timezone does not exist
	+ Clean /var/lib/zentyal/tmp at the first moments of boot instead of
	  when running zentyal start, this fixes problems with leftover locks
	  that affect dhclient hooks
	+ Fixed wrong case in some class names for the save changes button
	+ Fixed autoscroll in dashboard widgets
	+ Added placeholder for drag & drop of table rows
	+ No autoscroll is done when overflow happens. This makes sortable
	  work in chromium
	+ Set audit after logs when enabling in first install
	+ Avoid getting unsaved changes by using readonly instance in manage-logs
3.1.11
	+ Initial setup for webadmin is now executed in postinst
	+ Fixed webadmin port migration
3.1.10
	+ Use DATETIME type in date column for consolidation tables
	+ Summarised reports shows graphs again
	+ Events summarised report has breadcrumbs now
	+ Base EBox::Logs::Composite::SummarizedReport to let summarised
	  reports have common breadcrumbs
	+ Added migration from 3.0 (apache -> webadmin)
3.1.9
	+ Fixed in-place boolean edit with non-basic types different to Union
	+ Removed some warnings in error.log
	+ Fixed confirmation dialogs warning style
	+ Fixed configure widgets width and drop behavior
	+ Fixed regression in dashboard register link after jQuery migration
	+ Always set as changed without checking RO value, this fixes some
	  situations in which the save changes button was not enabled
	+ Fixed regression in audit log IP addresses after nginx integration
	+ Added datetime time formatter to JS graphs which show dates in X
	  axis and date and time in the tracker
	+ Fixed bug sending parameters in Zentyal.Tabs prototype
	+ Fixed side-effect in Model::Manager::_modelHasMultipleInstances() that
	  tried to load composite as model by mistake, the bug was at least
	  present sometimes when trying to generate the configuration report
	+ Throw internal exception in valueByName if elementByName is undef
	+ Added captiveportal icons to CSS
	+ Restore configuration backup from file now works again after JS
	  framework change
	+ Configuration backup download, restore and delete from the list
	  works again after the UI changes
	+ Fixed regression in tabbed composites with the jQuery changes
	+ Set proper title in dialogs when loading in an existent one
	+ Fixed regression on dashboard which allowed to move already
	  present dashboard widgets
3.1.8
	+ Always log Perl errors that are not Zentyal exceptions
	+ Move package icons from software to core as required for the menu
	+ Use dpkg --clear-avail to avoid incoherent updates information
	+ Show printableModelName in DataTables when precondition fails
	+ Fixed number of decimals in Disk Usage when unit is MB
	+ Fixed UTF-8 encoding problems in TreeView
	+ Copyright footer is now at the bottom of the menu
	+ Fixed regression on logs search caused by autoFilter changes
	+ Fix bytes formatter in graphs
	+ Simplified CSS and improved styles and icons
	+ Improved dashboard drag&drop behavior in Chrome
	+ Allow to define permanentMessage directly on models
	+ Show placeholder in dashboard widgets drag&drop
	+ Fixed crash reloading dashboard after configure widgets
	+ Only apply redirect port fix on administration port
	+ Fixed regression in user interface with DataInUse exceptions
	+ Fixed wrong behavior of software updates in dashboard widget
	+ Always show proper language name for english locales
	+ Fixed wrong redirects when using a non-default admin port
	+ Fixed regression in webadmin reload after changing the language
	+ Remove unnecessary and problematic desktop services code
	+ Added icons for disabled users.
3.1.7
	+ Avoid eval operation when using standard HtmlBlocks class
	+ Changed some code to not trigger some unnecesary warnings
	+ Fixed regression on active menu entry highlight
	+ No-committed changes does not appear in configuration changes
	  log table
	+ Added autoFilter property to method tableInfo
	+ Modules can now be marked for restart after save changes via
	  post_save_modules redis key of the global module
	+ Make all dashboards div of the same height to ease drag and drop
	+ Don't allow invalid email in create report CGI
	+ DBEngineFactory is now a singleton
	+ EBox::Util::Random mentions /dev/urandom in its error messages
	  to ease troubleshooting
	+ Assure that type's references to its row are not lost in the
	  edit form template methods
3.1.6
	+ Restyled UI
	+ Added form.js
	+ Added better 502 error page for nginx with redirect when apache is ready
	+ Always call udpateRowNotify in row update, even when the new
	  values are the same than old ones
	+ Fixed bad call to EBox::CGI::Run::urlToClass in EBox::CGi::Base
	+ Added icons for top-level menu entries and module status page
	+ Fixed bad arguments in CGI::Controller::Composite call to SUPER::new()
	+ More flexible EBox::CGI::run for inheritance
	+ Fixed encoding of parameters in confirmation dialogs
	+ Check backup integrity by listing the tar file, throw
	  InvalidData exception if the tar is corrupted
	+ Do not use hidden form fields for generating confirmation dialog JS
	+ Fixed log bugs: use correct RO mode in loggerd, fixed behaviour
	  when all log helpers are disabled, enable logs correctly when
	  added by first time to configure logs table
	+ Fixed bad interpolation in JS code in booleanInPlaceViewer.mas
	+ WizardPage CGIs can now return JSON replies as response
	+ unconfigure-module script disables also the module
	+ Restart firewall module when a firewall observer module is
	  stopped/started using zentyal init.d script
	+ Added temporary stopped state to a Service module to know if a
	  module is stopped but enabled
	+ Redirect to / from /ebox using remote access to avoid blank page
	+ Removed no longer necessary jQuery noConflict()
	+ Added combobox.js
	+ Added EBox::Model::Base as base for DataTable and the new TreeView
	+ Adapted EBox::CGI::Run for the new TreeView models
	+ Fixed DataTable row removal from the UI with 100% volatile models with
	  'ids' method overriden.
3.1.5
	+ Increased webadmin default timeout.
	+ Disable drag & drop on tables with only one row
3.1.4
	+ Don't allow to move read-only rows
	+ Better prefix for user configuration redis keys
	+ Hide disabled carousel buttons, fix modal template
	+ Fixed modal dialog template
	+ Mark save changes button as changed when moving rows
	+ Remove unused parameter in Zentyal.DataTable.changeRow
3.1.3
	+ Enhanced UI styles: dialogs, progress bars, carousel, colors and images
	+ Rows of tables can now be moved using drag & drop
	+ Added logout dialog with option of discarding changes
	+ Remember page size options per users, added 'View all' page size option
	+ Added storage of options per user
	+ Enable and/or conifgure module dependencies automatically in
	  Module Status page
	+ Adapted CGIs to new modal dialogs
	+ Ported graphs from flotr.js to flot.js
	+ Ported JS code to jQuery and jQuery-ui
	+ Removed Modalbox.js, table_orderer.js and carousel.js
	+ Left menu keyword search is now case insensitive
3.1.2
	+ Make manage administrators table resilent against invalid users
	+ Remove deprecated backup domains related from logs module
	+ Added EBox::Types::URI type
	+ Added saveReload method to use reload instead of restart to
	  reduce service downtime. Use with care and programatically
	+ Added findValueMultipleFields() to DataTable and refactor _find()
	  to allow search by multiple fields
	+ Fixed disk usage report for logs component
3.1.1
	+ Do not dump unnecessary .bak files to /var/lib/zentyal/conf
	+ Restart all the core daemons instead of only apache after logrotate
	+ Fixed graph template so it could be feed with data using decimal
	  comma, it will convert it to a JS array without problems
	+ Fixed regression parsing ModalController urls
	+ Fixed regression non-model CGIs with aliases
	+ Added a way to retrieve all Models inside a Composite and its children.
	+ Increased the size limit for file uploads.
	+ Implemented a way to include configuration files for Nginx so the SOAP
	  services are able to use Nginx for SSL.
3.1
	+ Improved the message shown when there are no changes pending to save on
	  logout.
	+ Use the X-Forwarded-Proto header for redirects construction.
	+ Added nginx as the public HTTP server of Zentyal.
	+ Renamed 'Apache' module to 'WebAdmin' module. If you need to restart the
	  web administration you must use 'service zentyal webadmin restart'.
	+ Set trac milestone for reported bugs to 3.1.X
	+ CGIs are now EBox::Module::CGI::* instead of EBox::CGI::Module::*
	+ Daemons are now disabled when configuring a module, so Zentyal can
	  manage them directly instead of being autostarted by the system
	+ EBox::Model::DataForm::formSubmitted called even where there is no
	  previous row
	+ Added Pre-Depends on mysql-server to avoid problems with upgrades
	+ Depend on mysql-server metapackage instead of mysql-server-5.5
	+ Depend on zentyal-common 3.1
3.0.20
	+ Check against inexistent path in EBox::Util::SHM::subkeys
	+ Silent diff in EBox::Types::File::isEqualTo
	+ Print correctly UTF8 characters from configuration backup description
	+ When host name is changed, update /etc/hostname
	+ Proper link to remote in configuration backup page
3.0.19
	+ Removed full restore option for restore-backup tool and
	  EBox:Backup relevant methods
	+ Optimise loading Test::Deep::NoTest to avoid test environment creation
	+ Use EBox::Module::Base::writeConfFileNoCheck to write apache
	  configuration file
	+ Log events after dispatching them in the EventDaemon and catch exception
	  to avoid crashes when mysql is already stopped
	+ Emit events on zentyal start and stop
	+ Refactor some events-related code
	+ Changed MB_widedialog CSS class to use all width available in
	  the screen
	+ Fixed a broken link to SysInfo/Composite/General when activating the
	  WebServer module.
3.0.18
	+ Pass model instance when invoking EBox::Types::Select populate function
	+ Improve dynamic editable property detection for framework types
	+ Override _validateReferer method in Desktop services CGI
	+ Don't abort configuration backup when we get a error retrieving the
	  partition table information
	+ In EBox:Model::Row, refactored elementExists and
	  elementByName to make them to have similiar code structure
	+ Improvement in test help classes and added test fakes for
	  EBox::Model::Manager and EBox::Util::SHMLock
	+ Prevented unuseful warning in
	  EBox::Model::DataTable::setDirectory when the old directory is undef
	+ Fixed unit tests under EBox/Model/t, backup configuration tests and
	  some others
	+ Remove unused method EBox::Auth::alreadyLogged()
	+ Apache::setRestrictedResource updates properly if already exists
	+ Global and Module::Config allow to set redis instance to ease testing
	+ Now EBox::GlobalImpl::lastModificationTime also checks
	  modification time of configuration files
	+ Rows in events models are now synced before running EventDaemon
	+ Better way of checking if event daemon is needed
3.0.17
	+ Allow numeric zero as search filter
	+ When filtering rows don't match agains link urls or hidden values
	+ Avoid CA file check when removing it from Apache module
	+ Silent removeCA and removeInclude exceptions when removing
	  non-existant element
	+ Fixed rollback operation in redis config backend
	+ Desktop services CGI now only returns JSON responses
	+ Log error when dynamic loading a class fails in
	  ConfigureDispatchers model
	+ Update total ticks dynamically in progress indicator if ticks overflow
3.0.16
	+ Fixed regression in boolean in-place edit with Union types
	+ Added some missing timezones to EBox::Types::TimeZone
	+ Add a new method to DBEngine 'checkForColumn' to retrieve columns
	  definition from a given table
	+ Reload models info in model manager if new modules are installed
3.0.15
	+ Make sure that halt/reboot button can be clicked only once
	+ Cleaner way of disabling dependant modules when the parent is disabled,
	  avoiding unnecessary calls to enableService each time the module status
	  page is loaded.
	+ Show confirmation dialog when trying to change host or domain
	  if zentyal-samba is installed and provisioned
	+ Modified data table controller so edit boolean in place reuses
	  the code of regular edits, avoiding getting incorrect read-only
	  values from cache
3.0.14
	+ Allow search filters with a leading '*'
	+ Better error reporting when choosing a bad search filter
	+ External exceptions from _print method are caught correctly in CGIs
	+ EBox::CGI::run now supports correct handling of APR::Error
	+ Fixed dashboard check updates ajax requests in Chrome
	+ Fixed errors with zero digits components in time type
3.0.13
	+ Better warning if size file is missing in a backup when
	  restoring it
	+ Fixed table cache behaviour on cache miss in logs module
	+ Fix wrong button label when deleting rows in 'datainuse' template
	+ Removed unused method EBox::Model::DataTable::_tailoredOrder
	+ Added force default mode and permission to writeConfFileNoCheck(),
	  writeFile() and derivatives
	+ Fixed bug in EBox:::Logs::CGI::Index with internationalized
	  parameter names
	+ DataTables with sortedBy are now orderer alphabetically with
	  proper case treatment
	+ Display messages in model even when there are not elements and
	  table body is not shown
3.0.12
	+ Improve change-hostname script, delete all references to current name
	+ Faster dashboard loading with asynchronous check of software updates
	+ Workaround for when the progress id parameter has been lost
	+ Fixed problems calling upstart coomands from cron jobs with wrong PATH
	+ Decode CGI unsafeParams as utf8
	+ Avoid double encoding when printing JSON response in EBox::CGI::Base
	+ Remove warning in EBox::Menu::Folder when currentfolder is not defined
	+ Removed unnecesary and misleading method new from EBox::Auth package
3.0.11
	+ Avoid flickering loading pages when switching between menu entries
	+ Incorrect regular expression in logs search page are correctly handled
	+ Fix input badly hidden in the logs screen
	+ reloadTable from DataTable now remove cached fields as well
3.0.10
	+ Fixed unsafe characters error when getting title of progress
	  indicator in progress dialog
	+ Added use utf8 to dashboard template to fix look of closable messages
3.0.9
	+ Adapted file downloads to the new utf8 fixes
	+ Write backup files in raw mode to avoid utf8 problems
	+ Print always utf8 in STDOUT on all CGIs
	+ Decode CGI params of values entered at the interface as utf8
	+ Proper encode/decode of utf8 with also pretty JSON
	+ Fixed utf8 decoding in date shown at dashboard
	+ Removed old workarounds for utf8 problems
	+ Added new recoveryEnabled() helper method to Module::Base
	+ Added recoveryDomainName() method to SyncProvider interface
	+ Restore backup can now install missing modules in Disaster Recovery
	+ Show specific slides when installing a commercial edition
	+ Redirect to proper CGI after login in disaster recovery mode
	+ Removed old debconf workaround for first stage installation
	+ Log redis start message as debug instead of info to avoid flood
	+ Use unsafeParam in EBox::CGI::Base::paramsAsHash
	+ EBox::Module::Service does not raise exception and logs
	  nothing when using init.d status
	+ Fixed glitch in backup CGI which sometimes showed
	  the modal dialog with a incorrect template
3.0.8
	+ Use path for default name in SyncFolders::Folder
	+ Do not restrict characters in data table searchs
	+ Fixed automatic bug report regression
	+ Fixed refresh of the table and temporal control states
	  in customActionClicked callback
	+ Modified modalbox-zentyal.js to accept wideDialog parameter
	+ Fixed template method in MultiStateAction to return the default
	  template when it is not any supplied to the object
	+ Fixed sendInPlaceBooleanValue method from table-helper.js; it
	  aborted because bad parameters of Ajax.Updater
	+ Fixed bug that made that the lock was shared between owners
	+ Some fixes in the function to add the rule for desktops services
	  to the firewall
	+ Delete obsolete EBox::CGI::MenuCSS package
3.0.7
	+ Add new EBox::Module::Service::Observer to notify modules about
	  changes in the service status
	+ Administration accounts management reflects the changes in
	  system accounts in ids() or row() method call
	+ Some fixes in the RAID event watcher
	+ foreignModelInstance returns undef if foreignModel is
	  undef. This happens when a module has been uninstalled and it is
	  referenced in other installed module (events)
	+ loggerd shows loaded LogHelpers when in debug mode
	+ Added additional info to events from RAID watcher
	+ Use sudo to remove temporal files/diectories in backup, avoiding
	  permissions errors
	+ Added exception for cloud-prof module to events dependencies
3.0.6
	+ Skip keys deleted in cache in Redis::_keys()
	+ Fixed events modules dependencies to depend on any module which
	  provides watchers or dispatchers
	+ Always call enableActions before enableService when configuring modules
	+ Added needsSaveAfterConfig state to service modules
	+ Better exceptions logging in EBox::CGI::Run
	+ Fixed 'element not exists' error when enabling a log watcher
	+ Scroll up when showing modal dialog
	+ Added fqdnChanged methods to SysInfo::Observer
	+ Fixed SSL configuration conflicts betwen SOAPClient and RESTClient
3.0.5
	+ Template ajax/simpleModalDialog.mas can now accept text
	+ Used poweroff instead of halt to assure that system is powered
	  off after halt
	+ Fixed log audit database insert error when halting or rebooting
	+ Added time-based closable notification messages
	+ Adapted to new EBox::setLocaleEnvironment method
	+ EBox::Type::File now allows ebox user to own files in directories
	  which are not writable by him
	+ Removed cron daily invocation of deprecated report scripts
3.0.4
	+ Added EBox::SyncFolders interface
	+ Fixed invokation of tar for backup of model files
	+ New observer for sysinfo module to notify modules implementing the
	  SysInfo::Observer interface when the host name or host domain is
	  changed by the user, before and after the change takes effect
	+ Stop and start apache after language change to force environment reload
	+ Reload page after language change
	+ EBox::Module::Service::isRunning() skips daemons whose precondition fail
	+ Fixed undefined reference in DataTable controller for log audit
	+ Added and used serviceId field for service certificates
	+ Fixed SQL quoting of column names in unbuffered inserts and consolidation
3.0.3
	+ Fixed bug which prevented highlight of selected item in menu
	+ Fixed base class of event dispatcher to be compatible with the
	  changes dispatcher configuration table
	+ Fixed event daemon to use dumped variables
	+ Fixed need of double-click when closing menu items in some cases
	+ Fixed logs consolidation to avoid high CPU usage
	+ In view log table: correctly align previous and first page buttons
	+ Improve host name and domain validation.
	+ Forbidden the use of a qualified hostname in change hostname form
	+ Update samba hostname-dependent fields when hostname is changed
	+ Confirmation dialog when the local domain is changed and with a
	  warning if local domain which ends in .local
3.0.2
	+ The synchronization of redis cache refuses with log message to set
	  undefined values
	+ Fixed wrong sql statement which cause unwanted logs purge
	+ DataForm does not check for uniqueness of its fields, as it only
	  contains a single row
	+ In ConfigureLogs, restored printable names for log domains
	+ Fixed dashboard update error on modules widget, counter-graph
	  widget and widget without sections
	+ Better way to fix non-root warnings during boot without interfering
	  on manual restart commands in the shell
3.0.1
	+ Properly set default language as the first element of the Select to
	  avoid its loss on the first apache restart
	+ Set milestone to 3.0.X when creating tickets in trac.zentyal.org
	+ Removed forced setting of LANG variables in mod_perl which made progress
	  indicator fail when using any language different to English
	+ Removed some frequent undef warnings
	+ Added executeOnBrothers method to EBox::Model::Component
	+ Fixed repetition of 'add' and 'number change' events in RAID watcher
	+ Fixed incorrect display of edit button in tables without editField action
	+ Cache MySQL password to avoid reading it all the time
	+ Fixed request came from non-root user warnings during boot
	+ Send info event in Runit watcher only if the service was down
	  MAX_DOWN_PERIODS
3.0
	+ Removed beta logo
	+ Set 'firstInstall' flag on modules when installing during initial install
	+ Set 'restoringBackup' flag on modules when restoring backup
	+ Call enableService after initialSetup while restoring backup
	+ Registration link in widget now have appropiate content when either
	  remoteservices or software are not installed
	+ Fixed style for disabled buttons
	+ Composite and DataTable viewers recover from errors in pageTitle method
	+ Fixed intermitent failure in progress when there are no slides
	+ Rollback redis transaction on otherwise instead finally block
	+ Members of the 'admin' group can now login again on Zentyal
	+ Multi-admin management for commercial editions
	+ First and last move row buttons are now disabled instead of hidden
	+ In save changes dialog set focus always in the 'save' button
	+ Fixed i18n problem in some cases where environment variables
	  were different than the selected locale on Zentyal UI, now
	  LANG and LC_MESSAGES are explicitly passed to mod_perl
	+ Reviewed registration strings
	+ Added template attribute to MultiStateAction to provide any kind
	  of HTML to display an action
	+ Changed icon, name and link for Zentyal Remote
	+ Fixed some compatibility issues with Internet Explorer 9
	+ Show warning with Internet Explorer 8 or older
	+ Improved dashboard buttons colors
2.3.24
	+ Do not cache undef values in EBox::Config::Redis::get()
	+ Code fix on subscription retrieval for Updates event
	+ Update validate referer to new Remote Services module API
	+ In-place booleans now properly mark the module as changed
	+ Do not try to read slides if software module is not installed
	+ Fixed wrong call in Events::isEnabledDispatcher()
	+ Updated 'created by' footer
2.3.23
	+ Change the default domain name from 'zentyal.lan' to
	  'zentyal-domain.lan'
	+ Changes in first enable to avoid letting modules unsaved
	+ Type File now accepts spaces in the file name
	+ Added setTimezone method to MyDBEngine
	+ Enable consolidation after reviewing and pruning
	+ Code typo fix in Events::isEnabledWatcher
	+ Remove all report code from core
	+ Move SysInfo report related to remoteservices module
	+ Fixed regression which removed scroll bars from popups
	+ New carousel transition for the installation slides
	+ Added option to not show final notes in progress bar
	+ EBox::Model::Component::modelGetter does not die when trying to
	  get a model for an uninstalled module
	+ Added previous/next buttons to manually switch installation slides
	+ New installation slides format
	+ Added compatibility with MS Internet Explorer >= 8
2.3.22
	+ Changed first installation workflow and wizard infraestructure
	+ Improved firewall icons
	+ Set hover style for configure rules button in firewall
	+ Do not disable InnoDB in mysql if there are other databases
	+ Progress indicator no longer calls showAds if it is undefined
	+ Send cache headers on static files to improve browsing speed
	+ Added foreignNoSyncRows and foreignFilter options to EBox::Types::Select
	+ Improved settings icon
	+ Fixed modalboxes style
	+ Improve host domain validation. Single label domains are not allowed.
2.3.21
	+ Fixes on notifyActions
	+ Check for isDaemonRunning now compatible with asterisk status
	+ Fixed warning call in EBox::Types::HasMany
2.3.20
	+ New look & feel for the web interface
	+ Adjust slides transition timeout during installation
	+ Audit changes table in save changes popup has scroll and better style
	+ Model messages are printed below model title
	+ noDataMsg now allows to add elements if it makes sense
	+ Fixed ajax/form.mas to avoid phantom change button
	+ EBox::Model::Manager::_setupModelDepends uses full paths so the
	  dependecies can discriminate between models with the same name
	+ Default row addition in DataForm does not fires validateTypedRow
	+ Code typo fix in change administration port model
	+ Set only Remote as option to export/import configuration to a
	  remote site
	+ Return undef in HasMany type when a model is not longer
	  available due to being uninstalled
	+ Added onclick atribute to the link.mas template
	+ Fix exception raising when no event component is found
	+ table_ordered.js : more robust trClick event method
	+ Changed dashboard JS which sometimes halted widget updates
	+ Added popup dialogs for import/export configuration
	+ Changes in styles and sizes of the save/revoke dialog
	+ Removed redudant code in ConfigureWatchers::syncRows which made module
	  to have an incorrect modified state
	+ Dont show in bug report removed packages with configuration
	  held as broken packages
	+ DataTable::size() now calls to syncRows()
	+ EBox::Module::Config::set_list quivalent now has the same
	  behaviour than EBox::Module::Config::set
2.3.19
	+ Manually set up models for events to take into account the
	  dynamic models from the log watcher filtering models
	+ Fixed warnings when deleting a row which is referenced in other model
	+ Disable HTML form autocompletion in admin password change model
	+ Fixed incorrect non-editable warnings in change date and time model
	+ Fixed parsing value bug in EBox::Types::Date and EBox::Types::Time
	+ Reworked mdstat parsing, added failure_spare status
	+ Configuration backup implicitly preserves ownership of files
	+ Changes in styles and sizes of the save/revoke dialog
	+ New data form row is copied from default row, avoiding letting hidden
	  fields without its default value and causing missing fields errors
	+ Always fill abstract type with its default value, this avoids
	  errors with hidden fields with default value
	+ Different page to show errors when there are broken software packages
	+ InverseMatchSelect and InverseMatchUnion use 'not' instead of '!' to
	  denote inverse match. This string is configurable with a type argument
	+ Fixed types EBox::Type::InverseMatchSelect and InverseMatchUnion
	+ Fixed bug in DataTable::setTypedRow() which produced an incorrect 'id'
	  row element in DataTable::updateRowNotify()
	+ In tableBody.mas template: decomposed table topToolbar section in methods
	+ Fixed bug in discard changes dialog
	+ Confirmation dialogs now use styled modalboxes
	+ Do not reload page after save changes dialog if operation is successful
	+ Maintenance menu is now kept open when visiting the logs index page
2.3.18
	+ Manual clone of row in DataTable::setTypedRow to avoid segfault
	+ Avoid undef warnings in EBox::Model::DataTable::_find when the
	  element value is undef
	+ Fixed kill of ebox processes during postrm
	+ Set MySQL root password in create-db script and added mysql script
	  to /usr/share/zentyal for easy access to the zentyal database
	+ Increased timeout redirecting to wizards on installation to 5 seconds
	  to avoid problems on some slow or loaded machines
	+ Save changes dialog do not appear if there are no changes
	+ Delete no longer needed duplicated code
	+ Do not go to save changes after a regular package installation
	  they are saved only in the first install
	+ Progress bar in installation refactored
2.3.17
	+ Do not use modal box for save changes during installation
	+ Hidden fields in DataTables are no longer considered compulsory
	+ Select type has now its own viewer that allows use of filter function
	+ User is now enabled together with the rest of modules on first install
2.3.16
	+ Fix 'oldRow' parameter in UpdatedRowNotify
	+ Use Clone::Fast instead of Clone
	+ Modal dialog for the save and discard changes operations
	+ Use a different lock file for the usercorner redis
	+ Improved look of tables when checkAll controls are present
	+ Better icons for clone action
	+ Added confirmation dialog feature to models; added confirmation
	  dialog to change hostname model
	+ Dynamic default values are now properly updated when adding a row
	+ Kill processes owned by the ebox user before trying to delete it
	+ Do not use sudo to call status command at EBox::Service::running
	+ Fixed regression setting default CSS class in notes
2.3.15
	+ Added missing call to updateRowNotify in DataForms
	+ Fixed silent error in EBox::Types::File templates for non-readable
	  by ebox files
	+ Use pkill instead of killall in postinst
	+ Use unset instead of delete_dir when removing rows
	+ Do not set order list for DataForms
	+ Only try to clean tmp dir on global system start
2.3.14
	+ Error message for failure in package cache creation
	+ Fixed regression when showing a data table in a modal view
	+ Do not do a redis transaction for network module init actions
	+ Fixed EBox::Module::Config::st_unset()
	+ Allowed error class in msg template
2.3.13
	+ Fixed problems in EventDaemon with JSON and blessed references
	+ More crashes avoided when watchers or dispatchers doesn't exist
	+ Proper RAID watcher reimplementation using the new state API
	+ EBox::Config::Redis singleton has now a instance() method instead of new()
	+ Deleted wrong use in ForcePurge model
2.3.12
	+ Fixed problem with watchers and dispatchers after a module deletion
	+ Fixed EBox::Model::DataTable::_checkFieldIsUnique, it failed when the
	  printableValue of the element was different to its value
	+ Fixed separation between Add table link and table body
	+ Adaptation of EventDaemon to model and field changes
	+ Disabled logs consolidation on purge until it is reworked, fixed
	  missing use in purge logs model
	+ Fixed Componet::parentRow, it not longer tries to get a row with
	  undefined id
	+ Fix typo in ConfigureLogs model
	+ Mark files for removing before deleting the row from backend in
	  removeRow
	+ The Includes directives are set just for the main virtual host
	+ Fixed EventDaemon crash
2.3.11
	+ Mark files for removing before deleting the row from backend in removeRow
	+ Dashboard widgets now always read the information from RO
	+ Enable actions are now executed before enableService()
	+ Fixed regression which prevented update of the administration service
	  port when it was changed in the interface
	+ New EBox::Model::Composite::componentNames() for dynamic composites
	+ Remove _exposedMethods() feature to reduce use of AUTOLOAD
	+ Removed any message set in the model in syncRows method
	+ Added global() method to modules and components to get a coherent
	  read-write or read-only instance depending on the context
	+ Removed Model::Report and Composite::Report namespaces to simplify model
	  management and specification
	+ New redis key naming, with $mod/conf/*, $mod/state and $mod/ro/* replacing
	  /ebox/modules/$mod/*, /ebox/state/$mod/* and /ebox-ro/modules/$mod/*
	+ Removed unnecessary parentComposite methods in EBox::Model::Component
	+ Only mark modules as changed when data has really changed
	+ EBox::Global::modChange() throws exception if instance is readonly
	+ New get_state() and set_state() methods, st_* methods are kept for
	  backwards compatibility, but they are deprecated
	+ Simplified events module internals with Watcher and Dispatcher providers
	+ Model Manager is now able to properly manage read-only instances
	+ Composites can now use parentModule() like Models
	+ Renamed old EBox::GConfModule to EBox::Module::Config
	+ Unified model and composite management in the new EBox::Model::Manager
	+ Model and composites are loaded on demand to reduce memory consumption
	+ Model and composite information is now stored in .yaml schemas
	+ ModelProvider and CompositeProvider are no longer necessary
	+ Simplified DataForm using more code from DataTable
	+ Adapted RAID and restrictedResources() to the new JSON objects in redis
	+ Remove unused override modifications code
	+ Added /usr/share/zentyal/redis-cli wrapper for low-level debugging
	+ Use simpler "key: value" format for dumps instead of YAML
	+ Row id prefixes are now better chosen to avoid confusion
	+ Use JSON instead of list and hash redis types (some operations,
	  specially on lists, are up to 50% faster and caching is much simpler)
	+ Store rows as hashes instead of separated keys
	+ Remove deprecated all_dirs and all_entries methods
	+ Remove obsolete EBox::Order package
	+ Remove no longer needed redis directory tree sets
	+ Fixed isEqualTo() method on EBox::Types::Time
	+ EBox::Types::Abstract now provides default implementations of fields(),
	  _storeInGConf() and _restoreFromHash() using the new _attrs() method
	+ Remove indexes on DataTables to reduce complexity, no longer needed
	+ Simplified ProgressIndicator implementation using shared memory
	+ New EBox::Util::SHMLock package
	+ Implemented transactions for redis operations
	+ Replace old MVC cache system with a new low-level redis one
	+ Delete no longer necessary regen-redis-db tool
	+ Added new checkAll property to DataTable description to allow
	  multiple check/uncheck of boolean columns
2.3.10
	+ Added Desktop::ServiceProvider to allow modules to implement
	  requests from Zentyal desktop
	+ Added VirtualHost to manage desktop requests to Zentyal server
	+ Fix EventDaemon in the transition to MySQL
	+ Send EventDaemon errors to new rotated log file /var/log/zentyal/events.err
	+ Send an event to Zentyal Cloud when the updates are up-to-date
	+ Send an info event when modules come back to running
	+ Include additional info for current event watchers
	+ Fixed RAID report for some cases of spare devices and bitmaps
	+ Fixed log purge, SQL call must be a statement not a query
	+ Fixed regex syntax in user log queries
	+ Added missing "use Filesys::Df" to SysInfo
	+ Disabled consolidation by default until is fixed or reimplemented
	+ Fixed regresion in full log page for events
	+ Added clone action to data tables
	+ Fixed regression in modal popup when showing element table
	+ Added new type EBox::Types::KrbRealm
	+ Fix broken packages when dist-upgrading from old versions: stop ebox
	  owned processes before changing home directory
	+ Log the start and finish of start/stop modules actions
	+ Added usesPort() method to apache module
2.3.9
	+ Enable SSLInsecureRenegotiation to avoid master -> slave SOAP handsake
	  problems
	+ Added validateRowRemoval method to EBox::Model::DataTable
	+ Use rm -rf instead of remove_tree to avoid chdir permission problems
	+ Avoid problems restarting apache when .pid file does not exist
	+ Do not use graceful on apache to allow proper change of listen port
	+ Simplified apache restart mechanism and avoid some problems
2.3.8
	+ Create tables using MyISAM engine by default
	+ Delete obsolete 'admin' table
2.3.7
	+ Fixed printableName for apache module and remove entry in status widget
	+ Merged tableBodyWithoutActions.mas into tableBody.mas
	+ Removed tableBodyWithoutEdit.mas because it is no longer used
	+ Better form validation message when there are no ids for
	  foreign rows in select control with add new popup
	+ Fixed branding of RSS channel items
	+ Fixed destination path when copying zentyal.cnf to /etc/mysql/conf.d
	+ Packaging fixes for precise
2.3.6
	+ Switch from CGIs to models in System -> General
	+ New value() and setValue() methods in DataForm::setValue() for cleaner
	  code avoiding use of AUTOLOAD
	+ Added new EBox::Types::Time, EBox::Types::Date and EBox::Types::TimeZone
	+ Added new attribute 'enabled' to the Action and MultiStateAction types
	  to allow disabling an action. Accepts a scalar or a CODE ref
	+ The 'defaultValue' parameter of the types now accept a CODE ref that
	  returns the default value.
2.3.5
	+ Added force parameter in validateTypedRow
	+ Fixed 'hidden' on types when using method references
	+ Removed some console problematic characters from Util::Random::generate
	+ Added methods to manage apache CA certificates
	+ Use IO::Socket::SSL for SOAPClient connections
	+ Removed apache rewrite from old slaves implementation
	+ Do not show RSS image if custom_prefix defined
2.3.4
	+ Avoid 'negative radius' error in DiskUsage chart
	+ Fixed call to partitionFileSystems in EBox::SysInfo::logReportInfo
	+ Log audit does not ignore fields which their values could be interpreted
	  as boolean false
	+ Avoid ebox.cgi failure when showing certain strings in the error template
	+ Do not calculate md5 digests if override_user_modification is enabled
	+ Clean /var/lib/zentyal/tmp on boot
	+ Stop apache gracefully and delete unused code in Apache.pm
	+ Cache contents of module.yaml files in Global
2.3.3
	+ The editable attribute of the types now accept a reference to a function
	  to dinamically enable or disable the field.
	+ In progress bar CGIs AJAX call checks the availability of the
	  next page before loading it
	+ Replaced community logo
	+ Adapted messages in the UI for new editions
	+ Changed cookie name to remove forbidden characters to avoid
	  incompatibilities with some applications
	+ Added methods to enable/disable restart triggers
2.3.2
	+ Fixed redis unix socket permissions problem with usercorner
	+ Get row ids without safe characters checking
	+ Added EBox::Util::Random as random string generator
	+ Set log level to debug when cannot compute md5 for a nonexistent file
	+ Filtering in tables is now case insensitive
	+ ProgressIndicator no longer leaves zombie processes in the system
	+ Implemented mysqldump for logs database
	+ Remove zentyal-events cron script which should not be longer necessary
	+ Bugfix: set executable permissions to cron scripts and example hooks
	+ Added a global method to retrieve installed server edition
	+ Log also duration and compMessage to events.log
2.3.1
	+ Updated Standards-Version to 3.9.2
	+ Fixed JS client side table sorting issue due to Prototype
	  library upgrade
	+ Disable InnoDB by default to reduce memory consumption of MySQL
	+ Now events are logged in a new file (events.log) in a more
	  human-readable format
	+ Added legend to DataTables with custom actions
	+ Changed JS to allow the restore of the action cell when a delete
	  action fails
	+ Set milestone to 3.0 when creating bug reports in the trac
	+ Avoid temporal modelInstance errors when adding or removing
	  modules with LogWatchers or LogDispatcher
	+ Unallow administration port change when the port is in use
2.3
	+ Do not launch a passwordless redis instance during first install
	+ New 'types' field in LogObserver and storers/acquirers to store special
	  types like IPs or MACs in an space-efficient way
	+ Use MySQL for the logs database instead of PostgreSQL
	+ Bugfix: logs database is now properly recreated after purge & install
	+ Avoid use of AUTOLOAD to execute redis commands, improves performance
	+ Use UNIX socket to connect to redis for better performance and
	  update default redis 2.2 settings
	+ Use "sudo" group instead of "admin" one for the UI access control
	+ Added EBox::Module::Base::version() to get package version
	+ Fixed problem in consalidation report when accumulating results
	  from queries having a "group by table.field"
	+ Added missing US and Etc zones in timezone selector
	+ Replaced autotools with zbuildtools
	+ Refuse to restore configuration backup from version lesser than
	  2.1 unless forced
	+ Do not retrieve format.js in every graph to improve performance
	+ The purge-module scripts are always managed as root user
	+ New grep-redis tool to search for patterns in redis keys or
	  values
	+ Use partitionFileSystems method from EBox::FileSystem
2.2.4
	+ New internal 'call' command in Zentyal shell to 'auto-use' the module
	+ Zentyal shell now can execute commandline arguments
	+ Bugfix: EBox::Types::IPAddr::isEqualTo allows to change netmask now
	+ Removed some undefined concatenation and compare warnings in error.log
	+ Ignore check operation in RAID event watcher
	+ Skip IP addresses ending in .0 in EBox::Types::IPRange::addresses()
	+ Do not store in redis trailing dots in Host and DomainName types
	+ Added internal command to instance models and other improvements in shell
	+ Now the whole /etc/zentyal directory is backed up and a copy of the
	  previous contents is stored at /var/backups before restoring
	+ Removing a module with a LogWatcher no longer breaks the LogWatcher
	  Configuration page anymore
	+ Fixed error in change-hostname script it does not longer match substrings
	+ Bugfix: Show breadcrumbs even from models which live in a
	  composite
	+ HTTPLink now returns empty string if no HTTPUrlView is defined
	  in DataTable class
	+ Added mising use sentence in EBox::Event::Watcher::Base
2.2.3
	+ Bugfix: Avoid url rewrite to ebox.cgi when requesting to /slave
	+ Fixed logrotate configuration
	+ More resilient way to handle with missing indexes in _find
	+ Added more informative text when mispelling methods whose prefix
	  is an AUTOLOAD action
	+ A more resilient solution to load events components in EventDaemon
	+ Added one and two years to the purge logs periods
	+ Fixed downloads from EBox::Type::File
2.2.2
	+ Revert cookie name change to avoid session loss in upgrades
	+ Do not try to change owner before user ebox is created
2.2.1
	+ Removed obsolete references to /zentyal URL
	+ Create configuration backup directories on install to avoid warnings
	  accessing the samba share when there are no backups
	+ Log result of save changes, either successful or with warnings
	+ Changed cookie name to remove forbidden characters to avoid
	  incompatibilities with some applications
	+ Removed duplicated and incorrect auding logging for password change
	+ Fixed some non-translatable strings
	+ Create automatic bug reports under 2.2.X milestone instead of 2.2
	+ Fixed bug changing background color on selected software packages
2.1.34
	+ Volatile types called password are now also masked in audit log
	+ Adjust padding for module descriptions in basic software view
	+ Removed beta icon
2.1.33
	+ Fixed modal add problems when using unique option on the type
	+ Fixed error management in the first screen of modal add
	+ Unify software selection and progress colors in CSS
	+ Set proper message type in Configure Events model
	+ Fixed error checking permanentMessage types in templates/msg.mas
2.1.32
	+ Added progress bar colors to theme definition
	+ Remove no longer correct UTF8 decode in ProgressIndicator
	+ Fixed UTF8 double-encoding on unexpected error CGI
	+ Reviewed some subscription strings
	+ Always fork before apache restart to avoid port change problems
	+ Stop modules in the correct order (inverse dependencies order)
	+ Better logging of failed modules on restore
2.1.31
	+ Do not start managed daemons on boot if the module is disabled
	+ Better message on redis error
	+ Watch for dependencies before automatic enable of modules on first install
2.1.30
	+ Removed obsolete /ebox URL from RSS link
	+ Changed methods related with extra backup data in modules logs
	  to play along with changes in ebackup module
	+ Set a user for remote access for audit reasons
	+ Detect session loss on AJAX requests
2.1.29
	+ Startup does not fail if SIGPIPE received
2.1.28
	+ Added code to mitigate false positives on module existence
	+ Avoid error in logs full summary due to incorrect syntax in template
	+ Allow unsafe chars in EBox::Types::File to avoid problems in some browsers
	+ Reviewed some subscription strings
	+ Warning about language-packs installed works again after Global changes
	+ Show n components update when only zentyal packages are left to
	  upgrade in the system widget
	+ Do not show debconf warning when installing packages
	+ EBox::Types::IPAddr (and IPNetwork) now works with defaultValue
	+ Allow to hide menu items, separators and dashboard widgets via conf keys
2.1.27
	+ Do not create tables during Disaster Recovery installation
	+ Added new EBox::Util::Debconf::value to get debconf values
	+ DataTable controller does no longer try to get a deleted row
	  for gather elements values for audit log
	+ Check if Updates watcher can be enabled if the subscription
	  level is yet unknown
2.1.26
	+ Detection of broken packages works again after proper deletion
	  of dpkg_running file
	+ Keep first install redis server running until trigger
	+ Unified module restart for package trigger and init.d
	+ Use restart-trigger script in postinst for faster daemons restarting
	+ System -> Halt/Reboot works again after regression in 2.1.25
	+ Added framework to show warning messages after save changes
	+ Change caption of remote services link to Zentyal Cloud
	+ Do not show Cloud link if hide_cloud_link config key is defined
	+ Added widget_ignore_updates key to hide updates in the dashboard
	+ Differentiate ads from notes
	+ Allow custom message type on permanentMessage
	+ Only allow custom themes signed by Zentyal
	+ Removed /zentyal prefix from URLs
	+ Caps lock detection on login page now works again
	+ Added HiddenIfNotAble property to event watchers to be hidden if
	  it is unabled to monitor the event
	+ Dashboard values can be now error and good as well
	+ Include a new software updates widget
	+ Include a new alert for basic subscriptions informing about
	  software updates
	+ Add update-notifier-common to dependencies
	+ EBox::DataTable::enabledRows returns rows in proper order
	+ Use custom ads when available
	+ Disable bug report when hide_bug_report defined on theme
2.1.25
	+ Do not show disabled module warnings in usercorner
	+ Mask passwords and unify boolean values in audit log
	+ Do not override type attribute for EBox::Types::Text subtypes
	+ Corrected installation finished message after first install
	+ Added new disableAutocomplete attribute on DataTables
	+ Optional values can be unset
	+ Minor improvements on nmap scan
2.1.24
	+ Do not try to generate config for unconfigured services
	+ Remove unnecessary redis call getting _serviceConfigured value
	+ Safer sizes for audit log fields
	+ Fix non-translatable "show help" string
	+ Allow links to first install wizard showing a desired page
	+ Fixed bug in disk usage when we have both values greater and
	  lower than 1024 MB
	+ Always return a number in EBox::AuditLogging::isEnabled to avoid
	  issues when returning the module status
	+ Added noDataMsg attribute on DataTable to show a message when
	  there are no rows
2.1.23
	+ Removed some warnings during consolidation process
	+ Depend on libterm-readline-gnu-perl for history support in shells
	+ Fixed error trying to change the admin port with NTP enabled
	+ Fixed breadcrumb destination for full log query page
	+ Use printableActionName in DataTable setter
2.1.22
	+ Fixed parentRow method in EBox::Types::Row
	+ Added new optionalLabel flag to EBox::Types::Abstract to avoid
	  show the label on non-optional values that need to be set as
	  optional when using show/hide viewCustomizers
	+ Added initHTMLStateOrder to View::Customizer to avoid incorrect
	  initial states
	+ Improved exceptions info in CGIs to help bug reporting
	+ Do not show customActions when editing row on DataTables
2.1.21
	+ Fixed bug printing traces at Global.pm
	+ Check new dump_exceptions confkey instead of the debug one in CGIs
	+ Explicit conversion to int those values stored in our database
	  for correct dumping in reporting
	+ Quote values in update overwrite while consolidating for reporting
2.1.20
	+ Fixed regression in edition in place of booleans
	+ Better default balance of the dashboard based on the size of the widgets
	+ Added defaultSelectedType argument to PortRange
2.1.19
	+ Disable KeepAlive as it seems to give performance problems with Firefox
	  and set MaxClients value back to 1 in apache.conf
	+ Throw exceptions when calling methods not aplicable to RO instances
	+ Fixed problems when mixing read/write and read-only instances
	+ Date/Time and Timezone moved from NTP to core under System -> General
	+ Do not instance hidden widgets to improve dashboard performance
	+ New command shell with Zentyal environment at /usr/share/zentyal/shell
	+ Show warning when a language-pack is not installed
	+ Removed unnecessary dump/load operations to .bak yaml files
	+ AuditLogging and Logs constructor now receive the 'ro' parameter
	+ Do not show Audit Logging in Module Status widget
2.1.18
	+ New unificated zentyal-core.logrotate for all the internal logs
	+ Added forceEnabled option for logHelpers
	+ Moved carousel.js to wizard template
	+ Add ordering option to wizard pages
	+ Fixed cmp and isEqualTo methods for EBox::Types::IPAddr
	+ Fixed wrong Mb unit labels in Disk Usage and use GB when > 1024 MB
	+ Now global-action script can be called without progress indicator
	+ Fixed EBox::Types::File JavaScript setter code
	+ Added support for "Add new..." modal boxes in foreign selectors
	+ Each module can have now its customized purge-module script
	  that will be executed after the package is removed
	+ Added Administration Audit Logging to log sessions, configuration
	  changes, and show pending actions in save changes confirmation
	+ User name is stored in session
	+ Remove deprecated extendedRestore from the old Full Backup
2.1.17
	+ Fixed RAID event crash
	+ Added warning on models and composites when the module is disabled
	+ Fixed login page style with some languages
	+ Login page template can now be reused accepting title as parameter
	+ EBox::Types::File does not write on redis when it fails to
	  move the fail to its final destination
	+ Added quote column option for periodic log consolidation and
	  report consolidation
	+ Added exclude module option to backup restore
2.1.16
	+ Do not show incompatible navigator warning on Google Chrome
	+ Fixed syncRows override detection on DataTable find
	+ clean-conf script now deletes also state data
	+ Avoid 'undefined' message in selectors
2.1.15
	+ Move Disk Usage and RAID to the new Maintenance menu
	+ Always call syncRows on find (avoid data inconsistencies)
	+ Filename when downloading a conf backup now contains hostname
	+ Fixed bug in RAID template
	+ Set proper menu order in System menu (fixes NTP position)
	+ Fixed regresion in page size selector on DataTables
	+ Fixed legend style in Import/Export Configuration
2.1.14
	+ Fixed regresion with double quotes in HTML templates
	+ Fixed problems with libredis-perl version dependency
	+ Adding new apparmor profile management
2.1.13
	+ Better control of errors when saving changes
	+ Elements of Union type can be hidden
	+ Model elements can be hidden only in the viewer or the setter
	+ HTML attributtes are double-quoted
	+ Models can have sections of items
	+ Password view modified to show the confirmation field
	+ New multiselect type
	+ Redis backend now throws different kind of exceptions
2.1.12
	+ Revert no longer necessary parents workaround
	+ Hide action on viewCustomizer works now on DataTables
2.1.11
	+ Fixed bug which setted bad directory to models in tab view
	+ Union type: Use selected subtype on trailingText property if the
	  major type does not have the property
	+ Raise MaxClients to 2 to prevent apache slowness
2.1.10
	+ Security [ZSN-2-1]: Avoid XSS in process list widget
2.1.9
	+ Do not try to initialize redis client before EBox::init()
	+ Safer way to delete rows, deleting its id reference first
	+ Delete no longer needed workaround for gconf with "removed" attribute
	+ Fixed regression in port range setter
2.1.8
	+ Fixed regression in menu search
	+ Fixed missing messages of multi state actions
	+ Help toggler is shown if needed when dynamic content is received
	+ Fixed issue when disabling several actions at once in a data table view
	+ All the custom actions are disabled when one is clicked
	+ Submit wizard pages asynchronously and show loading indicator
	+ Added carousel.js for slide effects
2.1.7
	+ Fixed issues with wrong html attributes quotation
	+ Bugfix: volatile types can now calculate their value using other
	  the value from other elements in the row no matter their position
2.1.6
	+ Attach software.log to bug report if there are broken packages
	+ Added keyGenerator option to report queries
	+ Tuned apache conf to provide a better user experience
	+ Actions click handlers can contain custom javascript
	+ Restore configuration with force dependencies option continues
	  when modules referenced in the backup are not present
	+ Added new MultiStateAction type
2.1.5
	+ Avoid problems getting parent if the manager is uninitialized
	+ Rename some icon files with wrong extension
	+ Remove wrong optional attribute for read-only fields in Events
	+ Renamed all /EBox/ CGI URLs to /SysInfo/ for menu folder coherency
	+ Added support for custom actions in DataTables
	+ Replaced Halt/Reboot CGI with a model
	+ Message classes can be set from models
	+ Fixed error in Jabber dispatcher
	+ Show module name properly in log when restart from the dashboard fails
	+ Avoid warning when looking for inexistent PID in pidFileRunning
2.1.4
	+ Changed Component's parent/child relationships implementation
	+ Fixed WikiFormat on automatic bug report tickets
	+ Do not show available community version in Dashboard with QA
 	  updates
2.1.3
	+ Fall back to readonly data in config backup if there are unsaved changes
	+ Allow to automatically send a report in the unexpected error page
	+ Logs and Events are now submenus of the new Maintenance menu
	+ Configuration Report option is now present on the Import/Export section
	+ Require save changes operation after changing the language
	+ Added support for URL aliases via schemas/urls/*.urls files
	+ Allow to sort submenu items via 'order' attribute
	+ Automatically save changes after syncRows is called and mark the module
	  mark the module as unchanged unless it was previously changed
	+ Removed unnecessary ConfigureEvents composite
	+ Removed unnecessary code from syncRows in logs and events
	+ Restore configuration is safer when restoring /etc/zentyal files
	+ Fixed unescaped characters when showing an exception
	+ Fixed nested error page on AJAX requests
	+ Adapted dumpBackupExtraData to new expected return value
	+ Report remoteservices, when required, a change in administration
	  port
	+ Added continueOnModuleFail mode to configuration restore
	+ Fixed Firefox 4 issue when downloading backups
	+ Show scroll when needed in stacktraces (error page)
	+ More informative error messages when trying to restart locked modules
	  from the dashboard
	+ Creation of plpgsql language moved from EBox::Logs::initialSetup
	  to create-db script
	+ Redis backend now throws different kind of exceptions
	+ Avoid unnecesary warnings about PIDs
	+ Update Jabber dispatcher to use Net::XMPP with some refactoring
	+ Save changes messages are correctly shown with international charsets
	+ Support for bitmap option in RAID report
	+ Retry multiInsert line by line if there are encoding errors
	+ Adapted to new location of partitionsFileSystems in EBox::FileSystem
	+ Event messages are cleaned of null characters and truncated
	  before inserting in the database when is necessary
	+ Improve message for "Free storage space" event and send an info
	  message when a given partition is not full anymore
	+ Event messages now can contain newline characters
	+ Objects of select type are compared also by context
	+ Remove cache from optionsFromForeignModel since it produces
	  problems and it is useless
	+ Set title with server name if the server is subscribed
	+ Fix title HTML tag in views for Models and Composites
	+ Added lastEventsReport to be queried by remoteservices module
	+ Added EBox::Types::HTML type
	+ Added missing manage-logs script to the package
	+ Fixed problems with show/hide help switch and dynamic content
	+ Menus with subitems are now kept unfolded until a section on a
	  different menu is accessed
	+ Sliced restore mode fails correctly when schema file is missing,
	  added option to force restore without schema file
	+ Purge conf now purges the state keys as well
	+ Added EBox::Types::IPRange
2.1.2
	+ Now a menu folder can be closed clicking on it while is open
	+ Bugfix: cron scripts are renamed and no longer ignored by run-parts
	+ Added new EBox::Util::Nmap class implementing a nmap wrapper
2.1.1
	+ Fixed incoherency problems with 'on' and '1' in boolean indexes
	+ Move cron scripts from debian packaging to src/scripts/cron
	+ Trigger restart of logs and events when upgrading zentyal-core
	  without any other modules
	+ Don't restart apache twice when upgrading together with more modules
	+ Fixed params validation issues in addRow
2.1
	+ Replace YAML::Tiny with libyaml written in C through YAML::XS wrapper
	+ Minor bugfix: filter invalid '_' param added by Webkit-based browser
	  on EBox::CGI::Base::params() instead of _validateParams(), avoids
	  warning in zentyal.log when enabling modules
	+ All CGI urls renamed from /ebox to /zentyal
	+ New first() and deleteFirst() methods in EBox::Global to check
	  existence and delete the /var/lib/zentyal/.first file
	+ PO files are now included in the language-pack-zentyal-* packages
	+ Migrations are now always located under /usr/share/$package/migration
	  this change only affects to the events and logs migrations
	+ Delete no longer used domain and translationDomain methods/attributes
	+ Unified src/libexec and tools in the new src/scripts directory
	+ Remove the ebox- prefix on all the names of the /usr/share scripts
	+ New EBox::Util::SQL package with helpers to create and drop tables
	  from initial-setup and purge-module for each module
	+ Always drop tables when purging a package
	+ Delete 'ebox' user when purging zentyal-core
	+ Moved all SQL schemas from tools/sqllogs to schemas/sql
	+ SQL time-period tables are now located under schemas/sql/period
	+ Old ebox-clean-gconf renamed to /usr/share/zentyal/clean-conf and
	  ebox-unconfigure-module is now /usr/share/zentyal/unconfigure-module
	+ Added default implementation for enableActions, executing
	  /usr/share/zentyal-$modulename/enable-module if exists
	+ Optimization: Do not check if a row is unique if any field is unique
	+ Never call syncRows on read-only instances
	+ Big performance improvements using hashes and sets in redis
	  database to avoid calls to the keys command
	+ Delete useless calls to exists in EBox::Config::Redis
	+ New regen-redis-db tool to recreate the directory structure
	+ Renamed /etc/cron.hourly/90manageEBoxLogs to 90zentyal-manage-logs
	  and moved the actual code to /usr/share/zentyal/manage-logs
	+ Move /usr/share/ebox/zentyal-redisvi to /usr/share/zentyal/redisvi
	+ New /usr/share/zentyal/initial-setup script for modules postinst
	+ New /usr/share/zentyal/purge-module script for modules postrm
	+ Removed obsolete logs and events migrations
	+ Create plpgsql is now done on EBox::Logs::initialSetup
	+ Replace old ebox-migrate script with EBox::Module::Base::migrate
	+ Rotate duplicity-debug.log log if exists
	+ Bug fix: Port selected during installation is correctly saved
	+ Zentyal web UI is restarted if their dependencies are upgraded
	+ Bug fix: Logs don't include unrelated information now
	+ Add total in disk_usage report
	+ Bugfix: Events report by source now works again
	+ Do not include info messages in the events report
	+ Services event is triggered only after five failed checkings
	+ Do not add redundant includedir lines to /etc/sudoers
	+ Fixed encoding for strings read from redis server
	+ Support for redis-server 2.0 configuration
	+ Move core templates to /usr/share/zentyal/stubs/core
	+ Old /etc/ebox directory replaced with the new /etc/zentyal with
	  renamed core.conf, logs.conf and events.conf files
	+ Fixed broken link to alerts list
2.0.15
	+ Do not check the existence of cloud-prof package during the
	  restore since it is possible not to be installed while disaster
	  recovery process is done
	+ Renamed /etc/init.d/ebox to /etc/init.d/zentyal
	+ Use new zentyal-* package names
	+ Don't check .yaml existence for core modules
2.0.14
	+ Added compMessage in some events to distinguish among events if
	  required
	+ Make source in events non i18n
	+ After restore, set all the restored modules as changed
	+ Added module pre-checks for configuration backup
2.0.13
	+ Fixed dashboard graphs refresh
	+ Fixed module existence check when dpkg is running
	+ Fix typo in sudoers creation to make remote support work again
2.0.12
	+ Include status of packages in the downloadable bug report
	+ Bugfix: Avoid possible problems deleting redis.first file if not exist
2.0.11
	+ New methods entry_exists and st_entry_exists in config backend
2.0.10
	+ Now redis backend returns undef on get for undefined values
	+ Allow custom mason templates under /etc/ebox/stubs
	+ Better checks before restoring a configuration backup with
	  a set of modules different than the installed one
	+ Wait for 10 seconds to the child process when destroying the
	  progress indicator to avoid zombie processes
	+ Caught SIGPIPE when trying to contact Redis server and the
	  socket was already closed
	+ Do not stop redis server when restarting apache but only when
	  the service is asked to stop
	+ Improvements in import/export configuration (know before as
	  configuration backup)
	+ Improvements in ProgressIndicator
	+ Better behaviour of read-only rows with up/down arrows
	+ Added support for printableActionName in DataTable's
	+ Added information about automatic configuration backup
	+ Removed warning on non existent file digest
	+ Safer way to check if core modules exist during installation
2.0.9
	+ Treat wrong installed packages as not-existent modules
	+ Added a warning in dashboard informing about broken packages
	+ File sharing and mailfilter log event watchers works again since
	  it is managed several log tables per module
2.0.8
	+ Replaced zentyal-conf script with the more powerful zentyal-redisvi
	+ Set always the same default order for dashboard widgets
	+ Added help message to the configure widgets dialog
	+ Check for undefined values in logs consolidation
	+ Now dashboard notifies fails when restarting a service
	+ Fixed bug with some special characters in dashboard
	+ Fixed bug with some special characters in disk usage graph
2.0.7
	+ Pre-installation includes sudoers.d into sudoers file if it's not yet
	  installed
	+ Install apache-prefork instead of worker by default
	+ Rename service certificate to Zentyal Administration Web Server
2.0.6
	+ Use mod dependencies as default restore dependencies
	+ Fixed dependencies in events module
	+ Increased recursive dependency threshold to avoid
	  backup restoration problems
2.0.5
	+ Removed deprecated "Full backup" option from configuration backup
	+ Bugfix: SCP method works again after addition of SlicedBackup
	+ Added option in 90eboxpglogger.conf to disable logs consolidation
2.0.4
	+ Removed useless gconf backup during upgrade
	+ Fixed postinstall script problems during upgrade
2.0.3
	+ Added support for the sliced backup of the DB
	+ Hostname change is now visible in the form before saving changes
	+ Fixed config backend problems with _fileList call
	+ Added new bootDepends method to customize daemons boot order
	+ Added permanent message property to Composite
	+ Bugfix: Minor aesthetic fix in horizontal menu
	+ Bugfix: Disk usage is now reported in expected bytes
	+ Bugfix: Event dispatcher is not disabled when it is impossible
	  for it to dispatch the message
2.0.2
	+ Better message for the service status event
	+ Fixed modules configuration purge script
	+ Block enable module button after first click
	+ Avoid division by zero in progress indicator when total ticks is
	  zero
	+ Removed warning during postinst
	+ Added new subscription messages in logs, events and backup
2.0.1
	+ Bugfix: Login from Zentyal Cloud is passwordless again
	+ Some defensive code for the synchronization in Events models
	+ Bugfix: add EBox::Config::Redis::get to fetch scalar or list
	  values. Make GConfModule use it to avoid issues with directories
	  that have both sort of values.
1.5.14
	+ Fixed redis bug with dir keys prefix
	+ Improved login page style
	+ New login method using PAM instead of password file
	+ Allow to change admin passwords under System->General
	+ Avoid auto submit wizard forms
	+ Wizard skip buttons always available
	+ Rebranded post-installation questions
	+ Added zentyal-conf script to get/set redis config keys
1.5.13
	+ Added transition effect on first install slides
	+ Zentyal rebrand
	+ Added web page favicon
	+ Fixed already seen wizards apparition
	+ Fixed ro module creation with redis backend
	+ Use mason for links widgets
	+ Use new domain to official strings for subscriptions
1.5.12
	+ Added option to change hostname under System->General
	+ Show option "return to dashboard" when save changes fails.
1.5.11
	+ Added more tries on redis reconnection
	+ Fixed user corner access problems with redis server
	+ writeFile* methods reorganized
	+ Added cron as dependency as cron.hourly was never executed with anacron
	+ Improvements in consolidation of data for reports
1.5.10
	+ Fixed gconf to redis conversion for boolean values
1.5.9
	+ Improved migrations speed using the same perl interpreter
	+ Redis as configuration backend (instead of gconf)
	+ Improved error messages in ebox-software
	+ Set event source to 256 chars in database to adjust longer event
	  sources
	+ Progress bar AJAX updates are sent using JSON
	+ Fixed progress bar width problems
	+ Fixed top menu on wizards
	+ Improved error message when disconnecting a not connected database
	+ Abort installation if 'ebox' user already exists
	+ Bugfix: IP address is now properly registered if login fails
1.5.8
	+ Added template tableorderer.css.mas
	+ Added buttonless top menu option
	+ Bugfix: Save all modules on first installation
	+ Bugfix: General ebox database is now created if needed when
	  re/starting services
	+ Bugfix: Data to report are now uniform in number of elements per
	  value. This prevents errors when a value is present in a month and
	  not in another
	+ Bugfix: Don't show already visited wizard pages again
1.5.7
	+ Bugfix: Avoid error when RAID is not present
	+ Bugfix: Add ebox-consolidate-reportinfo call in daily cron script
	+ Bugfix: Called multiInsert and unbufferedInsert when necessary
	  after the loggerd reimplementation
	+ Bugfix: EBox::ThirdParty::Apache2::AuthCookie and
	  EBox::ThirdParty::Apache2::AuthCookie::Util package defined just
	  once
	+ Added util SystemKernel
	+ Improved progress indicator
	+ Changes in sudo generation to allow sudo for remote support user
	+ Initial setup wizards support
1.5.6
	+ Reimplementation of loggerd using inotify instead of File::Tail
1.5.5
	+ Asynchronous load of dashboard widgets for a smoother interface
1.5.4
	+ Changed dbus-check script to accept config file as a parameter
1.5.3
	+ Function _isDaemonRunning works now with snort in lucid
	+ Javascript refreshing instead of meta tag in log pages
	+ Updated links in dashboard widget
	+ Add package versions to downloadable ebox.log
	+ Fixed postgresql data dir path for disk usage with pg 8.4
	+ GUI improvements in search box
1.5.2
	+ Security [ESN-1-1]: Validate referer to avoid CSRF attacks
	+ Added reporting structure to events module
	+ Added new CGI to download the last lines of ebox.log
1.5.1
	+ Bugfix: Catch exception when upstart daemon does not exist and
	  return a stopped status
	+ Added method in logs module to dump database in behalf of
	ebackup module
	+ Bugfix: Do not check in row uniqueness for optional fields that
	are not passed as parameters
	+ Improve the output of ebox module status, to be consistent with the one
	  shown in the interface
	+ Add options to the report generation to allow queries to be more
	  flexible
	+ Events: Add possibility to enable watchers by default
	+ Bugfix: Adding a new field to a model now uses default
	  value instead of an empty value
	+ Added script and web interface for configuration report, added
	  more log files to the configuration report
1.5
	+ Use built-in authentication
	+ Use new upstart directory "init" instead of "event.d"
	+ Use new libjson-perl API
	+ Increase PerlInterpMaxRequests to 200
	+ Increase MaxRequestsPerChild (mpm-worker) to 200
	+ Fix issue with enconding in Ajax error responses
	+ Loggerd: if we don't have any file to watch we just sleep otherwise the process
	  will finish and upstart will try to start it over again and again.
	+ Make /etc/init.d/ebox depend on $network virtual facility
	+ Show uptime and users on General Information widget.
1.4.2
	+ Start services in the appropriate order (by dependencies) to fix a problem
	  when running /etc/init.d/ebox start in slaves (mail and other modules
	  were started before usersandgroups and thus failed)
1.4.1
	+ Remove network workarounds from /etc/init.d/ebox as we don't bring
	  interfaces down anymore
1.4
	+ Bug fix: i18n. setDomain in composites and models.
1.3.19
	+ Make the module dashboard widget update as the rest of the widgets
	+ Fix problem regarding translation of module names: fixes untranslated
	  module names in the dashboard, module status and everywhere else where
	  a module name is written
1.3.18
	+ Add version comparing function and use it instead of 'gt' in the
	  general widget
1.3.17
	+ Minor bug fix: check if value is defined in EBox::Type::Union
1.3.16
	+ Move enable field to first row in ConfigureDispatcherDataTable
	+ Add a warning to let users know that a module with unsaved changes
	  is disabled
	+ Remove events migration directory:
		- 0001_add_conf_configureeventtable.pl
		- 0002_add_conf_diskfree_watcher.pl
	+ Bug fix: We don't use names to stringify date to avoid issues
	  with DB insertions and localisation in event logging
	+ Bug fix: do not warn about disabled services which return false from
	  showModuleStatus()
	+ Add blank line under "Module Status"
	+ Installed and latest available versions of the core are now displayed
	  in the General Information widget
1.3.15
	+ Bug fix: Call EBox::Global::sortModulesByDependencies when
	  saving all modules and remove infinite loop in that method.
	  EBox::Global::modifiedModules now requires an argument to sort
	  its result dependending on enableDepends or depends attribute.
	+ Bug fix: keep menu folders open during page reloads
	+ Bug fix: enable the log events dispatcher by default now works
	+ Bug fix: fixed _lock function in EBox::Module::Base
	+ Bug fix: composites honor menuFolder()
	+ Add support for in-place edition for boolean types. (Closes
	  #1664)
	+ Add method to add new database table columnts to EBox::Migration::Helpers
	+ Bug fix: enable "Save Changes" button after an in-place edition
1.3.14
	+ Bug fix: fix critical bug in migration helper that caused some log
	  log tables to disappear
	+ Create events table
	+ Bug fix: log watcher works again
	+ Bug fix: delete cache if log index is not found as it could be
	  disabled
1.3.13
	+ Bug fix: critical error in EventDaemon that prevented properly start
	+ Cron script for manage logs does not run if another is already
	  running, hope that this will avoid problems with large logs
	+ Increased maximum size of message field in events
	+ Added script to purge logs
	+ Bug fix: multi-domain logs can be enabled again
1.3.12
	+ Added type for EBox::Dashboard::Value to stand out warning
	  messages in dashboard
	+ Added EBox::MigrationHelpers to include migration helpers, for now,
	  include a db table renaming one
	+ Bug fix: Fix mismatch in event table field names
	+ Bug fix: Add migration to create language plpgsql in database
	+ Bug fix: Add missing script for report log consolidation
	+ Bug fix: Don't show modules in logs if they are not configured. This
	  prevents some crashes when modules need information only available when
	  configured, such as mail which holds the vdomains in LDAP
	+ Added method EBox::Global::lastModificationTime to know when
	  eBox configuration was modified for last time
	+ Add support for breadcrumbs on the UI
	+ Bug fix: in Loggerd files are only parsed one time regardless of
	  how many LogHelper reference them
	+ Added precondition for Loggerd: it does not run if there isnt
	anything to watch
1.3.11
	+ Support customFilter in models for big tables
	+ Added EBox::Events::sendEvent method to send events using Perl
	  code (used by ebackup module)
	+ Bug fix: EBox::Type::Service::cmp now works when only the
	  protocols are different
	+ Check $self is defined in PgDBEngine::DESTROY
	+ Do not watch files in ebox-loggerd related to disabled modules and
	  other improvements in the daemon
	+ Silent some exceptions that are used for flow control
	+ Improve the message from Service Event Watcher
1.3.10
	+ Show warning when accesing the UI with unsupported browsers
	+ Add disableApparmorProfile to EBox::Module::Service
	+ Bug fix: add missing use
	+ Bug fix: Make EventDaemon more robust against malformed sent
	  events by only accepting EBox::Event objects
1.3.8
	+ Bug fix: fixed order in EBox::Global::modified modules. Now
	  Global and Backup use the same method to order the module list
	  by dependencies
1.3.7
	+ Bug fix: generate public.css and login.css in dynamic-www directory
	  which is /var/lib/zentyal/dynamicwww/css/ and not in /usr/share/ebox/www/css
	  as these files are generate every time eBox's apache is
	  restarted
	+ Bug fix: modules are restored now in the correct dependency
	  order
	+ ebox-make-backup accepts --destinaton flag to set backup's file name
	+ Add support for permanent messages to EBox::View::Customizer
1.3.6
	+ Bug fix: override _ids in EBox::Events::Watcher::Log to not return ids
	which do not exist
	+ Bug fix: fixed InverseMatchSelect type which is used by Firewall module
	+ New widget for the dashboard showing useful support information
	+ Bugfix: wrong permissions on CSS files caused problem with usercorner
	+ CSS are now templates for easier rebranding
	+ Added default.theme with eBox colors
1.3.5
	+ Bugfix: Allow unsafe characters in password type
	+ Add FollowSymLinks in eBox apache configuration. This is useful
	  if we use js libraries provided by packages
1.3.4
	+ Updated company name in the footer
	+ Bugfix: humanEventMessage works with multiple tableInfos now
	+ Add ebox-dbus-check to test if we can actually connect to dbus
1.3.4
	+ bugfix: empty cache before calling updatedRowNotify
	+ enable Log dispatcher by default and not allow users to disable
	it
	+ consolidation process continues in disabled but configured modules
	+ bugfix: Save Changes button doesn't turn red when accessing events for
	first time
1.3.2
	+ bugfix: workaround issue with dhcp configured interfaces at boot time
1.3.1
	+ bugfix: wrong regex in service status check
1.3.0
	+ bugfix: make full backup work again
1.1.30
	+ Change footer to new company holder
	+  RAID does not generate 'change in completion events, some text
	problems fixed with RAID events
	+ Report graphics had a datapoints limit dependent on the active
	time unit
	+ Apache certificate can be replaced by CA module
	+ Fixed regression in detailed report: total row now aggregates
	properly
	+ More characters allowed when changing password from web GUI
	+ Fixed regression with already used values in select types
	+ Do not a button to restart eBox's apache
	+ Fixed auth problem when dumping and restoring postgre database
1.1.20
	+ Added custom view support
	+ Bugfix: report models now can use the limit parameter in
	  reportRows() method
	+ use a regexp to fetch the PID in a pidfile, some files such as
	postfix's add tabs and spaces before the actual number
	+ Changed "pidfile" to "pidfiles" in _daemons() to allow checking more than
one (now it is a array ref instead of scalar)
	+ Modified Service.pm to support another output format for /etc/init.d daemon
status that returns [OK] instead of "running".
	+ unuformized case in menu entries and some more visual fixes
1.1.10
	+ Fix issue when there's a file managed by one module that has been modified
	  when saving changes
	+ Bugfix: events models are working again even if an event aware
	module is uninstalled and it is in a backup to restore
	+ Select.pm returns first value in options as default
       + Added 'parentModule' to model class to avoid recursive problems
	+ Added Float type
	+ Apache module allows to add configuration includes from other modules
	+ Display remote services button if subscribed
	+ Event daemon may received events through a named pipe
	+ Bugfix. SysInfo revokes its config correctly
	+ Added storer property to types in order to store the data in
	somewhere different from GConf
	+ Added protected property 'volatile' to the models to indicate
	that they store nothing in GConf but in somewhere different
	+ System Menu item element 'RAID' is always visible even when RAID
	is not installed
	+ Files in deleted rows are deleted when the changes are saved
	+ Fixed some bug whens backing and restore files
	+ Components can be subModels of the HasMany type
	+ Added EBox::Types::Text::WriteOnce type
	+ Do not use rows(), use row to force iteration over the rows and increase
	performance and reduce memory use.
	+ Do not suggest_sync after read operations in gconf
	+ Increase MaxRequestsPerChild to 200 in eBox's apache
	+ Make apache spawn only one child process
	+ Log module is backed up and restored normally because the old
	problem is not longer here
	+ Backup is more gentle with no backup files in backup directory,
	now it does not delete them
	+ HasMany  can retrieve again the model and row after the weak
	refence is garbage-collected. (Added to solve a bug in the doenload
	bundle dialog)
	+ EBox::Types::DomainName no longer accepts IP addresses as domain
	names
	+ Bugfix: modules that fail at configuration stage no longer appear as enabled
	+ Add parameter to EBox::Types::Select to disable options cache

0.12.103
	+ Bugfix: fix SQL statement to fetch last rows to consolidate
0.12.102
	+ Bugfix: consolidate logs using the last date and not starting from scratch
0.12.101
	+ Bugfix: DomainName type make comparisons case insensitive
	according to RFC 1035
0.12.100
	+ Bugfix: Never skip user's modifications if it set to true
	override user's changes
	+ EBox::Module::writeConfFile and EBox::Service scape file's path
	+ Bugfix. Configure logrotate to actually rotate ebox logs
	+ Fixed bug in ForcePurge logs model
	+ Fixed bug in DataTable: ModelManaged was called with tableName
	instead of context Name
	+ Fixing an `img` tag closed now properly and adding alternative
	text to match W3C validation in head title
	+ Backup pages now includes the size of the archive
	+ Fixed bug in ForcePurge logs model
	+ Now the modules can have more than one tableInfo for logging information
	+ Improve model debugging
	+ Improve restart debugging
	+ Backups and bug reports can be made from the command line
	+ Bugfix: `isEqualTo` is working now for `Boolean` types
	+ Bugfix: check if we must disable file modification checks in
	Manager::skipModification

0.12.99
	+ Add support for reporting
	+ Refresh logs automatically
	+ Reverse log order
	+ Remove temp file after it is downloaded with FromTempDir controller
0.12.3
	+ Bug fix: use the new API in purge method. Now purging logs is working
	again.
0.12.2
	+ Increase random string length used to generate the cookie to
	2048 bits
	+ Logs are show in inverse chronological order
0.12.1
	+ Bug fix: use unsafeParam for progress indicator or some i18 strings
	will fail when saving changes
0.12
	+ Bugfix: Don't assume timecol is 'timestamp' but defined by
	module developer. This allows to purge some logs tables again
	+ Add page titles to models
	+ Set default values when not given in `add` method in models
	+ Add method to manage page size in model
	+ Add hidden field to help with Ajax request and automated testing with
	  ANSTE
	+ Bugfix: cast sql types to filter fields in logs
	+ Bugfix: Restricted resources are back again to make RSS
	access policy work again
	+ Workaround bogus mason warnings
	+ Make postinst script less verbose
	+ Disable keepalive in eBox apache
	+ Do not run a startup script in eBox apache
	+ Set default purge time for logs stored in eBox db to 1 week
	+ Disable LogAdmin actions in `ebox-global-action` until LogAdmin
	feature is completely done
0.11.103
	+ Modify EBox::Types::HasMany to create directory based on its row
	+ Add _setRelationship method to set up relationships between models
	  and submodels
	+ Use the new EBox::Model::Row api
	+ Add help method to EBox::Types::Abstract
	+ Decrease size for percentage value in disk free watcher
	+ Increase channel link field size in RSS dispatcher
0.11.102
	+ Bugfix: cmp in EBox::Types::HostIP now sorts correctly
	+ updatedRowNotify in EBox::Model::DataTable receives old row as
	well as the recently updated row
	+ Added `override_user_modification` configuration parameter to
	avoid user modification checkings and override them without asking
	+ Added EBox::Model::Row to ease the management of data returned
	by models
	+ Added support to pre-save and post-save executable files. They
	must be placed at /etc/ebox/pre-save or /etc/ebox/post-save
	+ Added `findRow` method to ease find and set
0.11.101
	+ Bugfix: Fix memory leak in models while cloning types. Now
	cloning is controlled by clone method in types
	+ Bugfix: Union type now checks for its uniqueness
	+ DESTROY is not an autoloaded method anymore
	+ HasOne fields now may set printable value from the foreign field
	to set its value
	+ findId now searches as well using printableValue
	+ Bugfix. Minor bug found when key is an IP address in autoloaded
	methods
	+ Ordered tables may insert values at the beginning or the end of
	the table by "insertPosition" attribute
	+ Change notConfigured template to fix English and add link to the
	  module status section
	+ Add loading gif to module status actions
	+ Remove debug from ServiceInterface.pm
	+ Add support for custom separators to be used as index separators on
	  exposedMethods
	+ Bugfix. Stop eBox correctly when it's removed
	+ Improve apache-restart to make it more reliable.
0.11.100
	+ Bugfix. Fix issue with event filters and empty hashes
	+ Bugfix. Cache stuff in log and soap watcher to avoid memory leaks
	+ Bugfix. Fix bug that prevented the user from being warned when a row to
	  be deleted is being used by other model
	+ Bugfix. Add missing use of EBox::Global in State event watcher
	+ Added progress screen, now pogress screen keeps track of the changed
	  state of the modules and change the top page element properly
	+ Do not exec() to restart apache outside mod_perl
	+ Improve apache restart script
	+ Improve progress screen
0.11.99
	+ DataTable contains the property 'enableProperty' to set a column
	called 'enabled' to enable/disable rows from the user point of
	view. The 'enabled' column is put the first
	+ Added state to the RAID report instead of simpler active boolean
        + Fix bug when installing new event components and event GConf
	subtree has not changed
	+ Add RSS dispatcher to show eBox events under a RSS feed
	+ Rotate log files when they reach 10MB for 7 rotations
	+ Configurable minimum free space left for being notified by means
	of percentage
	+ Add File type including uploading and downloading
	+ Event daemon now checks if it is possible to send an event
	before actually sending it
	+ Added Action forms to perform an action without modifying
	persistent data
	+ Log queries are faster if there is no results
	+ Show no data stored when there are no logs for a domain
	+ Log watcher is added in order to notify when an event has
	happened. You can configure which log watcher you may enable and
	what you want to be notify by a determined filter and/or event.
	+ RAID watcher is added to check the RAID events that may happen
	when the RAID subsystem is configured in the eBox machine
	+ Change colour dataset in pie chart used for disk usage reporting
	+ Progress indicator now contains a returned value and error
	message as well
	+ Lock session file for HTTP session to avoid bugs
	related to multiple requests (AJAX) in a short time
	+ Upgrade runit dependency until 1.8.0 to avoid runit related
	issues
0.11
	+ Use apache2
	+ Add ebox-unblock-exec to unset signal mask before running  a executable
	+ Fix issue with multiple models and models with params.
	  This triggered a bug in DHCP when there was just one static
	  interface
	+ Fix _checkRowIsUnique and _checkFieldIsUnique
	+ Fix paging
	+ Trim long strings in log table, show tooltip with the whole string
	  and show links for URLs starting with "http://"
0.10.99
	+ Add disk usage information
	+ Show progress in backup process
	+ Add option to purge logs
	+ Create a link from /var/lib/zentyal/log to /var/log/ebox
	+ Fix bug with backup descriptions containing spaces
	+ Add removeAll method on data models
	+ Add HostIP, DomainName and Port types
	+ Add readonly forms to display static information
	+ Add Danish translation thanks to Allan Jacobsen
0.10
	+ New release
0.9.100
	+ Add checking for SOAP session opened
	+ Add EventDaemon
	+ Add Watcher and Dispatch framework to support an event
	  architecture on eBox
	+ Add volatile EBox::Types in order not to store their values
	  on GConf
	+ Add generic form
	+ Improvements on generic table
	+ Added Swedish translation

0.9.99
	+ Added Portuguese from Portugal translation
	+ Added Russian translation
	+ Bugfix: bad changed state in modules after restore

0.9.3
	+ New release

0.9.2
	+ Add browser warning when uploading files
	+ Enable/disable logging modules
0.9.1
	+ Fix backup issue with changed state
	+ Generic table supports custom ordering
0.9
	+ Added Polish translation
        + Bug in recognition of old CD-R writting devices fixed
	+ Added Aragonese translation
	+ Added Dutch translation
	+ Added German translation
	+ Added Portuguese translation

0.8.99
	+ Add data table model for generic Ajax tables
	+ Add types to be used by models
	+ Add MigrationBase and ebox-migrate to upgrade data models
	+ Some English fixes
0.8.1
	+ New release
0.8
	+ Fix backup issue related to bug reports
	+ Improved backup GUI
0.7.99
        + changed sudo stub to be more permissive
	+ added startup file to apache web server
	+ enhanced backup module
	+ added basic CD/DVD support to backup module
	+ added test stubs to simplify testing
	+ added test class in the spirit of Test::Class
	+ Html.pm now uses mason templates
0.7.1
	+ use Apache::Reload to reload modules when changed
	+ GUI consistency (#12)
	+ Fixed a bug for passwords longer than 16 chars
	+ ebox-sudoers-friendly added to not overwrite /etc/sudoers each time
0.7
	+ First public release
0.6
	+ Move to client
	+ Remove obsolete TODO list
	+ Remove firewall module from  base system
	+ Remove objects module from base system
	+ Remove network module from base system
	+ Add modInstances and modInstancesOfType
	+ Raname Base to ClientBase
	+ Remove calls to deprecated methods
	+ API documented using naturaldocs
	+ Update INSTALL
	+ Use a new method to get configkeys, now configkey reads every
	  [0.9
	+ Added Polish translation][0-9]+.conf file from the EBox::Config::etc() dir and
	  tries to get the value from the files in order.
	+ Display date in the correct languae in Summary
	+ Update debian scripts
	+ Several bugfixes
0.5.2
	+ Fix some packaging issues
0.5.1
	+ New menu system
	+ New firewall filtering rules
	+ 802.1q support

0.5
	+ New bug-free menus (actually Internet Explorer is the buggy piece
	  of... software that caused the reimplementation)
	+ Lots of small bugfixes
	+ Firewall: apply rules with no destination address to packets
	  routed through external interfaces only
	+ New debianize script
	+ Firewall: do not require port and protocol parameters as they
	  are now optional.
	+ Include SSL stuff in the dist tarball
	+ Let modules block changes in the network interfaces
	  configuration if they have references to the network config in
	  their config.
	+ Debian network configuration import script
	+ Fix the init.d script: it catches exceptions thrown by modules so that
	  it can try to start/stop all of them if an exception is thrown.
	+ Firewall: fix default policy bug in INPUT chains.
	+ Restore textdomain in exceptions
	+ New services section in the summary
	+ Added Error item to Summary. Catch exceptions from modules in
	  summary and generate error item
	+ Fix several errors with redirections and error handling in CGIs
	+ Several data validation functions were fixed, and a few others added
	+ Prevent the global module from keeping a reference to itself. And make
	  the read-only/read-write behavior of the factory consistent.
	+ Stop using ifconfig-wrapper and implement our own NetWrapper module
	  with wrappers for ifconfig and ip.
	+ Start/stop apache, network and firewall modules in first place.
	+ Ignore some network interface names such as irda, sit0, etc.
	+ The summary page uses read-only module instances.
	+ New DataInUse exception, old one renamed to DataExists.
	+ Network: do not overwrite resolv.conf if there are nameservers
	  given via dhcp.
	+ Do not set a default global policy for the ssh service.
	+ Check for forbiden characters when the parameter value is
	  requested by the CGI, this allows CGI's to handle the error,
	  and make some decissions before it happens.
	+ Create an "edit object" template and remove the object edition stuff
	  from the main objects page.
	+ Fix the apache restarting code.
	+ Network: Remove the route reordering feature, the kernel handles that
	  automatically.
	+ Fix tons of bugs in the network restarting code.
	+ Network: removed the 3rd nameserver configuration.
	+ Network: Get gateway info in the dhcp hook.
	+ Network: Removed default configuration from the gconf schema.
	+ New function for config-file generation
	+ New functions for pid file handling

0.4
	+ debian package
	+ added module to export/import configuration
	+ changes in firewall's API
	+ Added content filter based on dansguardian
	+ Added French translation
	+ Added Catalan translation
	+ Sudoers file is generated automatically based on module's needs
	+ Apache config file is generated by ebox  now
	+ Use SSL
	+ Added ebox.conf file
	+ Added module template generator

0.3
	+ Supports i18n
	+ API name consistency
	+ Use Mason for templates
	+ added tips to GUI
	+ added dhcp hooks
	+ administration port configuration
	+ Fixed bugs to IE compliant
	+ Revoke changes after logout
	+ Several bugfixes

0.2
	+ All modules are now based on gconf.
	+ Removed dependencies on xml-simple, xerces and xpath
	+ New MAC address field in Object members.
	+ Several bugfixes.

0.1
	+ Initial release<|MERGE_RESOLUTION|>--- conflicted
+++ resolved
@@ -1,9 +1,6 @@
 HEAD
-<<<<<<< HEAD
 	+ Always reload page after saving changes
-=======
 	+ Workaround against modules changed when saving all changes
->>>>>>> 19872a67
 	+ Recover from widget function exceptions
 	+ Fixed audit logging of delete actions
 	+ Fixed errors with row ID in ManageAdmins table
