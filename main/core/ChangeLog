--- conflicted
+++ resolved
@@ -1,5 +1,7 @@
 HEAD
-<<<<<<< HEAD
+	+ Fixed log purge, SQL call must be a statement not a query
+	+ Fixed regex syntax in user log queries
+	+ Added missing "use Filesys::Df" to SysInfo
 	+ Disabled consolidation by default until is fixed or reimplemented
 	+ Fixed regresion in full log page for events
 	+ Added clone action to data tables
@@ -14,11 +16,6 @@
 	  problems
 	+ Added validateRowRemoval method to EBox::Model::DataTable
 	+ Use rm -rf instead of remove_tree to avoid chdir permission problems
-=======
-	+ Fixed log purge, SQL call must be a statement not a query
-	+ Fixed regex syntax in user log queries
-	+ Added missing "use Filesys::Df" to SysInfo
->>>>>>> d24ec3fb
 	+ Avoid problems restarting apache when .pid file does not exist
 	+ Do not use graceful on apache to allow proper change of listen port
 	+ Simplified apache restart mechanism and avoid some problems
