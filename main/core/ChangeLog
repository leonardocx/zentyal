HEAD
<<<<<<< HEAD
	+ Recover from widget function exceptions
=======
	+ Fixed mdstat output processing to remove "(auto-read-only)"
3.0.31
>>>>>>> 1ee722a0
	+ Fixed audit logging of delete actions
	+ Fixed errors with row ID in ManageAdmins table
	+ Added missing EBox::Exceptions uses
	+ Fixed bug in selectSetter which hitted selects on DataForm with
	  'unique' option enabled
	+ Added EBox::Types::IPRange::addressesFromBeginToEnd class method
3.2.4
	+ Set proper trial link in advertisements
	+ Show register link in local backup when not registered
	+ Strip the 'C:\fakepath\' that chrome adds to the file input
	+ Make dump_exceptions key work also for mason exceptions
	+ Pass HTTP_PROXY system environment variable to CGIs as they are
	  used in Zentyal modules
	+ Waiting for Zentyal ready page check is more robust now
3.2.3
	+ Fixed error in the recursive method for getting module dependencies
	+ Fixed JS typo which disabled export backup dialog
	+ Added dbus dependency to avoid problems on some minimal installations
3.2.2
	+ When restoring pre-3.2 backups take in account that apache
	  module was renamed to webadmin
	+ Make sure that we always commit/discard audit of changes when we
	  save/revoke all modules
	+ Add new row attribute "disabled"
	+ Fixed JS glitch which broke the dashboard periodical updates
	+ Better check of referer which skips cloud domain if it does not exists
	+ Avoid warning when stopping a module without FirewallHelper
3.2.1
	+ Include contents of /etc/resolv.conf in bug report
	+ Avoid Apache error screen in login when entering through Zentyal
	  Remote using password
	+ Fix warning comparing undefined string in DomainName type
	+ Rewrite row isEqualTo method using hashElements instead of elements
	+ Only allow to move dashboard widget by its handle
	+ Service type setter works again
3.2
	+ Set 3.2 versions and non-beta logo
3.1.13
	+ Added missing EBox::Gettext uses, fixes crash in view logs refresh
	+ Minor CSS style fixes
	+ Added missing use statement in EBox::Types::MultiStateAction
3.1.12
	+ Do not crash if /etc/timezone does not exist
	+ Clean /var/lib/zentyal/tmp at the first moments of boot instead of
	  when running zentyal start, this fixes problems with leftover locks
	  that affect dhclient hooks
	+ Fixed wrong case in some class names for the save changes button
	+ Fixed autoscroll in dashboard widgets
	+ Added placeholder for drag & drop of table rows
	+ No autoscroll is done when overflow happens. This makes sortable
	  work in chromium
	+ Set audit after logs when enabling in first install
	+ Avoid getting unsaved changes by using readonly instance in manage-logs
3.1.11
	+ Initial setup for webadmin is now executed in postinst
	+ Fixed webadmin port migration
3.1.10
	+ Use DATETIME type in date column for consolidation tables
	+ Summarised reports shows graphs again
	+ Events summarised report has breadcrumbs now
	+ Base EBox::Logs::Composite::SummarizedReport to let summarised
	  reports have common breadcrumbs
	+ Added migration from 3.0 (apache -> webadmin)
3.1.9
	+ Fixed in-place boolean edit with non-basic types different to Union
	+ Removed some warnings in error.log
	+ Fixed confirmation dialogs warning style
	+ Fixed configure widgets width and drop behavior
	+ Fixed regression in dashboard register link after jQuery migration
	+ Always set as changed without checking RO value, this fixes some
	  situations in which the save changes button was not enabled
	+ Fixed regression in audit log IP addresses after nginx integration
	+ Added datetime time formatter to JS graphs which show dates in X
	  axis and date and time in the tracker
	+ Fixed bug sending parameters in Zentyal.Tabs prototype
	+ Fixed side-effect in Model::Manager::_modelHasMultipleInstances() that
	  tried to load composite as model by mistake, the bug was at least
	  present sometimes when trying to generate the configuration report
	+ Throw internal exception in valueByName if elementByName is undef
	+ Added captiveportal icons to CSS
	+ Restore configuration backup from file now works again after JS
	  framework change
	+ Configuration backup download, restore and delete from the list
	  works again after the UI changes
	+ Fixed regression in tabbed composites with the jQuery changes
	+ Set proper title in dialogs when loading in an existent one
	+ Fixed regression on dashboard which allowed to move already
	  present dashboard widgets
3.1.8
	+ Always log Perl errors that are not Zentyal exceptions
	+ Move package icons from software to core as required for the menu
	+ Use dpkg --clear-avail to avoid incoherent updates information
	+ Show printableModelName in DataTables when precondition fails
	+ Fixed number of decimals in Disk Usage when unit is MB
	+ Fixed UTF-8 encoding problems in TreeView
	+ Copyright footer is now at the bottom of the menu
	+ Fixed regression on logs search caused by autoFilter changes
	+ Fix bytes formatter in graphs
	+ Simplified CSS and improved styles and icons
	+ Improved dashboard drag&drop behavior in Chrome
	+ Allow to define permanentMessage directly on models
	+ Show placeholder in dashboard widgets drag&drop
	+ Fixed crash reloading dashboard after configure widgets
	+ Only apply redirect port fix on administration port
	+ Fixed regression in user interface with DataInUse exceptions
	+ Fixed wrong behavior of software updates in dashboard widget
	+ Always show proper language name for english locales
	+ Fixed wrong redirects when using a non-default admin port
	+ Fixed regression in webadmin reload after changing the language
	+ Remove unnecessary and problematic desktop services code
	+ Added icons for disabled users.
3.1.7
	+ Avoid eval operation when using standard HtmlBlocks class
	+ Changed some code to not trigger some unnecesary warnings
	+ Fixed regression on active menu entry highlight
	+ No-committed changes does not appear in configuration changes
	  log table
	+ Added autoFilter property to method tableInfo
	+ Modules can now be marked for restart after save changes via
	  post_save_modules redis key of the global module
	+ Make all dashboards div of the same height to ease drag and drop
	+ Don't allow invalid email in create report CGI
	+ DBEngineFactory is now a singleton
	+ EBox::Util::Random mentions /dev/urandom in its error messages
	  to ease troubleshooting
	+ Assure that type's references to its row are not lost in the
	  edit form template methods
3.1.6
	+ Restyled UI
	+ Added form.js
	+ Added better 502 error page for nginx with redirect when apache is ready
	+ Always call udpateRowNotify in row update, even when the new
	  values are the same than old ones
	+ Fixed bad call to EBox::CGI::Run::urlToClass in EBox::CGi::Base
	+ Added icons for top-level menu entries and module status page
	+ Fixed bad arguments in CGI::Controller::Composite call to SUPER::new()
	+ More flexible EBox::CGI::run for inheritance
	+ Fixed encoding of parameters in confirmation dialogs
	+ Check backup integrity by listing the tar file, throw
	  InvalidData exception if the tar is corrupted
	+ Do not use hidden form fields for generating confirmation dialog JS
	+ Fixed log bugs: use correct RO mode in loggerd, fixed behaviour
	  when all log helpers are disabled, enable logs correctly when
	  added by first time to configure logs table
	+ Fixed bad interpolation in JS code in booleanInPlaceViewer.mas
	+ WizardPage CGIs can now return JSON replies as response
	+ unconfigure-module script disables also the module
	+ Restart firewall module when a firewall observer module is
	  stopped/started using zentyal init.d script
	+ Added temporary stopped state to a Service module to know if a
	  module is stopped but enabled
	+ Redirect to / from /ebox using remote access to avoid blank page
	+ Removed no longer necessary jQuery noConflict()
	+ Added combobox.js
	+ Added EBox::Model::Base as base for DataTable and the new TreeView
	+ Adapted EBox::CGI::Run for the new TreeView models
	+ Fixed DataTable row removal from the UI with 100% volatile models with
	  'ids' method overriden.
3.1.5
	+ Increased webadmin default timeout.
	+ Disable drag & drop on tables with only one row
3.1.4
	+ Don't allow to move read-only rows
	+ Better prefix for user configuration redis keys
	+ Hide disabled carousel buttons, fix modal template
	+ Fixed modal dialog template
	+ Mark save changes button as changed when moving rows
	+ Remove unused parameter in Zentyal.DataTable.changeRow
3.1.3
	+ Enhanced UI styles: dialogs, progress bars, carousel, colors and images
	+ Rows of tables can now be moved using drag & drop
	+ Added logout dialog with option of discarding changes
	+ Remember page size options per users, added 'View all' page size option
	+ Added storage of options per user
	+ Enable and/or conifgure module dependencies automatically in
	  Module Status page
	+ Adapted CGIs to new modal dialogs
	+ Ported graphs from flotr.js to flot.js
	+ Ported JS code to jQuery and jQuery-ui
	+ Removed Modalbox.js, table_orderer.js and carousel.js
	+ Left menu keyword search is now case insensitive
3.1.2
	+ Make manage administrators table resilent against invalid users
	+ Remove deprecated backup domains related from logs module
	+ Added EBox::Types::URI type
	+ Added saveReload method to use reload instead of restart to
	  reduce service downtime. Use with care and programatically
	+ Added findValueMultipleFields() to DataTable and refactor _find()
	  to allow search by multiple fields
	+ Fixed disk usage report for logs component
3.1.1
	+ Do not dump unnecessary .bak files to /var/lib/zentyal/conf
	+ Restart all the core daemons instead of only apache after logrotate
	+ Fixed graph template so it could be feed with data using decimal
	  comma, it will convert it to a JS array without problems
	+ Fixed regression parsing ModalController urls
	+ Fixed regression non-model CGIs with aliases
	+ Added a way to retrieve all Models inside a Composite and its children.
	+ Increased the size limit for file uploads.
	+ Implemented a way to include configuration files for Nginx so the SOAP
	  services are able to use Nginx for SSL.
3.1
	+ Improved the message shown when there are no changes pending to save on
	  logout.
	+ Use the X-Forwarded-Proto header for redirects construction.
	+ Added nginx as the public HTTP server of Zentyal.
	+ Renamed 'Apache' module to 'WebAdmin' module. If you need to restart the
	  web administration you must use 'service zentyal webadmin restart'.
	+ Set trac milestone for reported bugs to 3.1.X
	+ CGIs are now EBox::Module::CGI::* instead of EBox::CGI::Module::*
	+ Daemons are now disabled when configuring a module, so Zentyal can
	  manage them directly instead of being autostarted by the system
	+ EBox::Model::DataForm::formSubmitted called even where there is no
	  previous row
	+ Added Pre-Depends on mysql-server to avoid problems with upgrades
	+ Depend on mysql-server metapackage instead of mysql-server-5.5
	+ Depend on zentyal-common 3.1
3.0.20
	+ Check against inexistent path in EBox::Util::SHM::subkeys
	+ Silent diff in EBox::Types::File::isEqualTo
	+ Print correctly UTF8 characters from configuration backup description
	+ When host name is changed, update /etc/hostname
	+ Proper link to remote in configuration backup page
3.0.19
	+ Removed full restore option for restore-backup tool and
	  EBox:Backup relevant methods
	+ Optimise loading Test::Deep::NoTest to avoid test environment creation
	+ Use EBox::Module::Base::writeConfFileNoCheck to write apache
	  configuration file
	+ Log events after dispatching them in the EventDaemon and catch exception
	  to avoid crashes when mysql is already stopped
	+ Emit events on zentyal start and stop
	+ Refactor some events-related code
	+ Changed MB_widedialog CSS class to use all width available in
	  the screen
	+ Fixed a broken link to SysInfo/Composite/General when activating the
	  WebServer module.
3.0.18
	+ Pass model instance when invoking EBox::Types::Select populate function
	+ Improve dynamic editable property detection for framework types
	+ Override _validateReferer method in Desktop services CGI
	+ Don't abort configuration backup when we get a error retrieving the
	  partition table information
	+ In EBox:Model::Row, refactored elementExists and
	  elementByName to make them to have similiar code structure
	+ Improvement in test help classes and added test fakes for
	  EBox::Model::Manager and EBox::Util::SHMLock
	+ Prevented unuseful warning in
	  EBox::Model::DataTable::setDirectory when the old directory is undef
	+ Fixed unit tests under EBox/Model/t, backup configuration tests and
	  some others
	+ Remove unused method EBox::Auth::alreadyLogged()
	+ Apache::setRestrictedResource updates properly if already exists
	+ Global and Module::Config allow to set redis instance to ease testing
	+ Now EBox::GlobalImpl::lastModificationTime also checks
	  modification time of configuration files
	+ Rows in events models are now synced before running EventDaemon
	+ Better way of checking if event daemon is needed
3.0.17
	+ Allow numeric zero as search filter
	+ When filtering rows don't match agains link urls or hidden values
	+ Avoid CA file check when removing it from Apache module
	+ Silent removeCA and removeInclude exceptions when removing
	  non-existant element
	+ Fixed rollback operation in redis config backend
	+ Desktop services CGI now only returns JSON responses
	+ Log error when dynamic loading a class fails in
	  ConfigureDispatchers model
	+ Update total ticks dynamically in progress indicator if ticks overflow
3.0.16
	+ Fixed regression in boolean in-place edit with Union types
	+ Added some missing timezones to EBox::Types::TimeZone
	+ Add a new method to DBEngine 'checkForColumn' to retrieve columns
	  definition from a given table
	+ Reload models info in model manager if new modules are installed
3.0.15
	+ Make sure that halt/reboot button can be clicked only once
	+ Cleaner way of disabling dependant modules when the parent is disabled,
	  avoiding unnecessary calls to enableService each time the module status
	  page is loaded.
	+ Show confirmation dialog when trying to change host or domain
	  if zentyal-samba is installed and provisioned
	+ Modified data table controller so edit boolean in place reuses
	  the code of regular edits, avoiding getting incorrect read-only
	  values from cache
3.0.14
	+ Allow search filters with a leading '*'
	+ Better error reporting when choosing a bad search filter
	+ External exceptions from _print method are caught correctly in CGIs
	+ EBox::CGI::run now supports correct handling of APR::Error
	+ Fixed dashboard check updates ajax requests in Chrome
	+ Fixed errors with zero digits components in time type
3.0.13
	+ Better warning if size file is missing in a backup when
	  restoring it
	+ Fixed table cache behaviour on cache miss in logs module
	+ Fix wrong button label when deleting rows in 'datainuse' template
	+ Removed unused method EBox::Model::DataTable::_tailoredOrder
	+ Added force default mode and permission to writeConfFileNoCheck(),
	  writeFile() and derivatives
	+ Fixed bug in EBox:::Logs::CGI::Index with internationalized
	  parameter names
	+ DataTables with sortedBy are now orderer alphabetically with
	  proper case treatment
	+ Display messages in model even when there are not elements and
	  table body is not shown
3.0.12
	+ Improve change-hostname script, delete all references to current name
	+ Faster dashboard loading with asynchronous check of software updates
	+ Workaround for when the progress id parameter has been lost
	+ Fixed problems calling upstart coomands from cron jobs with wrong PATH
	+ Decode CGI unsafeParams as utf8
	+ Avoid double encoding when printing JSON response in EBox::CGI::Base
	+ Remove warning in EBox::Menu::Folder when currentfolder is not defined
	+ Removed unnecesary and misleading method new from EBox::Auth package
3.0.11
	+ Avoid flickering loading pages when switching between menu entries
	+ Incorrect regular expression in logs search page are correctly handled
	+ Fix input badly hidden in the logs screen
	+ reloadTable from DataTable now remove cached fields as well
3.0.10
	+ Fixed unsafe characters error when getting title of progress
	  indicator in progress dialog
	+ Added use utf8 to dashboard template to fix look of closable messages
3.0.9
	+ Adapted file downloads to the new utf8 fixes
	+ Write backup files in raw mode to avoid utf8 problems
	+ Print always utf8 in STDOUT on all CGIs
	+ Decode CGI params of values entered at the interface as utf8
	+ Proper encode/decode of utf8 with also pretty JSON
	+ Fixed utf8 decoding in date shown at dashboard
	+ Removed old workarounds for utf8 problems
	+ Added new recoveryEnabled() helper method to Module::Base
	+ Added recoveryDomainName() method to SyncProvider interface
	+ Restore backup can now install missing modules in Disaster Recovery
	+ Show specific slides when installing a commercial edition
	+ Redirect to proper CGI after login in disaster recovery mode
	+ Removed old debconf workaround for first stage installation
	+ Log redis start message as debug instead of info to avoid flood
	+ Use unsafeParam in EBox::CGI::Base::paramsAsHash
	+ EBox::Module::Service does not raise exception and logs
	  nothing when using init.d status
	+ Fixed glitch in backup CGI which sometimes showed
	  the modal dialog with a incorrect template
3.0.8
	+ Use path for default name in SyncFolders::Folder
	+ Do not restrict characters in data table searchs
	+ Fixed automatic bug report regression
	+ Fixed refresh of the table and temporal control states
	  in customActionClicked callback
	+ Modified modalbox-zentyal.js to accept wideDialog parameter
	+ Fixed template method in MultiStateAction to return the default
	  template when it is not any supplied to the object
	+ Fixed sendInPlaceBooleanValue method from table-helper.js; it
	  aborted because bad parameters of Ajax.Updater
	+ Fixed bug that made that the lock was shared between owners
	+ Some fixes in the function to add the rule for desktops services
	  to the firewall
	+ Delete obsolete EBox::CGI::MenuCSS package
3.0.7
	+ Add new EBox::Module::Service::Observer to notify modules about
	  changes in the service status
	+ Administration accounts management reflects the changes in
	  system accounts in ids() or row() method call
	+ Some fixes in the RAID event watcher
	+ foreignModelInstance returns undef if foreignModel is
	  undef. This happens when a module has been uninstalled and it is
	  referenced in other installed module (events)
	+ loggerd shows loaded LogHelpers when in debug mode
	+ Added additional info to events from RAID watcher
	+ Use sudo to remove temporal files/diectories in backup, avoiding
	  permissions errors
	+ Added exception for cloud-prof module to events dependencies
3.0.6
	+ Skip keys deleted in cache in Redis::_keys()
	+ Fixed events modules dependencies to depend on any module which
	  provides watchers or dispatchers
	+ Always call enableActions before enableService when configuring modules
	+ Added needsSaveAfterConfig state to service modules
	+ Better exceptions logging in EBox::CGI::Run
	+ Fixed 'element not exists' error when enabling a log watcher
	+ Scroll up when showing modal dialog
	+ Added fqdnChanged methods to SysInfo::Observer
	+ Fixed SSL configuration conflicts betwen SOAPClient and RESTClient
3.0.5
	+ Template ajax/simpleModalDialog.mas can now accept text
	+ Used poweroff instead of halt to assure that system is powered
	  off after halt
	+ Fixed log audit database insert error when halting or rebooting
	+ Added time-based closable notification messages
	+ Adapted to new EBox::setLocaleEnvironment method
	+ EBox::Type::File now allows ebox user to own files in directories
	  which are not writable by him
	+ Removed cron daily invocation of deprecated report scripts
3.0.4
	+ Added EBox::SyncFolders interface
	+ Fixed invokation of tar for backup of model files
	+ New observer for sysinfo module to notify modules implementing the
	  SysInfo::Observer interface when the host name or host domain is
	  changed by the user, before and after the change takes effect
	+ Stop and start apache after language change to force environment reload
	+ Reload page after language change
	+ EBox::Module::Service::isRunning() skips daemons whose precondition fail
	+ Fixed undefined reference in DataTable controller for log audit
	+ Added and used serviceId field for service certificates
	+ Fixed SQL quoting of column names in unbuffered inserts and consolidation
3.0.3
	+ Fixed bug which prevented highlight of selected item in menu
	+ Fixed base class of event dispatcher to be compatible with the
	  changes dispatcher configuration table
	+ Fixed event daemon to use dumped variables
	+ Fixed need of double-click when closing menu items in some cases
	+ Fixed logs consolidation to avoid high CPU usage
	+ In view log table: correctly align previous and first page buttons
	+ Improve host name and domain validation.
	+ Forbidden the use of a qualified hostname in change hostname form
	+ Update samba hostname-dependent fields when hostname is changed
	+ Confirmation dialog when the local domain is changed and with a
	  warning if local domain which ends in .local
3.0.2
	+ The synchronization of redis cache refuses with log message to set
	  undefined values
	+ Fixed wrong sql statement which cause unwanted logs purge
	+ DataForm does not check for uniqueness of its fields, as it only
	  contains a single row
	+ In ConfigureLogs, restored printable names for log domains
	+ Fixed dashboard update error on modules widget, counter-graph
	  widget and widget without sections
	+ Better way to fix non-root warnings during boot without interfering
	  on manual restart commands in the shell
3.0.1
	+ Properly set default language as the first element of the Select to
	  avoid its loss on the first apache restart
	+ Set milestone to 3.0.X when creating tickets in trac.zentyal.org
	+ Removed forced setting of LANG variables in mod_perl which made progress
	  indicator fail when using any language different to English
	+ Removed some frequent undef warnings
	+ Added executeOnBrothers method to EBox::Model::Component
	+ Fixed repetition of 'add' and 'number change' events in RAID watcher
	+ Fixed incorrect display of edit button in tables without editField action
	+ Cache MySQL password to avoid reading it all the time
	+ Fixed request came from non-root user warnings during boot
	+ Send info event in Runit watcher only if the service was down
	  MAX_DOWN_PERIODS
3.0
	+ Removed beta logo
	+ Set 'firstInstall' flag on modules when installing during initial install
	+ Set 'restoringBackup' flag on modules when restoring backup
	+ Call enableService after initialSetup while restoring backup
	+ Registration link in widget now have appropiate content when either
	  remoteservices or software are not installed
	+ Fixed style for disabled buttons
	+ Composite and DataTable viewers recover from errors in pageTitle method
	+ Fixed intermitent failure in progress when there are no slides
	+ Rollback redis transaction on otherwise instead finally block
	+ Members of the 'admin' group can now login again on Zentyal
	+ Multi-admin management for commercial editions
	+ First and last move row buttons are now disabled instead of hidden
	+ In save changes dialog set focus always in the 'save' button
	+ Fixed i18n problem in some cases where environment variables
	  were different than the selected locale on Zentyal UI, now
	  LANG and LC_MESSAGES are explicitly passed to mod_perl
	+ Reviewed registration strings
	+ Added template attribute to MultiStateAction to provide any kind
	  of HTML to display an action
	+ Changed icon, name and link for Zentyal Remote
	+ Fixed some compatibility issues with Internet Explorer 9
	+ Show warning with Internet Explorer 8 or older
	+ Improved dashboard buttons colors
2.3.24
	+ Do not cache undef values in EBox::Config::Redis::get()
	+ Code fix on subscription retrieval for Updates event
	+ Update validate referer to new Remote Services module API
	+ In-place booleans now properly mark the module as changed
	+ Do not try to read slides if software module is not installed
	+ Fixed wrong call in Events::isEnabledDispatcher()
	+ Updated 'created by' footer
2.3.23
	+ Change the default domain name from 'zentyal.lan' to
	  'zentyal-domain.lan'
	+ Changes in first enable to avoid letting modules unsaved
	+ Type File now accepts spaces in the file name
	+ Added setTimezone method to MyDBEngine
	+ Enable consolidation after reviewing and pruning
	+ Code typo fix in Events::isEnabledWatcher
	+ Remove all report code from core
	+ Move SysInfo report related to remoteservices module
	+ Fixed regression which removed scroll bars from popups
	+ New carousel transition for the installation slides
	+ Added option to not show final notes in progress bar
	+ EBox::Model::Component::modelGetter does not die when trying to
	  get a model for an uninstalled module
	+ Added previous/next buttons to manually switch installation slides
	+ New installation slides format
	+ Added compatibility with MS Internet Explorer >= 8
2.3.22
	+ Changed first installation workflow and wizard infraestructure
	+ Improved firewall icons
	+ Set hover style for configure rules button in firewall
	+ Do not disable InnoDB in mysql if there are other databases
	+ Progress indicator no longer calls showAds if it is undefined
	+ Send cache headers on static files to improve browsing speed
	+ Added foreignNoSyncRows and foreignFilter options to EBox::Types::Select
	+ Improved settings icon
	+ Fixed modalboxes style
	+ Improve host domain validation. Single label domains are not allowed.
2.3.21
	+ Fixes on notifyActions
	+ Check for isDaemonRunning now compatible with asterisk status
	+ Fixed warning call in EBox::Types::HasMany
2.3.20
	+ New look & feel for the web interface
	+ Adjust slides transition timeout during installation
	+ Audit changes table in save changes popup has scroll and better style
	+ Model messages are printed below model title
	+ noDataMsg now allows to add elements if it makes sense
	+ Fixed ajax/form.mas to avoid phantom change button
	+ EBox::Model::Manager::_setupModelDepends uses full paths so the
	  dependecies can discriminate between models with the same name
	+ Default row addition in DataForm does not fires validateTypedRow
	+ Code typo fix in change administration port model
	+ Set only Remote as option to export/import configuration to a
	  remote site
	+ Return undef in HasMany type when a model is not longer
	  available due to being uninstalled
	+ Added onclick atribute to the link.mas template
	+ Fix exception raising when no event component is found
	+ table_ordered.js : more robust trClick event method
	+ Changed dashboard JS which sometimes halted widget updates
	+ Added popup dialogs for import/export configuration
	+ Changes in styles and sizes of the save/revoke dialog
	+ Removed redudant code in ConfigureWatchers::syncRows which made module
	  to have an incorrect modified state
	+ Dont show in bug report removed packages with configuration
	  held as broken packages
	+ DataTable::size() now calls to syncRows()
	+ EBox::Module::Config::set_list quivalent now has the same
	  behaviour than EBox::Module::Config::set
2.3.19
	+ Manually set up models for events to take into account the
	  dynamic models from the log watcher filtering models
	+ Fixed warnings when deleting a row which is referenced in other model
	+ Disable HTML form autocompletion in admin password change model
	+ Fixed incorrect non-editable warnings in change date and time model
	+ Fixed parsing value bug in EBox::Types::Date and EBox::Types::Time
	+ Reworked mdstat parsing, added failure_spare status
	+ Configuration backup implicitly preserves ownership of files
	+ Changes in styles and sizes of the save/revoke dialog
	+ New data form row is copied from default row, avoiding letting hidden
	  fields without its default value and causing missing fields errors
	+ Always fill abstract type with its default value, this avoids
	  errors with hidden fields with default value
	+ Different page to show errors when there are broken software packages
	+ InverseMatchSelect and InverseMatchUnion use 'not' instead of '!' to
	  denote inverse match. This string is configurable with a type argument
	+ Fixed types EBox::Type::InverseMatchSelect and InverseMatchUnion
	+ Fixed bug in DataTable::setTypedRow() which produced an incorrect 'id'
	  row element in DataTable::updateRowNotify()
	+ In tableBody.mas template: decomposed table topToolbar section in methods
	+ Fixed bug in discard changes dialog
	+ Confirmation dialogs now use styled modalboxes
	+ Do not reload page after save changes dialog if operation is successful
	+ Maintenance menu is now kept open when visiting the logs index page
2.3.18
	+ Manual clone of row in DataTable::setTypedRow to avoid segfault
	+ Avoid undef warnings in EBox::Model::DataTable::_find when the
	  element value is undef
	+ Fixed kill of ebox processes during postrm
	+ Set MySQL root password in create-db script and added mysql script
	  to /usr/share/zentyal for easy access to the zentyal database
	+ Increased timeout redirecting to wizards on installation to 5 seconds
	  to avoid problems on some slow or loaded machines
	+ Save changes dialog do not appear if there are no changes
	+ Delete no longer needed duplicated code
	+ Do not go to save changes after a regular package installation
	  they are saved only in the first install
	+ Progress bar in installation refactored
2.3.17
	+ Do not use modal box for save changes during installation
	+ Hidden fields in DataTables are no longer considered compulsory
	+ Select type has now its own viewer that allows use of filter function
	+ User is now enabled together with the rest of modules on first install
2.3.16
	+ Fix 'oldRow' parameter in UpdatedRowNotify
	+ Use Clone::Fast instead of Clone
	+ Modal dialog for the save and discard changes operations
	+ Use a different lock file for the usercorner redis
	+ Improved look of tables when checkAll controls are present
	+ Better icons for clone action
	+ Added confirmation dialog feature to models; added confirmation
	  dialog to change hostname model
	+ Dynamic default values are now properly updated when adding a row
	+ Kill processes owned by the ebox user before trying to delete it
	+ Do not use sudo to call status command at EBox::Service::running
	+ Fixed regression setting default CSS class in notes
2.3.15
	+ Added missing call to updateRowNotify in DataForms
	+ Fixed silent error in EBox::Types::File templates for non-readable
	  by ebox files
	+ Use pkill instead of killall in postinst
	+ Use unset instead of delete_dir when removing rows
	+ Do not set order list for DataForms
	+ Only try to clean tmp dir on global system start
2.3.14
	+ Error message for failure in package cache creation
	+ Fixed regression when showing a data table in a modal view
	+ Do not do a redis transaction for network module init actions
	+ Fixed EBox::Module::Config::st_unset()
	+ Allowed error class in msg template
2.3.13
	+ Fixed problems in EventDaemon with JSON and blessed references
	+ More crashes avoided when watchers or dispatchers doesn't exist
	+ Proper RAID watcher reimplementation using the new state API
	+ EBox::Config::Redis singleton has now a instance() method instead of new()
	+ Deleted wrong use in ForcePurge model
2.3.12
	+ Fixed problem with watchers and dispatchers after a module deletion
	+ Fixed EBox::Model::DataTable::_checkFieldIsUnique, it failed when the
	  printableValue of the element was different to its value
	+ Fixed separation between Add table link and table body
	+ Adaptation of EventDaemon to model and field changes
	+ Disabled logs consolidation on purge until it is reworked, fixed
	  missing use in purge logs model
	+ Fixed Componet::parentRow, it not longer tries to get a row with
	  undefined id
	+ Fix typo in ConfigureLogs model
	+ Mark files for removing before deleting the row from backend in
	  removeRow
	+ The Includes directives are set just for the main virtual host
	+ Fixed EventDaemon crash
2.3.11
	+ Mark files for removing before deleting the row from backend in removeRow
	+ Dashboard widgets now always read the information from RO
	+ Enable actions are now executed before enableService()
	+ Fixed regression which prevented update of the administration service
	  port when it was changed in the interface
	+ New EBox::Model::Composite::componentNames() for dynamic composites
	+ Remove _exposedMethods() feature to reduce use of AUTOLOAD
	+ Removed any message set in the model in syncRows method
	+ Added global() method to modules and components to get a coherent
	  read-write or read-only instance depending on the context
	+ Removed Model::Report and Composite::Report namespaces to simplify model
	  management and specification
	+ New redis key naming, with $mod/conf/*, $mod/state and $mod/ro/* replacing
	  /ebox/modules/$mod/*, /ebox/state/$mod/* and /ebox-ro/modules/$mod/*
	+ Removed unnecessary parentComposite methods in EBox::Model::Component
	+ Only mark modules as changed when data has really changed
	+ EBox::Global::modChange() throws exception if instance is readonly
	+ New get_state() and set_state() methods, st_* methods are kept for
	  backwards compatibility, but they are deprecated
	+ Simplified events module internals with Watcher and Dispatcher providers
	+ Model Manager is now able to properly manage read-only instances
	+ Composites can now use parentModule() like Models
	+ Renamed old EBox::GConfModule to EBox::Module::Config
	+ Unified model and composite management in the new EBox::Model::Manager
	+ Model and composites are loaded on demand to reduce memory consumption
	+ Model and composite information is now stored in .yaml schemas
	+ ModelProvider and CompositeProvider are no longer necessary
	+ Simplified DataForm using more code from DataTable
	+ Adapted RAID and restrictedResources() to the new JSON objects in redis
	+ Remove unused override modifications code
	+ Added /usr/share/zentyal/redis-cli wrapper for low-level debugging
	+ Use simpler "key: value" format for dumps instead of YAML
	+ Row id prefixes are now better chosen to avoid confusion
	+ Use JSON instead of list and hash redis types (some operations,
	  specially on lists, are up to 50% faster and caching is much simpler)
	+ Store rows as hashes instead of separated keys
	+ Remove deprecated all_dirs and all_entries methods
	+ Remove obsolete EBox::Order package
	+ Remove no longer needed redis directory tree sets
	+ Fixed isEqualTo() method on EBox::Types::Time
	+ EBox::Types::Abstract now provides default implementations of fields(),
	  _storeInGConf() and _restoreFromHash() using the new _attrs() method
	+ Remove indexes on DataTables to reduce complexity, no longer needed
	+ Simplified ProgressIndicator implementation using shared memory
	+ New EBox::Util::SHMLock package
	+ Implemented transactions for redis operations
	+ Replace old MVC cache system with a new low-level redis one
	+ Delete no longer necessary regen-redis-db tool
	+ Added new checkAll property to DataTable description to allow
	  multiple check/uncheck of boolean columns
2.3.10
	+ Added Desktop::ServiceProvider to allow modules to implement
	  requests from Zentyal desktop
	+ Added VirtualHost to manage desktop requests to Zentyal server
	+ Fix EventDaemon in the transition to MySQL
	+ Send EventDaemon errors to new rotated log file /var/log/zentyal/events.err
	+ Send an event to Zentyal Cloud when the updates are up-to-date
	+ Send an info event when modules come back to running
	+ Include additional info for current event watchers
	+ Fixed RAID report for some cases of spare devices and bitmaps
	+ Fixed log purge, SQL call must be a statement not a query
	+ Fixed regex syntax in user log queries
	+ Added missing "use Filesys::Df" to SysInfo
	+ Disabled consolidation by default until is fixed or reimplemented
	+ Fixed regresion in full log page for events
	+ Added clone action to data tables
	+ Fixed regression in modal popup when showing element table
	+ Added new type EBox::Types::KrbRealm
	+ Fix broken packages when dist-upgrading from old versions: stop ebox
	  owned processes before changing home directory
	+ Log the start and finish of start/stop modules actions
	+ Added usesPort() method to apache module
2.3.9
	+ Enable SSLInsecureRenegotiation to avoid master -> slave SOAP handsake
	  problems
	+ Added validateRowRemoval method to EBox::Model::DataTable
	+ Use rm -rf instead of remove_tree to avoid chdir permission problems
	+ Avoid problems restarting apache when .pid file does not exist
	+ Do not use graceful on apache to allow proper change of listen port
	+ Simplified apache restart mechanism and avoid some problems
2.3.8
	+ Create tables using MyISAM engine by default
	+ Delete obsolete 'admin' table
2.3.7
	+ Fixed printableName for apache module and remove entry in status widget
	+ Merged tableBodyWithoutActions.mas into tableBody.mas
	+ Removed tableBodyWithoutEdit.mas because it is no longer used
	+ Better form validation message when there are no ids for
	  foreign rows in select control with add new popup
	+ Fixed branding of RSS channel items
	+ Fixed destination path when copying zentyal.cnf to /etc/mysql/conf.d
	+ Packaging fixes for precise
2.3.6
	+ Switch from CGIs to models in System -> General
	+ New value() and setValue() methods in DataForm::setValue() for cleaner
	  code avoiding use of AUTOLOAD
	+ Added new EBox::Types::Time, EBox::Types::Date and EBox::Types::TimeZone
	+ Added new attribute 'enabled' to the Action and MultiStateAction types
	  to allow disabling an action. Accepts a scalar or a CODE ref
	+ The 'defaultValue' parameter of the types now accept a CODE ref that
	  returns the default value.
2.3.5
	+ Added force parameter in validateTypedRow
	+ Fixed 'hidden' on types when using method references
	+ Removed some console problematic characters from Util::Random::generate
	+ Added methods to manage apache CA certificates
	+ Use IO::Socket::SSL for SOAPClient connections
	+ Removed apache rewrite from old slaves implementation
	+ Do not show RSS image if custom_prefix defined
2.3.4
	+ Avoid 'negative radius' error in DiskUsage chart
	+ Fixed call to partitionFileSystems in EBox::SysInfo::logReportInfo
	+ Log audit does not ignore fields which their values could be interpreted
	  as boolean false
	+ Avoid ebox.cgi failure when showing certain strings in the error template
	+ Do not calculate md5 digests if override_user_modification is enabled
	+ Clean /var/lib/zentyal/tmp on boot
	+ Stop apache gracefully and delete unused code in Apache.pm
	+ Cache contents of module.yaml files in Global
2.3.3
	+ The editable attribute of the types now accept a reference to a function
	  to dinamically enable or disable the field.
	+ In progress bar CGIs AJAX call checks the availability of the
	  next page before loading it
	+ Replaced community logo
	+ Adapted messages in the UI for new editions
	+ Changed cookie name to remove forbidden characters to avoid
	  incompatibilities with some applications
	+ Added methods to enable/disable restart triggers
2.3.2
	+ Fixed redis unix socket permissions problem with usercorner
	+ Get row ids without safe characters checking
	+ Added EBox::Util::Random as random string generator
	+ Set log level to debug when cannot compute md5 for a nonexistent file
	+ Filtering in tables is now case insensitive
	+ ProgressIndicator no longer leaves zombie processes in the system
	+ Implemented mysqldump for logs database
	+ Remove zentyal-events cron script which should not be longer necessary
	+ Bugfix: set executable permissions to cron scripts and example hooks
	+ Added a global method to retrieve installed server edition
	+ Log also duration and compMessage to events.log
2.3.1
	+ Updated Standards-Version to 3.9.2
	+ Fixed JS client side table sorting issue due to Prototype
	  library upgrade
	+ Disable InnoDB by default to reduce memory consumption of MySQL
	+ Now events are logged in a new file (events.log) in a more
	  human-readable format
	+ Added legend to DataTables with custom actions
	+ Changed JS to allow the restore of the action cell when a delete
	  action fails
	+ Set milestone to 3.0 when creating bug reports in the trac
	+ Avoid temporal modelInstance errors when adding or removing
	  modules with LogWatchers or LogDispatcher
	+ Unallow administration port change when the port is in use
2.3
	+ Do not launch a passwordless redis instance during first install
	+ New 'types' field in LogObserver and storers/acquirers to store special
	  types like IPs or MACs in an space-efficient way
	+ Use MySQL for the logs database instead of PostgreSQL
	+ Bugfix: logs database is now properly recreated after purge & install
	+ Avoid use of AUTOLOAD to execute redis commands, improves performance
	+ Use UNIX socket to connect to redis for better performance and
	  update default redis 2.2 settings
	+ Use "sudo" group instead of "admin" one for the UI access control
	+ Added EBox::Module::Base::version() to get package version
	+ Fixed problem in consalidation report when accumulating results
	  from queries having a "group by table.field"
	+ Added missing US and Etc zones in timezone selector
	+ Replaced autotools with zbuildtools
	+ Refuse to restore configuration backup from version lesser than
	  2.1 unless forced
	+ Do not retrieve format.js in every graph to improve performance
	+ The purge-module scripts are always managed as root user
	+ New grep-redis tool to search for patterns in redis keys or
	  values
	+ Use partitionFileSystems method from EBox::FileSystem
2.2.4
	+ New internal 'call' command in Zentyal shell to 'auto-use' the module
	+ Zentyal shell now can execute commandline arguments
	+ Bugfix: EBox::Types::IPAddr::isEqualTo allows to change netmask now
	+ Removed some undefined concatenation and compare warnings in error.log
	+ Ignore check operation in RAID event watcher
	+ Skip IP addresses ending in .0 in EBox::Types::IPRange::addresses()
	+ Do not store in redis trailing dots in Host and DomainName types
	+ Added internal command to instance models and other improvements in shell
	+ Now the whole /etc/zentyal directory is backed up and a copy of the
	  previous contents is stored at /var/backups before restoring
	+ Removing a module with a LogWatcher no longer breaks the LogWatcher
	  Configuration page anymore
	+ Fixed error in change-hostname script it does not longer match substrings
	+ Bugfix: Show breadcrumbs even from models which live in a
	  composite
	+ HTTPLink now returns empty string if no HTTPUrlView is defined
	  in DataTable class
	+ Added mising use sentence in EBox::Event::Watcher::Base
2.2.3
	+ Bugfix: Avoid url rewrite to ebox.cgi when requesting to /slave
	+ Fixed logrotate configuration
	+ More resilient way to handle with missing indexes in _find
	+ Added more informative text when mispelling methods whose prefix
	  is an AUTOLOAD action
	+ A more resilient solution to load events components in EventDaemon
	+ Added one and two years to the purge logs periods
	+ Fixed downloads from EBox::Type::File
2.2.2
	+ Revert cookie name change to avoid session loss in upgrades
	+ Do not try to change owner before user ebox is created
2.2.1
	+ Removed obsolete references to /zentyal URL
	+ Create configuration backup directories on install to avoid warnings
	  accessing the samba share when there are no backups
	+ Log result of save changes, either successful or with warnings
	+ Changed cookie name to remove forbidden characters to avoid
	  incompatibilities with some applications
	+ Removed duplicated and incorrect auding logging for password change
	+ Fixed some non-translatable strings
	+ Create automatic bug reports under 2.2.X milestone instead of 2.2
	+ Fixed bug changing background color on selected software packages
2.1.34
	+ Volatile types called password are now also masked in audit log
	+ Adjust padding for module descriptions in basic software view
	+ Removed beta icon
2.1.33
	+ Fixed modal add problems when using unique option on the type
	+ Fixed error management in the first screen of modal add
	+ Unify software selection and progress colors in CSS
	+ Set proper message type in Configure Events model
	+ Fixed error checking permanentMessage types in templates/msg.mas
2.1.32
	+ Added progress bar colors to theme definition
	+ Remove no longer correct UTF8 decode in ProgressIndicator
	+ Fixed UTF8 double-encoding on unexpected error CGI
	+ Reviewed some subscription strings
	+ Always fork before apache restart to avoid port change problems
	+ Stop modules in the correct order (inverse dependencies order)
	+ Better logging of failed modules on restore
2.1.31
	+ Do not start managed daemons on boot if the module is disabled
	+ Better message on redis error
	+ Watch for dependencies before automatic enable of modules on first install
2.1.30
	+ Removed obsolete /ebox URL from RSS link
	+ Changed methods related with extra backup data in modules logs
	  to play along with changes in ebackup module
	+ Set a user for remote access for audit reasons
	+ Detect session loss on AJAX requests
2.1.29
	+ Startup does not fail if SIGPIPE received
2.1.28
	+ Added code to mitigate false positives on module existence
	+ Avoid error in logs full summary due to incorrect syntax in template
	+ Allow unsafe chars in EBox::Types::File to avoid problems in some browsers
	+ Reviewed some subscription strings
	+ Warning about language-packs installed works again after Global changes
	+ Show n components update when only zentyal packages are left to
	  upgrade in the system widget
	+ Do not show debconf warning when installing packages
	+ EBox::Types::IPAddr (and IPNetwork) now works with defaultValue
	+ Allow to hide menu items, separators and dashboard widgets via conf keys
2.1.27
	+ Do not create tables during Disaster Recovery installation
	+ Added new EBox::Util::Debconf::value to get debconf values
	+ DataTable controller does no longer try to get a deleted row
	  for gather elements values for audit log
	+ Check if Updates watcher can be enabled if the subscription
	  level is yet unknown
2.1.26
	+ Detection of broken packages works again after proper deletion
	  of dpkg_running file
	+ Keep first install redis server running until trigger
	+ Unified module restart for package trigger and init.d
	+ Use restart-trigger script in postinst for faster daemons restarting
	+ System -> Halt/Reboot works again after regression in 2.1.25
	+ Added framework to show warning messages after save changes
	+ Change caption of remote services link to Zentyal Cloud
	+ Do not show Cloud link if hide_cloud_link config key is defined
	+ Added widget_ignore_updates key to hide updates in the dashboard
	+ Differentiate ads from notes
	+ Allow custom message type on permanentMessage
	+ Only allow custom themes signed by Zentyal
	+ Removed /zentyal prefix from URLs
	+ Caps lock detection on login page now works again
	+ Added HiddenIfNotAble property to event watchers to be hidden if
	  it is unabled to monitor the event
	+ Dashboard values can be now error and good as well
	+ Include a new software updates widget
	+ Include a new alert for basic subscriptions informing about
	  software updates
	+ Add update-notifier-common to dependencies
	+ EBox::DataTable::enabledRows returns rows in proper order
	+ Use custom ads when available
	+ Disable bug report when hide_bug_report defined on theme
2.1.25
	+ Do not show disabled module warnings in usercorner
	+ Mask passwords and unify boolean values in audit log
	+ Do not override type attribute for EBox::Types::Text subtypes
	+ Corrected installation finished message after first install
	+ Added new disableAutocomplete attribute on DataTables
	+ Optional values can be unset
	+ Minor improvements on nmap scan
2.1.24
	+ Do not try to generate config for unconfigured services
	+ Remove unnecessary redis call getting _serviceConfigured value
	+ Safer sizes for audit log fields
	+ Fix non-translatable "show help" string
	+ Allow links to first install wizard showing a desired page
	+ Fixed bug in disk usage when we have both values greater and
	  lower than 1024 MB
	+ Always return a number in EBox::AuditLogging::isEnabled to avoid
	  issues when returning the module status
	+ Added noDataMsg attribute on DataTable to show a message when
	  there are no rows
2.1.23
	+ Removed some warnings during consolidation process
	+ Depend on libterm-readline-gnu-perl for history support in shells
	+ Fixed error trying to change the admin port with NTP enabled
	+ Fixed breadcrumb destination for full log query page
	+ Use printableActionName in DataTable setter
2.1.22
	+ Fixed parentRow method in EBox::Types::Row
	+ Added new optionalLabel flag to EBox::Types::Abstract to avoid
	  show the label on non-optional values that need to be set as
	  optional when using show/hide viewCustomizers
	+ Added initHTMLStateOrder to View::Customizer to avoid incorrect
	  initial states
	+ Improved exceptions info in CGIs to help bug reporting
	+ Do not show customActions when editing row on DataTables
2.1.21
	+ Fixed bug printing traces at Global.pm
	+ Check new dump_exceptions confkey instead of the debug one in CGIs
	+ Explicit conversion to int those values stored in our database
	  for correct dumping in reporting
	+ Quote values in update overwrite while consolidating for reporting
2.1.20
	+ Fixed regression in edition in place of booleans
	+ Better default balance of the dashboard based on the size of the widgets
	+ Added defaultSelectedType argument to PortRange
2.1.19
	+ Disable KeepAlive as it seems to give performance problems with Firefox
	  and set MaxClients value back to 1 in apache.conf
	+ Throw exceptions when calling methods not aplicable to RO instances
	+ Fixed problems when mixing read/write and read-only instances
	+ Date/Time and Timezone moved from NTP to core under System -> General
	+ Do not instance hidden widgets to improve dashboard performance
	+ New command shell with Zentyal environment at /usr/share/zentyal/shell
	+ Show warning when a language-pack is not installed
	+ Removed unnecessary dump/load operations to .bak yaml files
	+ AuditLogging and Logs constructor now receive the 'ro' parameter
	+ Do not show Audit Logging in Module Status widget
2.1.18
	+ New unificated zentyal-core.logrotate for all the internal logs
	+ Added forceEnabled option for logHelpers
	+ Moved carousel.js to wizard template
	+ Add ordering option to wizard pages
	+ Fixed cmp and isEqualTo methods for EBox::Types::IPAddr
	+ Fixed wrong Mb unit labels in Disk Usage and use GB when > 1024 MB
	+ Now global-action script can be called without progress indicator
	+ Fixed EBox::Types::File JavaScript setter code
	+ Added support for "Add new..." modal boxes in foreign selectors
	+ Each module can have now its customized purge-module script
	  that will be executed after the package is removed
	+ Added Administration Audit Logging to log sessions, configuration
	  changes, and show pending actions in save changes confirmation
	+ User name is stored in session
	+ Remove deprecated extendedRestore from the old Full Backup
2.1.17
	+ Fixed RAID event crash
	+ Added warning on models and composites when the module is disabled
	+ Fixed login page style with some languages
	+ Login page template can now be reused accepting title as parameter
	+ EBox::Types::File does not write on redis when it fails to
	  move the fail to its final destination
	+ Added quote column option for periodic log consolidation and
	  report consolidation
	+ Added exclude module option to backup restore
2.1.16
	+ Do not show incompatible navigator warning on Google Chrome
	+ Fixed syncRows override detection on DataTable find
	+ clean-conf script now deletes also state data
	+ Avoid 'undefined' message in selectors
2.1.15
	+ Move Disk Usage and RAID to the new Maintenance menu
	+ Always call syncRows on find (avoid data inconsistencies)
	+ Filename when downloading a conf backup now contains hostname
	+ Fixed bug in RAID template
	+ Set proper menu order in System menu (fixes NTP position)
	+ Fixed regresion in page size selector on DataTables
	+ Fixed legend style in Import/Export Configuration
2.1.14
	+ Fixed regresion with double quotes in HTML templates
	+ Fixed problems with libredis-perl version dependency
	+ Adding new apparmor profile management
2.1.13
	+ Better control of errors when saving changes
	+ Elements of Union type can be hidden
	+ Model elements can be hidden only in the viewer or the setter
	+ HTML attributtes are double-quoted
	+ Models can have sections of items
	+ Password view modified to show the confirmation field
	+ New multiselect type
	+ Redis backend now throws different kind of exceptions
2.1.12
	+ Revert no longer necessary parents workaround
	+ Hide action on viewCustomizer works now on DataTables
2.1.11
	+ Fixed bug which setted bad directory to models in tab view
	+ Union type: Use selected subtype on trailingText property if the
	  major type does not have the property
	+ Raise MaxClients to 2 to prevent apache slowness
2.1.10
	+ Security [ZSN-2-1]: Avoid XSS in process list widget
2.1.9
	+ Do not try to initialize redis client before EBox::init()
	+ Safer way to delete rows, deleting its id reference first
	+ Delete no longer needed workaround for gconf with "removed" attribute
	+ Fixed regression in port range setter
2.1.8
	+ Fixed regression in menu search
	+ Fixed missing messages of multi state actions
	+ Help toggler is shown if needed when dynamic content is received
	+ Fixed issue when disabling several actions at once in a data table view
	+ All the custom actions are disabled when one is clicked
	+ Submit wizard pages asynchronously and show loading indicator
	+ Added carousel.js for slide effects
2.1.7
	+ Fixed issues with wrong html attributes quotation
	+ Bugfix: volatile types can now calculate their value using other
	  the value from other elements in the row no matter their position
2.1.6
	+ Attach software.log to bug report if there are broken packages
	+ Added keyGenerator option to report queries
	+ Tuned apache conf to provide a better user experience
	+ Actions click handlers can contain custom javascript
	+ Restore configuration with force dependencies option continues
	  when modules referenced in the backup are not present
	+ Added new MultiStateAction type
2.1.5
	+ Avoid problems getting parent if the manager is uninitialized
	+ Rename some icon files with wrong extension
	+ Remove wrong optional attribute for read-only fields in Events
	+ Renamed all /EBox/ CGI URLs to /SysInfo/ for menu folder coherency
	+ Added support for custom actions in DataTables
	+ Replaced Halt/Reboot CGI with a model
	+ Message classes can be set from models
	+ Fixed error in Jabber dispatcher
	+ Show module name properly in log when restart from the dashboard fails
	+ Avoid warning when looking for inexistent PID in pidFileRunning
2.1.4
	+ Changed Component's parent/child relationships implementation
	+ Fixed WikiFormat on automatic bug report tickets
	+ Do not show available community version in Dashboard with QA
 	  updates
2.1.3
	+ Fall back to readonly data in config backup if there are unsaved changes
	+ Allow to automatically send a report in the unexpected error page
	+ Logs and Events are now submenus of the new Maintenance menu
	+ Configuration Report option is now present on the Import/Export section
	+ Require save changes operation after changing the language
	+ Added support for URL aliases via schemas/urls/*.urls files
	+ Allow to sort submenu items via 'order' attribute
	+ Automatically save changes after syncRows is called and mark the module
	  mark the module as unchanged unless it was previously changed
	+ Removed unnecessary ConfigureEvents composite
	+ Removed unnecessary code from syncRows in logs and events
	+ Restore configuration is safer when restoring /etc/zentyal files
	+ Fixed unescaped characters when showing an exception
	+ Fixed nested error page on AJAX requests
	+ Adapted dumpBackupExtraData to new expected return value
	+ Report remoteservices, when required, a change in administration
	  port
	+ Added continueOnModuleFail mode to configuration restore
	+ Fixed Firefox 4 issue when downloading backups
	+ Show scroll when needed in stacktraces (error page)
	+ More informative error messages when trying to restart locked modules
	  from the dashboard
	+ Creation of plpgsql language moved from EBox::Logs::initialSetup
	  to create-db script
	+ Redis backend now throws different kind of exceptions
	+ Avoid unnecesary warnings about PIDs
	+ Update Jabber dispatcher to use Net::XMPP with some refactoring
	+ Save changes messages are correctly shown with international charsets
	+ Support for bitmap option in RAID report
	+ Retry multiInsert line by line if there are encoding errors
	+ Adapted to new location of partitionsFileSystems in EBox::FileSystem
	+ Event messages are cleaned of null characters and truncated
	  before inserting in the database when is necessary
	+ Improve message for "Free storage space" event and send an info
	  message when a given partition is not full anymore
	+ Event messages now can contain newline characters
	+ Objects of select type are compared also by context
	+ Remove cache from optionsFromForeignModel since it produces
	  problems and it is useless
	+ Set title with server name if the server is subscribed
	+ Fix title HTML tag in views for Models and Composites
	+ Added lastEventsReport to be queried by remoteservices module
	+ Added EBox::Types::HTML type
	+ Added missing manage-logs script to the package
	+ Fixed problems with show/hide help switch and dynamic content
	+ Menus with subitems are now kept unfolded until a section on a
	  different menu is accessed
	+ Sliced restore mode fails correctly when schema file is missing,
	  added option to force restore without schema file
	+ Purge conf now purges the state keys as well
	+ Added EBox::Types::IPRange
2.1.2
	+ Now a menu folder can be closed clicking on it while is open
	+ Bugfix: cron scripts are renamed and no longer ignored by run-parts
	+ Added new EBox::Util::Nmap class implementing a nmap wrapper
2.1.1
	+ Fixed incoherency problems with 'on' and '1' in boolean indexes
	+ Move cron scripts from debian packaging to src/scripts/cron
	+ Trigger restart of logs and events when upgrading zentyal-core
	  without any other modules
	+ Don't restart apache twice when upgrading together with more modules
	+ Fixed params validation issues in addRow
2.1
	+ Replace YAML::Tiny with libyaml written in C through YAML::XS wrapper
	+ Minor bugfix: filter invalid '_' param added by Webkit-based browser
	  on EBox::CGI::Base::params() instead of _validateParams(), avoids
	  warning in zentyal.log when enabling modules
	+ All CGI urls renamed from /ebox to /zentyal
	+ New first() and deleteFirst() methods in EBox::Global to check
	  existence and delete the /var/lib/zentyal/.first file
	+ PO files are now included in the language-pack-zentyal-* packages
	+ Migrations are now always located under /usr/share/$package/migration
	  this change only affects to the events and logs migrations
	+ Delete no longer used domain and translationDomain methods/attributes
	+ Unified src/libexec and tools in the new src/scripts directory
	+ Remove the ebox- prefix on all the names of the /usr/share scripts
	+ New EBox::Util::SQL package with helpers to create and drop tables
	  from initial-setup and purge-module for each module
	+ Always drop tables when purging a package
	+ Delete 'ebox' user when purging zentyal-core
	+ Moved all SQL schemas from tools/sqllogs to schemas/sql
	+ SQL time-period tables are now located under schemas/sql/period
	+ Old ebox-clean-gconf renamed to /usr/share/zentyal/clean-conf and
	  ebox-unconfigure-module is now /usr/share/zentyal/unconfigure-module
	+ Added default implementation for enableActions, executing
	  /usr/share/zentyal-$modulename/enable-module if exists
	+ Optimization: Do not check if a row is unique if any field is unique
	+ Never call syncRows on read-only instances
	+ Big performance improvements using hashes and sets in redis
	  database to avoid calls to the keys command
	+ Delete useless calls to exists in EBox::Config::Redis
	+ New regen-redis-db tool to recreate the directory structure
	+ Renamed /etc/cron.hourly/90manageEBoxLogs to 90zentyal-manage-logs
	  and moved the actual code to /usr/share/zentyal/manage-logs
	+ Move /usr/share/ebox/zentyal-redisvi to /usr/share/zentyal/redisvi
	+ New /usr/share/zentyal/initial-setup script for modules postinst
	+ New /usr/share/zentyal/purge-module script for modules postrm
	+ Removed obsolete logs and events migrations
	+ Create plpgsql is now done on EBox::Logs::initialSetup
	+ Replace old ebox-migrate script with EBox::Module::Base::migrate
	+ Rotate duplicity-debug.log log if exists
	+ Bug fix: Port selected during installation is correctly saved
	+ Zentyal web UI is restarted if their dependencies are upgraded
	+ Bug fix: Logs don't include unrelated information now
	+ Add total in disk_usage report
	+ Bugfix: Events report by source now works again
	+ Do not include info messages in the events report
	+ Services event is triggered only after five failed checkings
	+ Do not add redundant includedir lines to /etc/sudoers
	+ Fixed encoding for strings read from redis server
	+ Support for redis-server 2.0 configuration
	+ Move core templates to /usr/share/zentyal/stubs/core
	+ Old /etc/ebox directory replaced with the new /etc/zentyal with
	  renamed core.conf, logs.conf and events.conf files
	+ Fixed broken link to alerts list
2.0.15
	+ Do not check the existence of cloud-prof package during the
	  restore since it is possible not to be installed while disaster
	  recovery process is done
	+ Renamed /etc/init.d/ebox to /etc/init.d/zentyal
	+ Use new zentyal-* package names
	+ Don't check .yaml existence for core modules
2.0.14
	+ Added compMessage in some events to distinguish among events if
	  required
	+ Make source in events non i18n
	+ After restore, set all the restored modules as changed
	+ Added module pre-checks for configuration backup
2.0.13
	+ Fixed dashboard graphs refresh
	+ Fixed module existence check when dpkg is running
	+ Fix typo in sudoers creation to make remote support work again
2.0.12
	+ Include status of packages in the downloadable bug report
	+ Bugfix: Avoid possible problems deleting redis.first file if not exist
2.0.11
	+ New methods entry_exists and st_entry_exists in config backend
2.0.10
	+ Now redis backend returns undef on get for undefined values
	+ Allow custom mason templates under /etc/ebox/stubs
	+ Better checks before restoring a configuration backup with
	  a set of modules different than the installed one
	+ Wait for 10 seconds to the child process when destroying the
	  progress indicator to avoid zombie processes
	+ Caught SIGPIPE when trying to contact Redis server and the
	  socket was already closed
	+ Do not stop redis server when restarting apache but only when
	  the service is asked to stop
	+ Improvements in import/export configuration (know before as
	  configuration backup)
	+ Improvements in ProgressIndicator
	+ Better behaviour of read-only rows with up/down arrows
	+ Added support for printableActionName in DataTable's
	+ Added information about automatic configuration backup
	+ Removed warning on non existent file digest
	+ Safer way to check if core modules exist during installation
2.0.9
	+ Treat wrong installed packages as not-existent modules
	+ Added a warning in dashboard informing about broken packages
	+ File sharing and mailfilter log event watchers works again since
	  it is managed several log tables per module
2.0.8
	+ Replaced zentyal-conf script with the more powerful zentyal-redisvi
	+ Set always the same default order for dashboard widgets
	+ Added help message to the configure widgets dialog
	+ Check for undefined values in logs consolidation
	+ Now dashboard notifies fails when restarting a service
	+ Fixed bug with some special characters in dashboard
	+ Fixed bug with some special characters in disk usage graph
2.0.7
	+ Pre-installation includes sudoers.d into sudoers file if it's not yet
	  installed
	+ Install apache-prefork instead of worker by default
	+ Rename service certificate to Zentyal Administration Web Server
2.0.6
	+ Use mod dependencies as default restore dependencies
	+ Fixed dependencies in events module
	+ Increased recursive dependency threshold to avoid
	  backup restoration problems
2.0.5
	+ Removed deprecated "Full backup" option from configuration backup
	+ Bugfix: SCP method works again after addition of SlicedBackup
	+ Added option in 90eboxpglogger.conf to disable logs consolidation
2.0.4
	+ Removed useless gconf backup during upgrade
	+ Fixed postinstall script problems during upgrade
2.0.3
	+ Added support for the sliced backup of the DB
	+ Hostname change is now visible in the form before saving changes
	+ Fixed config backend problems with _fileList call
	+ Added new bootDepends method to customize daemons boot order
	+ Added permanent message property to Composite
	+ Bugfix: Minor aesthetic fix in horizontal menu
	+ Bugfix: Disk usage is now reported in expected bytes
	+ Bugfix: Event dispatcher is not disabled when it is impossible
	  for it to dispatch the message
2.0.2
	+ Better message for the service status event
	+ Fixed modules configuration purge script
	+ Block enable module button after first click
	+ Avoid division by zero in progress indicator when total ticks is
	  zero
	+ Removed warning during postinst
	+ Added new subscription messages in logs, events and backup
2.0.1
	+ Bugfix: Login from Zentyal Cloud is passwordless again
	+ Some defensive code for the synchronization in Events models
	+ Bugfix: add EBox::Config::Redis::get to fetch scalar or list
	  values. Make GConfModule use it to avoid issues with directories
	  that have both sort of values.
1.5.14
	+ Fixed redis bug with dir keys prefix
	+ Improved login page style
	+ New login method using PAM instead of password file
	+ Allow to change admin passwords under System->General
	+ Avoid auto submit wizard forms
	+ Wizard skip buttons always available
	+ Rebranded post-installation questions
	+ Added zentyal-conf script to get/set redis config keys
1.5.13
	+ Added transition effect on first install slides
	+ Zentyal rebrand
	+ Added web page favicon
	+ Fixed already seen wizards apparition
	+ Fixed ro module creation with redis backend
	+ Use mason for links widgets
	+ Use new domain to official strings for subscriptions
1.5.12
	+ Added option to change hostname under System->General
	+ Show option "return to dashboard" when save changes fails.
1.5.11
	+ Added more tries on redis reconnection
	+ Fixed user corner access problems with redis server
	+ writeFile* methods reorganized
	+ Added cron as dependency as cron.hourly was never executed with anacron
	+ Improvements in consolidation of data for reports
1.5.10
	+ Fixed gconf to redis conversion for boolean values
1.5.9
	+ Improved migrations speed using the same perl interpreter
	+ Redis as configuration backend (instead of gconf)
	+ Improved error messages in ebox-software
	+ Set event source to 256 chars in database to adjust longer event
	  sources
	+ Progress bar AJAX updates are sent using JSON
	+ Fixed progress bar width problems
	+ Fixed top menu on wizards
	+ Improved error message when disconnecting a not connected database
	+ Abort installation if 'ebox' user already exists
	+ Bugfix: IP address is now properly registered if login fails
1.5.8
	+ Added template tableorderer.css.mas
	+ Added buttonless top menu option
	+ Bugfix: Save all modules on first installation
	+ Bugfix: General ebox database is now created if needed when
	  re/starting services
	+ Bugfix: Data to report are now uniform in number of elements per
	  value. This prevents errors when a value is present in a month and
	  not in another
	+ Bugfix: Don't show already visited wizard pages again
1.5.7
	+ Bugfix: Avoid error when RAID is not present
	+ Bugfix: Add ebox-consolidate-reportinfo call in daily cron script
	+ Bugfix: Called multiInsert and unbufferedInsert when necessary
	  after the loggerd reimplementation
	+ Bugfix: EBox::ThirdParty::Apache2::AuthCookie and
	  EBox::ThirdParty::Apache2::AuthCookie::Util package defined just
	  once
	+ Added util SystemKernel
	+ Improved progress indicator
	+ Changes in sudo generation to allow sudo for remote support user
	+ Initial setup wizards support
1.5.6
	+ Reimplementation of loggerd using inotify instead of File::Tail
1.5.5
	+ Asynchronous load of dashboard widgets for a smoother interface
1.5.4
	+ Changed dbus-check script to accept config file as a parameter
1.5.3
	+ Function _isDaemonRunning works now with snort in lucid
	+ Javascript refreshing instead of meta tag in log pages
	+ Updated links in dashboard widget
	+ Add package versions to downloadable ebox.log
	+ Fixed postgresql data dir path for disk usage with pg 8.4
	+ GUI improvements in search box
1.5.2
	+ Security [ESN-1-1]: Validate referer to avoid CSRF attacks
	+ Added reporting structure to events module
	+ Added new CGI to download the last lines of ebox.log
1.5.1
	+ Bugfix: Catch exception when upstart daemon does not exist and
	  return a stopped status
	+ Added method in logs module to dump database in behalf of
	ebackup module
	+ Bugfix: Do not check in row uniqueness for optional fields that
	are not passed as parameters
	+ Improve the output of ebox module status, to be consistent with the one
	  shown in the interface
	+ Add options to the report generation to allow queries to be more
	  flexible
	+ Events: Add possibility to enable watchers by default
	+ Bugfix: Adding a new field to a model now uses default
	  value instead of an empty value
	+ Added script and web interface for configuration report, added
	  more log files to the configuration report
1.5
	+ Use built-in authentication
	+ Use new upstart directory "init" instead of "event.d"
	+ Use new libjson-perl API
	+ Increase PerlInterpMaxRequests to 200
	+ Increase MaxRequestsPerChild (mpm-worker) to 200
	+ Fix issue with enconding in Ajax error responses
	+ Loggerd: if we don't have any file to watch we just sleep otherwise the process
	  will finish and upstart will try to start it over again and again.
	+ Make /etc/init.d/ebox depend on $network virtual facility
	+ Show uptime and users on General Information widget.
1.4.2
	+ Start services in the appropriate order (by dependencies) to fix a problem
	  when running /etc/init.d/ebox start in slaves (mail and other modules
	  were started before usersandgroups and thus failed)
1.4.1
	+ Remove network workarounds from /etc/init.d/ebox as we don't bring
	  interfaces down anymore
1.4
	+ Bug fix: i18n. setDomain in composites and models.
1.3.19
	+ Make the module dashboard widget update as the rest of the widgets
	+ Fix problem regarding translation of module names: fixes untranslated
	  module names in the dashboard, module status and everywhere else where
	  a module name is written
1.3.18
	+ Add version comparing function and use it instead of 'gt' in the
	  general widget
1.3.17
	+ Minor bug fix: check if value is defined in EBox::Type::Union
1.3.16
	+ Move enable field to first row in ConfigureDispatcherDataTable
	+ Add a warning to let users know that a module with unsaved changes
	  is disabled
	+ Remove events migration directory:
		- 0001_add_conf_configureeventtable.pl
		- 0002_add_conf_diskfree_watcher.pl
	+ Bug fix: We don't use names to stringify date to avoid issues
	  with DB insertions and localisation in event logging
	+ Bug fix: do not warn about disabled services which return false from
	  showModuleStatus()
	+ Add blank line under "Module Status"
	+ Installed and latest available versions of the core are now displayed
	  in the General Information widget
1.3.15
	+ Bug fix: Call EBox::Global::sortModulesByDependencies when
	  saving all modules and remove infinite loop in that method.
	  EBox::Global::modifiedModules now requires an argument to sort
	  its result dependending on enableDepends or depends attribute.
	+ Bug fix: keep menu folders open during page reloads
	+ Bug fix: enable the log events dispatcher by default now works
	+ Bug fix: fixed _lock function in EBox::Module::Base
	+ Bug fix: composites honor menuFolder()
	+ Add support for in-place edition for boolean types. (Closes
	  #1664)
	+ Add method to add new database table columnts to EBox::Migration::Helpers
	+ Bug fix: enable "Save Changes" button after an in-place edition
1.3.14
	+ Bug fix: fix critical bug in migration helper that caused some log
	  log tables to disappear
	+ Create events table
	+ Bug fix: log watcher works again
	+ Bug fix: delete cache if log index is not found as it could be
	  disabled
1.3.13
	+ Bug fix: critical error in EventDaemon that prevented properly start
	+ Cron script for manage logs does not run if another is already
	  running, hope that this will avoid problems with large logs
	+ Increased maximum size of message field in events
	+ Added script to purge logs
	+ Bug fix: multi-domain logs can be enabled again
1.3.12
	+ Added type for EBox::Dashboard::Value to stand out warning
	  messages in dashboard
	+ Added EBox::MigrationHelpers to include migration helpers, for now,
	  include a db table renaming one
	+ Bug fix: Fix mismatch in event table field names
	+ Bug fix: Add migration to create language plpgsql in database
	+ Bug fix: Add missing script for report log consolidation
	+ Bug fix: Don't show modules in logs if they are not configured. This
	  prevents some crashes when modules need information only available when
	  configured, such as mail which holds the vdomains in LDAP
	+ Added method EBox::Global::lastModificationTime to know when
	  eBox configuration was modified for last time
	+ Add support for breadcrumbs on the UI
	+ Bug fix: in Loggerd files are only parsed one time regardless of
	  how many LogHelper reference them
	+ Added precondition for Loggerd: it does not run if there isnt
	anything to watch
1.3.11
	+ Support customFilter in models for big tables
	+ Added EBox::Events::sendEvent method to send events using Perl
	  code (used by ebackup module)
	+ Bug fix: EBox::Type::Service::cmp now works when only the
	  protocols are different
	+ Check $self is defined in PgDBEngine::DESTROY
	+ Do not watch files in ebox-loggerd related to disabled modules and
	  other improvements in the daemon
	+ Silent some exceptions that are used for flow control
	+ Improve the message from Service Event Watcher
1.3.10
	+ Show warning when accesing the UI with unsupported browsers
	+ Add disableApparmorProfile to EBox::Module::Service
	+ Bug fix: add missing use
	+ Bug fix: Make EventDaemon more robust against malformed sent
	  events by only accepting EBox::Event objects
1.3.8
	+ Bug fix: fixed order in EBox::Global::modified modules. Now
	  Global and Backup use the same method to order the module list
	  by dependencies
1.3.7
	+ Bug fix: generate public.css and login.css in dynamic-www directory
	  which is /var/lib/zentyal/dynamicwww/css/ and not in /usr/share/ebox/www/css
	  as these files are generate every time eBox's apache is
	  restarted
	+ Bug fix: modules are restored now in the correct dependency
	  order
	+ ebox-make-backup accepts --destinaton flag to set backup's file name
	+ Add support for permanent messages to EBox::View::Customizer
1.3.6
	+ Bug fix: override _ids in EBox::Events::Watcher::Log to not return ids
	which do not exist
	+ Bug fix: fixed InverseMatchSelect type which is used by Firewall module
	+ New widget for the dashboard showing useful support information
	+ Bugfix: wrong permissions on CSS files caused problem with usercorner
	+ CSS are now templates for easier rebranding
	+ Added default.theme with eBox colors
1.3.5
	+ Bugfix: Allow unsafe characters in password type
	+ Add FollowSymLinks in eBox apache configuration. This is useful
	  if we use js libraries provided by packages
1.3.4
	+ Updated company name in the footer
	+ Bugfix: humanEventMessage works with multiple tableInfos now
	+ Add ebox-dbus-check to test if we can actually connect to dbus
1.3.4
	+ bugfix: empty cache before calling updatedRowNotify
	+ enable Log dispatcher by default and not allow users to disable
	it
	+ consolidation process continues in disabled but configured modules
	+ bugfix: Save Changes button doesn't turn red when accessing events for
	first time
1.3.2
	+ bugfix: workaround issue with dhcp configured interfaces at boot time
1.3.1
	+ bugfix: wrong regex in service status check
1.3.0
	+ bugfix: make full backup work again
1.1.30
	+ Change footer to new company holder
	+  RAID does not generate 'change in completion events, some text
	problems fixed with RAID events
	+ Report graphics had a datapoints limit dependent on the active
	time unit
	+ Apache certificate can be replaced by CA module
	+ Fixed regression in detailed report: total row now aggregates
	properly
	+ More characters allowed when changing password from web GUI
	+ Fixed regression with already used values in select types
	+ Do not a button to restart eBox's apache
	+ Fixed auth problem when dumping and restoring postgre database
1.1.20
	+ Added custom view support
	+ Bugfix: report models now can use the limit parameter in
	  reportRows() method
	+ use a regexp to fetch the PID in a pidfile, some files such as
	postfix's add tabs and spaces before the actual number
	+ Changed "pidfile" to "pidfiles" in _daemons() to allow checking more than
one (now it is a array ref instead of scalar)
	+ Modified Service.pm to support another output format for /etc/init.d daemon
status that returns [OK] instead of "running".
	+ unuformized case in menu entries and some more visual fixes
1.1.10
	+ Fix issue when there's a file managed by one module that has been modified
	  when saving changes
	+ Bugfix: events models are working again even if an event aware
	module is uninstalled and it is in a backup to restore
	+ Select.pm returns first value in options as default
       + Added 'parentModule' to model class to avoid recursive problems
	+ Added Float type
	+ Apache module allows to add configuration includes from other modules
	+ Display remote services button if subscribed
	+ Event daemon may received events through a named pipe
	+ Bugfix. SysInfo revokes its config correctly
	+ Added storer property to types in order to store the data in
	somewhere different from GConf
	+ Added protected property 'volatile' to the models to indicate
	that they store nothing in GConf but in somewhere different
	+ System Menu item element 'RAID' is always visible even when RAID
	is not installed
	+ Files in deleted rows are deleted when the changes are saved
	+ Fixed some bug whens backing and restore files
	+ Components can be subModels of the HasMany type
	+ Added EBox::Types::Text::WriteOnce type
	+ Do not use rows(), use row to force iteration over the rows and increase
	performance and reduce memory use.
	+ Do not suggest_sync after read operations in gconf
	+ Increase MaxRequestsPerChild to 200 in eBox's apache
	+ Make apache spawn only one child process
	+ Log module is backed up and restored normally because the old
	problem is not longer here
	+ Backup is more gentle with no backup files in backup directory,
	now it does not delete them
	+ HasMany  can retrieve again the model and row after the weak
	refence is garbage-collected. (Added to solve a bug in the doenload
	bundle dialog)
	+ EBox::Types::DomainName no longer accepts IP addresses as domain
	names
	+ Bugfix: modules that fail at configuration stage no longer appear as enabled
	+ Add parameter to EBox::Types::Select to disable options cache

0.12.103
	+ Bugfix: fix SQL statement to fetch last rows to consolidate
0.12.102
	+ Bugfix: consolidate logs using the last date and not starting from scratch
0.12.101
	+ Bugfix: DomainName type make comparisons case insensitive
	according to RFC 1035
0.12.100
	+ Bugfix: Never skip user's modifications if it set to true
	override user's changes
	+ EBox::Module::writeConfFile and EBox::Service scape file's path
	+ Bugfix. Configure logrotate to actually rotate ebox logs
	+ Fixed bug in ForcePurge logs model
	+ Fixed bug in DataTable: ModelManaged was called with tableName
	instead of context Name
	+ Fixing an `img` tag closed now properly and adding alternative
	text to match W3C validation in head title
	+ Backup pages now includes the size of the archive
	+ Fixed bug in ForcePurge logs model
	+ Now the modules can have more than one tableInfo for logging information
	+ Improve model debugging
	+ Improve restart debugging
	+ Backups and bug reports can be made from the command line
	+ Bugfix: `isEqualTo` is working now for `Boolean` types
	+ Bugfix: check if we must disable file modification checks in
	Manager::skipModification

0.12.99
	+ Add support for reporting
	+ Refresh logs automatically
	+ Reverse log order
	+ Remove temp file after it is downloaded with FromTempDir controller
0.12.3
	+ Bug fix: use the new API in purge method. Now purging logs is working
	again.
0.12.2
	+ Increase random string length used to generate the cookie to
	2048 bits
	+ Logs are show in inverse chronological order
0.12.1
	+ Bug fix: use unsafeParam for progress indicator or some i18 strings
	will fail when saving changes
0.12
	+ Bugfix: Don't assume timecol is 'timestamp' but defined by
	module developer. This allows to purge some logs tables again
	+ Add page titles to models
	+ Set default values when not given in `add` method in models
	+ Add method to manage page size in model
	+ Add hidden field to help with Ajax request and automated testing with
	  ANSTE
	+ Bugfix: cast sql types to filter fields in logs
	+ Bugfix: Restricted resources are back again to make RSS
	access policy work again
	+ Workaround bogus mason warnings
	+ Make postinst script less verbose
	+ Disable keepalive in eBox apache
	+ Do not run a startup script in eBox apache
	+ Set default purge time for logs stored in eBox db to 1 week
	+ Disable LogAdmin actions in `ebox-global-action` until LogAdmin
	feature is completely done
0.11.103
	+ Modify EBox::Types::HasMany to create directory based on its row
	+ Add _setRelationship method to set up relationships between models
	  and submodels
	+ Use the new EBox::Model::Row api
	+ Add help method to EBox::Types::Abstract
	+ Decrease size for percentage value in disk free watcher
	+ Increase channel link field size in RSS dispatcher
0.11.102
	+ Bugfix: cmp in EBox::Types::HostIP now sorts correctly
	+ updatedRowNotify in EBox::Model::DataTable receives old row as
	well as the recently updated row
	+ Added `override_user_modification` configuration parameter to
	avoid user modification checkings and override them without asking
	+ Added EBox::Model::Row to ease the management of data returned
	by models
	+ Added support to pre-save and post-save executable files. They
	must be placed at /etc/ebox/pre-save or /etc/ebox/post-save
	+ Added `findRow` method to ease find and set
0.11.101
	+ Bugfix: Fix memory leak in models while cloning types. Now
	cloning is controlled by clone method in types
	+ Bugfix: Union type now checks for its uniqueness
	+ DESTROY is not an autoloaded method anymore
	+ HasOne fields now may set printable value from the foreign field
	to set its value
	+ findId now searches as well using printableValue
	+ Bugfix. Minor bug found when key is an IP address in autoloaded
	methods
	+ Ordered tables may insert values at the beginning or the end of
	the table by "insertPosition" attribute
	+ Change notConfigured template to fix English and add link to the
	  module status section
	+ Add loading gif to module status actions
	+ Remove debug from ServiceInterface.pm
	+ Add support for custom separators to be used as index separators on
	  exposedMethods
	+ Bugfix. Stop eBox correctly when it's removed
	+ Improve apache-restart to make it more reliable.
0.11.100
	+ Bugfix. Fix issue with event filters and empty hashes
	+ Bugfix. Cache stuff in log and soap watcher to avoid memory leaks
	+ Bugfix. Fix bug that prevented the user from being warned when a row to
	  be deleted is being used by other model
	+ Bugfix. Add missing use of EBox::Global in State event watcher
	+ Added progress screen, now pogress screen keeps track of the changed
	  state of the modules and change the top page element properly
	+ Do not exec() to restart apache outside mod_perl
	+ Improve apache restart script
	+ Improve progress screen
0.11.99
	+ DataTable contains the property 'enableProperty' to set a column
	called 'enabled' to enable/disable rows from the user point of
	view. The 'enabled' column is put the first
	+ Added state to the RAID report instead of simpler active boolean
        + Fix bug when installing new event components and event GConf
	subtree has not changed
	+ Add RSS dispatcher to show eBox events under a RSS feed
	+ Rotate log files when they reach 10MB for 7 rotations
	+ Configurable minimum free space left for being notified by means
	of percentage
	+ Add File type including uploading and downloading
	+ Event daemon now checks if it is possible to send an event
	before actually sending it
	+ Added Action forms to perform an action without modifying
	persistent data
	+ Log queries are faster if there is no results
	+ Show no data stored when there are no logs for a domain
	+ Log watcher is added in order to notify when an event has
	happened. You can configure which log watcher you may enable and
	what you want to be notify by a determined filter and/or event.
	+ RAID watcher is added to check the RAID events that may happen
	when the RAID subsystem is configured in the eBox machine
	+ Change colour dataset in pie chart used for disk usage reporting
	+ Progress indicator now contains a returned value and error
	message as well
	+ Lock session file for HTTP session to avoid bugs
	related to multiple requests (AJAX) in a short time
	+ Upgrade runit dependency until 1.8.0 to avoid runit related
	issues
0.11
	+ Use apache2
	+ Add ebox-unblock-exec to unset signal mask before running  a executable
	+ Fix issue with multiple models and models with params.
	  This triggered a bug in DHCP when there was just one static
	  interface
	+ Fix _checkRowIsUnique and _checkFieldIsUnique
	+ Fix paging
	+ Trim long strings in log table, show tooltip with the whole string
	  and show links for URLs starting with "http://"
0.10.99
	+ Add disk usage information
	+ Show progress in backup process
	+ Add option to purge logs
	+ Create a link from /var/lib/zentyal/log to /var/log/ebox
	+ Fix bug with backup descriptions containing spaces
	+ Add removeAll method on data models
	+ Add HostIP, DomainName and Port types
	+ Add readonly forms to display static information
	+ Add Danish translation thanks to Allan Jacobsen
0.10
	+ New release
0.9.100
	+ Add checking for SOAP session opened
	+ Add EventDaemon
	+ Add Watcher and Dispatch framework to support an event
	  architecture on eBox
	+ Add volatile EBox::Types in order not to store their values
	  on GConf
	+ Add generic form
	+ Improvements on generic table
	+ Added Swedish translation

0.9.99
	+ Added Portuguese from Portugal translation
	+ Added Russian translation
	+ Bugfix: bad changed state in modules after restore

0.9.3
	+ New release

0.9.2
	+ Add browser warning when uploading files
	+ Enable/disable logging modules
0.9.1
	+ Fix backup issue with changed state
	+ Generic table supports custom ordering
0.9
	+ Added Polish translation
        + Bug in recognition of old CD-R writting devices fixed
	+ Added Aragonese translation
	+ Added Dutch translation
	+ Added German translation
	+ Added Portuguese translation

0.8.99
	+ Add data table model for generic Ajax tables
	+ Add types to be used by models
	+ Add MigrationBase and ebox-migrate to upgrade data models
	+ Some English fixes
0.8.1
	+ New release
0.8
	+ Fix backup issue related to bug reports
	+ Improved backup GUI
0.7.99
        + changed sudo stub to be more permissive
	+ added startup file to apache web server
	+ enhanced backup module
	+ added basic CD/DVD support to backup module
	+ added test stubs to simplify testing
	+ added test class in the spirit of Test::Class
	+ Html.pm now uses mason templates
0.7.1
	+ use Apache::Reload to reload modules when changed
	+ GUI consistency (#12)
	+ Fixed a bug for passwords longer than 16 chars
	+ ebox-sudoers-friendly added to not overwrite /etc/sudoers each time
0.7
	+ First public release
0.6
	+ Move to client
	+ Remove obsolete TODO list
	+ Remove firewall module from  base system
	+ Remove objects module from base system
	+ Remove network module from base system
	+ Add modInstances and modInstancesOfType
	+ Raname Base to ClientBase
	+ Remove calls to deprecated methods
	+ API documented using naturaldocs
	+ Update INSTALL
	+ Use a new method to get configkeys, now configkey reads every
	  [0.9
	+ Added Polish translation][0-9]+.conf file from the EBox::Config::etc() dir and
	  tries to get the value from the files in order.
	+ Display date in the correct languae in Summary
	+ Update debian scripts
	+ Several bugfixes
0.5.2
	+ Fix some packaging issues
0.5.1
	+ New menu system
	+ New firewall filtering rules
	+ 802.1q support

0.5
	+ New bug-free menus (actually Internet Explorer is the buggy piece
	  of... software that caused the reimplementation)
	+ Lots of small bugfixes
	+ Firewall: apply rules with no destination address to packets
	  routed through external interfaces only
	+ New debianize script
	+ Firewall: do not require port and protocol parameters as they
	  are now optional.
	+ Include SSL stuff in the dist tarball
	+ Let modules block changes in the network interfaces
	  configuration if they have references to the network config in
	  their config.
	+ Debian network configuration import script
	+ Fix the init.d script: it catches exceptions thrown by modules so that
	  it can try to start/stop all of them if an exception is thrown.
	+ Firewall: fix default policy bug in INPUT chains.
	+ Restore textdomain in exceptions
	+ New services section in the summary
	+ Added Error item to Summary. Catch exceptions from modules in
	  summary and generate error item
	+ Fix several errors with redirections and error handling in CGIs
	+ Several data validation functions were fixed, and a few others added
	+ Prevent the global module from keeping a reference to itself. And make
	  the read-only/read-write behavior of the factory consistent.
	+ Stop using ifconfig-wrapper and implement our own NetWrapper module
	  with wrappers for ifconfig and ip.
	+ Start/stop apache, network and firewall modules in first place.
	+ Ignore some network interface names such as irda, sit0, etc.
	+ The summary page uses read-only module instances.
	+ New DataInUse exception, old one renamed to DataExists.
	+ Network: do not overwrite resolv.conf if there are nameservers
	  given via dhcp.
	+ Do not set a default global policy for the ssh service.
	+ Check for forbiden characters when the parameter value is
	  requested by the CGI, this allows CGI's to handle the error,
	  and make some decissions before it happens.
	+ Create an "edit object" template and remove the object edition stuff
	  from the main objects page.
	+ Fix the apache restarting code.
	+ Network: Remove the route reordering feature, the kernel handles that
	  automatically.
	+ Fix tons of bugs in the network restarting code.
	+ Network: removed the 3rd nameserver configuration.
	+ Network: Get gateway info in the dhcp hook.
	+ Network: Removed default configuration from the gconf schema.
	+ New function for config-file generation
	+ New functions for pid file handling

0.4
	+ debian package
	+ added module to export/import configuration
	+ changes in firewall's API
	+ Added content filter based on dansguardian
	+ Added French translation
	+ Added Catalan translation
	+ Sudoers file is generated automatically based on module's needs
	+ Apache config file is generated by ebox  now
	+ Use SSL
	+ Added ebox.conf file
	+ Added module template generator

0.3
	+ Supports i18n
	+ API name consistency
	+ Use Mason for templates
	+ added tips to GUI
	+ added dhcp hooks
	+ administration port configuration
	+ Fixed bugs to IE compliant
	+ Revoke changes after logout
	+ Several bugfixes

0.2
	+ All modules are now based on gconf.
	+ Removed dependencies on xml-simple, xerces and xpath
	+ New MAC address field in Object members.
	+ Several bugfixes.

0.1
	+ Initial release<|MERGE_RESOLUTION|>--- conflicted
+++ resolved
@@ -1,10 +1,6 @@
 HEAD
-<<<<<<< HEAD
 	+ Recover from widget function exceptions
-=======
 	+ Fixed mdstat output processing to remove "(auto-read-only)"
-3.0.31
->>>>>>> 1ee722a0
 	+ Fixed audit logging of delete actions
 	+ Fixed errors with row ID in ManageAdmins table
 	+ Added missing EBox::Exceptions uses
