3.4
<<<<<<< HEAD
	+ Added a left-right composite layout
	+ Search and pagination forms can be omitted using showFilterForm
	  and showPaginationForm properties
=======
	+ Show nice error when global-action fails using die + scalar
	+ EBox::Util::Random now accepts a set of chars to have a random string
	+ Notify HA when a module which must have a single instance in the
	  cluster is enabled/disabled.
	+ Added enabled action to /etc/init.d/zentyal to display whether a
	  module is enabled or disabled
	+ Pass model, type and id to enabled subroutine in
	  EBox::Types::MultiStateAction to be ortoghonal to handler property
	+ Fixed JS error on showing errors in customActionClicked
	+ Fixed rethrown of exception in restartService() method
>>>>>>> 5a2c6240
	+ Added middleware to have auth based on a env variable
	+ Updated nginx to server static files directly always so apache shouldn't
	  ever get this kind of requests
	+ Use uWSGI instead of Apache mod_perl for running CGIs
	+ Updated automatic bug report URL to new bug report endpoint.
	+ Give support to custom actions without image. Those actions will
	  not appear in the legend.
	+ Added to findValueMultipleFields and findValue the nosync parameter
	+ Added support for haproxy 1.5
	+ Moved nginx to listen on localhost
	+ Integration with HA module in save changes process
	+ Added icon for new zentyal-ha module
	+ Migrate rs_verify_servers in remoteservices.conf to
	  rest_verify_servers core.conf
	+ Include basic support to free-format Template models to be
	  included in Composites
	+ Move run-pending-ops script from remoteservices to core
	+ Rename EBox::RemoteServices::RESTResult to EBox::RESTClient::Result
	+ Move EBox::RemoteServices::RESTClient to EBox::RESTClient as it
	  is used in ha and remoteservices module.
	+ Adapt init.d and upstart running checks to Ubuntu 13.10
	+ Use service instead of deprecated invoke-rc.d for init.d scripts
	+ Adapted apache configuration to 2.4
	+ Adapted EBox::Config::Redis to the new libredis-perl API
	+ Adapted redis.conf to redis 2.6
	+ Avoid errors triggered on web administration port validation
	+ ManageAdmins model now also add/removes lpadmin group
	+ Show nice error when global-action fails using die + scalar
	+ Fixed JS error on showing errors in customActionClicked
	+ Fixed rethrown of exception in restartService() method
	+ Remove lock file in EBox::Util::Lock::unlock()
	+ Fixed mason component root for custom stubs
	+ Fixed regression in clone action
	+ Decode to utf8 the MySQL database results
	+ Create log database using utf8 charset
	+ Better way to set MySQL password for all the root accounts
	+ Use same JSON reply file for changeRowForm and dataInUse
	+ Fixed regression in AJAX changes with raised error when a
	  data in use exception was found
	+ Fixed css error that hide information in the logs tables
	+ Use sharedscripts in zentyal-core logrotate to avoid triggering
	  in every log file
	+ Take into account view customizer on audit logging
	+ Show complex types (more than one field) in audit log
	  while editing by storing the dump of the value
	+ Fix EBox::Types::Composite::cmp to store changes when only last type
	  is modified
	+ Fixed general widget packages to avoid error on 'packages to
	  upgrade' section
	+ Fixed regression when table size is set to 'view all'
	+ Set version to 3.4
3.3.1
	+ Fixed redirects in table/form JSON replies
	+ Set automated ticket report milestone to 3.3.X
3.3
	+ Refactored module not enabled warning
	+ Add version to header logo
	+ HTML body can now have different styles based on the menu section
	+ Hide close button on saving changes and backup progess
	  dialogs. Don't allow to close it with esc key on those cases.
	+ Fix error when pageSize parameter is not supplied to the model controller
	+ Workaround against modules changed when saving all changes
	+ Recover from widget function exceptions
	+ Use the same Mason interpreter for most HTML templates
	+ Use more granular AJAX for table actions
	+ Use stand-alone AJAX call to refresh save changes button
	+ Added missing use to EBox::CGI::Base
	+ Allow to submit apport crash reports if debug=yes
	+ Switch from Error to TryCatch for exception handling
	+ Added new communityEdition() helper method in EBox::Global
	+ Add version to header logo
	+ Always reload page after saving changes
	+ Use AJAX call to refresh save change buttons
	+ Copy all the redis keys from 'conf' to 'ro' when saving changes of
	  any module to prevent incoherences
	+ Delete unused stopAllModules() and restartAllModules() in EBox::Global
	+ Workaround against modules changed when saving all changes
	+ Display remote services messages if they exist on Dashboard
	+ Recover from widget function exceptions
	+ Fixed mdstat output processing to remove "(auto-read-only)"
	+ Fixed audit logging of delete actions
	+ Fixed errors with row ID in ManageAdmins table
	+ Added missing EBox::Exceptions uses
	+ Fixed bug in selectSetter which hitted selects on DataForm with
	  'unique' option enabled
	+ EBox::WebServer::removeNginxInclude does not longer throws
	  a exception if the path to remove is not included
	+ Copy all the redis keys from 'conf' to 'ro' when saving changes of
	  any module to prevent incoherences
	+ Delete unused stopAllModules() and restartAllModules() in EBox::Global
	+ Use printableName in Configure Module popup
	+ Replace fork of Apache2::AuthCookie with libapache2-authcookie-perl
	+ Added EBox::Types::IPRange::addressesFromBeginToEnd class method
	+ Set proper trial link in advertisements
	+ Show register link in local backup when not registered
	+ Strip the 'C:\fakepath\' that chrome adds to the file input
	+ Make dump_exceptions key work also for mason exceptions
	+ Pass HTTP_PROXY system environment variable to CGIs as they are
	  used in Zentyal modules
	+ Waiting for Zentyal ready page check is more robust now
	+ Fixed error in the recursive method for getting module dependencies
	+ Fixed JS typo which disabled export backup dialog
	+ Added dbus dependency to avoid problems on some minimal installations
	+ When restoring pre-3.2 backups take in account that apache
	  module was renamed to webadmin
	+ Make sure that we always commit/discard audit of changes when we
	  save/revoke all modules
	+ Add new row attribute "disabled"
	+ Fixed JS glitch which broke the dashboard periodical updates
	+ Better check of referer which skips cloud domain if it does not exists
	+ Avoid warning when stopping a module without FirewallHelper
	+ Include contents of /etc/resolv.conf in bug report
	+ Avoid Apache error screen in login when entering through Zentyal
	  Remote using password
	+ Fix warning comparing undefined string in DomainName type
	+ Rewrite row isEqualTo method using hashElements instead of elements
	+ Only allow to move dashboard widget by its handle
	+ Do not fail if zentyal-mysql.passwd ends with a newline character
	+ Removed old migration code from 3.0 to 3.2
	+ Added Number.prototype.toTimeDiffString in format.js
	+ Added .btn-black CSS class
	+ Set version to 3.3
	+ Added enableInnoDbIfNeeded() to MyDBEngine
	+ Fix loading on custom action buttons
	+ Add icon for openchange module
	+ Add missing use statement in EBox::Types::MultiStateAction
	+ Add icon for openchange module
	+ Service type setter works again
3.2
	+ Set 3.2 versions and non-beta logo
3.1.13
	+ Added missing EBox::Gettext uses, fixes crash in view logs refresh
	+ Minor CSS style fixes
	+ Added missing use statement in EBox::Types::MultiStateAction
3.1.12
	+ Do not crash if /etc/timezone does not exist
	+ Clean /var/lib/zentyal/tmp at the first moments of boot instead of
	  when running zentyal start, this fixes problems with leftover locks
	  that affect dhclient hooks
	+ Fixed wrong case in some class names for the save changes button
	+ Fixed autoscroll in dashboard widgets
	+ Added placeholder for drag & drop of table rows
	+ No autoscroll is done when overflow happens. This makes sortable
	  work in chromium
	+ Set audit after logs when enabling in first install
	+ Avoid getting unsaved changes by using readonly instance in manage-logs
3.1.11
	+ Initial setup for webadmin is now executed in postinst
	+ Fixed webadmin port migration
3.1.10
	+ Use DATETIME type in date column for consolidation tables
	+ Summarised reports shows graphs again
	+ Events summarised report has breadcrumbs now
	+ Base EBox::Logs::Composite::SummarizedReport to let summarised
	  reports have common breadcrumbs
	+ Added migration from 3.0 (apache -> webadmin)
3.1.9
	+ Fixed in-place boolean edit with non-basic types different to Union
	+ Removed some warnings in error.log
	+ Fixed confirmation dialogs warning style
	+ Fixed configure widgets width and drop behavior
	+ Fixed regression in dashboard register link after jQuery migration
	+ Always set as changed without checking RO value, this fixes some
	  situations in which the save changes button was not enabled
	+ Fixed regression in audit log IP addresses after nginx integration
	+ Added datetime time formatter to JS graphs which show dates in X
	  axis and date and time in the tracker
	+ Fixed bug sending parameters in Zentyal.Tabs prototype
	+ Fixed side-effect in Model::Manager::_modelHasMultipleInstances() that
	  tried to load composite as model by mistake, the bug was at least
	  present sometimes when trying to generate the configuration report
	+ Throw internal exception in valueByName if elementByName is undef
	+ Added captiveportal icons to CSS
	+ Restore configuration backup from file now works again after JS
	  framework change
	+ Configuration backup download, restore and delete from the list
	  works again after the UI changes
	+ Fixed regression in tabbed composites with the jQuery changes
	+ Set proper title in dialogs when loading in an existent one
	+ Fixed regression on dashboard which allowed to move already
	  present dashboard widgets
3.1.8
	+ Always log Perl errors that are not Zentyal exceptions
	+ Move package icons from software to core as required for the menu
	+ Use dpkg --clear-avail to avoid incoherent updates information
	+ Show printableModelName in DataTables when precondition fails
	+ Fixed number of decimals in Disk Usage when unit is MB
	+ Fixed UTF-8 encoding problems in TreeView
	+ Copyright footer is now at the bottom of the menu
	+ Fixed regression on logs search caused by autoFilter changes
	+ Fix bytes formatter in graphs
	+ Simplified CSS and improved styles and icons
	+ Improved dashboard drag&drop behavior in Chrome
	+ Allow to define permanentMessage directly on models
	+ Show placeholder in dashboard widgets drag&drop
	+ Fixed crash reloading dashboard after configure widgets
	+ Only apply redirect port fix on administration port
	+ Fixed regression in user interface with DataInUse exceptions
	+ Fixed wrong behavior of software updates in dashboard widget
	+ Always show proper language name for english locales
	+ Fixed wrong redirects when using a non-default admin port
	+ Fixed regression in webadmin reload after changing the language
	+ Remove unnecessary and problematic desktop services code
	+ Added icons for disabled users.
3.1.7
	+ Avoid eval operation when using standard HtmlBlocks class
	+ Changed some code to not trigger some unnecesary warnings
	+ Fixed regression on active menu entry highlight
	+ No-committed changes does not appear in configuration changes
	  log table
	+ Added autoFilter property to method tableInfo
	+ Modules can now be marked for restart after save changes via
	  post_save_modules redis key of the global module
	+ Make all dashboards div of the same height to ease drag and drop
	+ Don't allow invalid email in create report CGI
	+ DBEngineFactory is now a singleton
	+ EBox::Util::Random mentions /dev/urandom in its error messages
	  to ease troubleshooting
	+ Assure that type's references to its row are not lost in the
	  edit form template methods
3.1.6
	+ Restyled UI
	+ Added form.js
	+ Added better 502 error page for nginx with redirect when apache is ready
	+ Always call udpateRowNotify in row update, even when the new
	  values are the same than old ones
	+ Fixed bad call to EBox::CGI::Run::urlToClass in EBox::CGi::Base
	+ Added icons for top-level menu entries and module status page
	+ Fixed bad arguments in CGI::Controller::Composite call to SUPER::new()
	+ More flexible EBox::CGI::run for inheritance
	+ Fixed encoding of parameters in confirmation dialogs
	+ Check backup integrity by listing the tar file, throw
	  InvalidData exception if the tar is corrupted
	+ Do not use hidden form fields for generating confirmation dialog JS
	+ Fixed log bugs: use correct RO mode in loggerd, fixed behaviour
	  when all log helpers are disabled, enable logs correctly when
	  added by first time to configure logs table
	+ Fixed bad interpolation in JS code in booleanInPlaceViewer.mas
	+ WizardPage CGIs can now return JSON replies as response
	+ unconfigure-module script disables also the module
	+ Restart firewall module when a firewall observer module is
	  stopped/started using zentyal init.d script
	+ Added temporary stopped state to a Service module to know if a
	  module is stopped but enabled
	+ Redirect to / from /ebox using remote access to avoid blank page
	+ Removed no longer necessary jQuery noConflict()
	+ Added combobox.js
	+ Added EBox::Model::Base as base for DataTable and the new TreeView
	+ Adapted EBox::CGI::Run for the new TreeView models
	+ Fixed DataTable row removal from the UI with 100% volatile models with
	  'ids' method overriden.
3.1.5
	+ Increased webadmin default timeout.
	+ Disable drag & drop on tables with only one row
3.1.4
	+ Don't allow to move read-only rows
	+ Better prefix for user configuration redis keys
	+ Hide disabled carousel buttons, fix modal template
	+ Fixed modal dialog template
	+ Mark save changes button as changed when moving rows
	+ Remove unused parameter in Zentyal.DataTable.changeRow
3.1.3
	+ Enhanced UI styles: dialogs, progress bars, carousel, colors and images
	+ Rows of tables can now be moved using drag & drop
	+ Added logout dialog with option of discarding changes
	+ Remember page size options per users, added 'View all' page size option
	+ Added storage of options per user
	+ Enable and/or conifgure module dependencies automatically in
	  Module Status page
	+ Adapted CGIs to new modal dialogs
	+ Ported graphs from flotr.js to flot.js
	+ Ported JS code to jQuery and jQuery-ui
	+ Removed Modalbox.js, table_orderer.js and carousel.js
	+ Left menu keyword search is now case insensitive
3.1.2
	+ Make manage administrators table resilent against invalid users
	+ Remove deprecated backup domains related from logs module
	+ Added EBox::Types::URI type
	+ Added saveReload method to use reload instead of restart to
	  reduce service downtime. Use with care and programatically
	+ Added findValueMultipleFields() to DataTable and refactor _find()
	  to allow search by multiple fields
	+ Fixed disk usage report for logs component
3.1.1
	+ Do not dump unnecessary .bak files to /var/lib/zentyal/conf
	+ Restart all the core daemons instead of only apache after logrotate
	+ Fixed graph template so it could be feed with data using decimal
	  comma, it will convert it to a JS array without problems
	+ Fixed regression parsing ModalController urls
	+ Fixed regression non-model CGIs with aliases
	+ Added a way to retrieve all Models inside a Composite and its children.
	+ Increased the size limit for file uploads.
	+ Implemented a way to include configuration files for Nginx so the SOAP
	  services are able to use Nginx for SSL.
3.1
	+ Improved the message shown when there are no changes pending to save on
	  logout.
	+ Use the X-Forwarded-Proto header for redirects construction.
	+ Added nginx as the public HTTP server of Zentyal.
	+ Renamed 'Apache' module to 'WebAdmin' module. If you need to restart the
	  web administration you must use 'service zentyal webadmin restart'.
	+ Set trac milestone for reported bugs to 3.1.X
	+ CGIs are now EBox::Module::CGI::* instead of EBox::CGI::Module::*
	+ Daemons are now disabled when configuring a module, so Zentyal can
	  manage them directly instead of being autostarted by the system
	+ EBox::Model::DataForm::formSubmitted called even where there is no
	  previous row
	+ Added Pre-Depends on mysql-server to avoid problems with upgrades
	+ Depend on mysql-server metapackage instead of mysql-server-5.5
	+ Depend on zentyal-common 3.1
3.0.20
	+ Check against inexistent path in EBox::Util::SHM::subkeys
	+ Silent diff in EBox::Types::File::isEqualTo
	+ Print correctly UTF8 characters from configuration backup description
	+ When host name is changed, update /etc/hostname
	+ Proper link to remote in configuration backup page
3.0.19
	+ Removed full restore option for restore-backup tool and
	  EBox:Backup relevant methods
	+ Optimise loading Test::Deep::NoTest to avoid test environment creation
	+ Use EBox::Module::Base::writeConfFileNoCheck to write apache
	  configuration file
	+ Log events after dispatching them in the EventDaemon and catch exception
	  to avoid crashes when mysql is already stopped
	+ Emit events on zentyal start and stop
	+ Refactor some events-related code
	+ Changed MB_widedialog CSS class to use all width available in
	  the screen
	+ Fixed a broken link to SysInfo/Composite/General when activating the
	  WebServer module.
3.0.18
	+ Pass model instance when invoking EBox::Types::Select populate function
	+ Improve dynamic editable property detection for framework types
	+ Override _validateReferer method in Desktop services CGI
	+ Don't abort configuration backup when we get a error retrieving the
	  partition table information
	+ In EBox:Model::Row, refactored elementExists and
	  elementByName to make them to have similiar code structure
	+ Improvement in test help classes and added test fakes for
	  EBox::Model::Manager and EBox::Util::SHMLock
	+ Prevented unuseful warning in
	  EBox::Model::DataTable::setDirectory when the old directory is undef
	+ Fixed unit tests under EBox/Model/t, backup configuration tests and
	  some others
	+ Remove unused method EBox::Auth::alreadyLogged()
	+ Apache::setRestrictedResource updates properly if already exists
	+ Global and Module::Config allow to set redis instance to ease testing
	+ Now EBox::GlobalImpl::lastModificationTime also checks
	  modification time of configuration files
	+ Rows in events models are now synced before running EventDaemon
	+ Better way of checking if event daemon is needed
3.0.17
	+ Allow numeric zero as search filter
	+ When filtering rows don't match agains link urls or hidden values
	+ Avoid CA file check when removing it from Apache module
	+ Silent removeCA and removeInclude exceptions when removing
	  non-existant element
	+ Fixed rollback operation in redis config backend
	+ Desktop services CGI now only returns JSON responses
	+ Log error when dynamic loading a class fails in
	  ConfigureDispatchers model
	+ Update total ticks dynamically in progress indicator if ticks overflow
3.0.16
	+ Fixed regression in boolean in-place edit with Union types
	+ Added some missing timezones to EBox::Types::TimeZone
	+ Add a new method to DBEngine 'checkForColumn' to retrieve columns
	  definition from a given table
	+ Reload models info in model manager if new modules are installed
3.0.15
	+ Make sure that halt/reboot button can be clicked only once
	+ Cleaner way of disabling dependant modules when the parent is disabled,
	  avoiding unnecessary calls to enableService each time the module status
	  page is loaded.
	+ Show confirmation dialog when trying to change host or domain
	  if zentyal-samba is installed and provisioned
	+ Modified data table controller so edit boolean in place reuses
	  the code of regular edits, avoiding getting incorrect read-only
	  values from cache
3.0.14
	+ Allow search filters with a leading '*'
	+ Better error reporting when choosing a bad search filter
	+ External exceptions from _print method are caught correctly in CGIs
	+ EBox::CGI::run now supports correct handling of APR::Error
	+ Fixed dashboard check updates ajax requests in Chrome
	+ Fixed errors with zero digits components in time type
3.0.13
	+ Better warning if size file is missing in a backup when
	  restoring it
	+ Fixed table cache behaviour on cache miss in logs module
	+ Fix wrong button label when deleting rows in 'datainuse' template
	+ Removed unused method EBox::Model::DataTable::_tailoredOrder
	+ Added force default mode and permission to writeConfFileNoCheck(),
	  writeFile() and derivatives
	+ Fixed bug in EBox:::Logs::CGI::Index with internationalized
	  parameter names
	+ DataTables with sortedBy are now orderer alphabetically with
	  proper case treatment
	+ Display messages in model even when there are not elements and
	  table body is not shown
3.0.12
	+ Improve change-hostname script, delete all references to current name
	+ Faster dashboard loading with asynchronous check of software updates
	+ Workaround for when the progress id parameter has been lost
	+ Fixed problems calling upstart coomands from cron jobs with wrong PATH
	+ Decode CGI unsafeParams as utf8
	+ Avoid double encoding when printing JSON response in EBox::CGI::Base
	+ Remove warning in EBox::Menu::Folder when currentfolder is not defined
	+ Removed unnecesary and misleading method new from EBox::Auth package
3.0.11
	+ Avoid flickering loading pages when switching between menu entries
	+ Incorrect regular expression in logs search page are correctly handled
	+ Fix input badly hidden in the logs screen
	+ reloadTable from DataTable now remove cached fields as well
3.0.10
	+ Fixed unsafe characters error when getting title of progress
	  indicator in progress dialog
	+ Added use utf8 to dashboard template to fix look of closable messages
3.0.9
	+ Adapted file downloads to the new utf8 fixes
	+ Write backup files in raw mode to avoid utf8 problems
	+ Print always utf8 in STDOUT on all CGIs
	+ Decode CGI params of values entered at the interface as utf8
	+ Proper encode/decode of utf8 with also pretty JSON
	+ Fixed utf8 decoding in date shown at dashboard
	+ Removed old workarounds for utf8 problems
	+ Added new recoveryEnabled() helper method to Module::Base
	+ Added recoveryDomainName() method to SyncProvider interface
	+ Restore backup can now install missing modules in Disaster Recovery
	+ Show specific slides when installing a commercial edition
	+ Redirect to proper CGI after login in disaster recovery mode
	+ Removed old debconf workaround for first stage installation
	+ Log redis start message as debug instead of info to avoid flood
	+ Use unsafeParam in EBox::CGI::Base::paramsAsHash
	+ EBox::Module::Service does not raise exception and logs
	  nothing when using init.d status
	+ Fixed glitch in backup CGI which sometimes showed
	  the modal dialog with a incorrect template
3.0.8
	+ Use path for default name in SyncFolders::Folder
	+ Do not restrict characters in data table searchs
	+ Fixed automatic bug report regression
	+ Fixed refresh of the table and temporal control states
	  in customActionClicked callback
	+ Modified modalbox-zentyal.js to accept wideDialog parameter
	+ Fixed template method in MultiStateAction to return the default
	  template when it is not any supplied to the object
	+ Fixed sendInPlaceBooleanValue method from table-helper.js; it
	  aborted because bad parameters of Ajax.Updater
	+ Fixed bug that made that the lock was shared between owners
	+ Some fixes in the function to add the rule for desktops services
	  to the firewall
	+ Delete obsolete EBox::CGI::MenuCSS package
3.0.7
	+ Add new EBox::Module::Service::Observer to notify modules about
	  changes in the service status
	+ Administration accounts management reflects the changes in
	  system accounts in ids() or row() method call
	+ Some fixes in the RAID event watcher
	+ foreignModelInstance returns undef if foreignModel is
	  undef. This happens when a module has been uninstalled and it is
	  referenced in other installed module (events)
	+ loggerd shows loaded LogHelpers when in debug mode
	+ Added additional info to events from RAID watcher
	+ Use sudo to remove temporal files/diectories in backup, avoiding
	  permissions errors
	+ Added exception for cloud-prof module to events dependencies
3.0.6
	+ Skip keys deleted in cache in Redis::_keys()
	+ Fixed events modules dependencies to depend on any module which
	  provides watchers or dispatchers
	+ Always call enableActions before enableService when configuring modules
	+ Added needsSaveAfterConfig state to service modules
	+ Better exceptions logging in EBox::CGI::Run
	+ Fixed 'element not exists' error when enabling a log watcher
	+ Scroll up when showing modal dialog
	+ Added fqdnChanged methods to SysInfo::Observer
	+ Fixed SSL configuration conflicts betwen SOAPClient and RESTClient
3.0.5
	+ Template ajax/simpleModalDialog.mas can now accept text
	+ Used poweroff instead of halt to assure that system is powered
	  off after halt
	+ Fixed log audit database insert error when halting or rebooting
	+ Added time-based closable notification messages
	+ Adapted to new EBox::setLocaleEnvironment method
	+ EBox::Type::File now allows ebox user to own files in directories
	  which are not writable by him
	+ Removed cron daily invocation of deprecated report scripts
3.0.4
	+ Added EBox::SyncFolders interface
	+ Fixed invokation of tar for backup of model files
	+ New observer for sysinfo module to notify modules implementing the
	  SysInfo::Observer interface when the host name or host domain is
	  changed by the user, before and after the change takes effect
	+ Stop and start apache after language change to force environment reload
	+ Reload page after language change
	+ EBox::Module::Service::isRunning() skips daemons whose precondition fail
	+ Fixed undefined reference in DataTable controller for log audit
	+ Added and used serviceId field for service certificates
	+ Fixed SQL quoting of column names in unbuffered inserts and consolidation
3.0.3
	+ Fixed bug which prevented highlight of selected item in menu
	+ Fixed base class of event dispatcher to be compatible with the
	  changes dispatcher configuration table
	+ Fixed event daemon to use dumped variables
	+ Fixed need of double-click when closing menu items in some cases
	+ Fixed logs consolidation to avoid high CPU usage
	+ In view log table: correctly align previous and first page buttons
	+ Improve host name and domain validation.
	+ Forbidden the use of a qualified hostname in change hostname form
	+ Update samba hostname-dependent fields when hostname is changed
	+ Confirmation dialog when the local domain is changed and with a
	  warning if local domain which ends in .local
3.0.2
	+ The synchronization of redis cache refuses with log message to set
	  undefined values
	+ Fixed wrong sql statement which cause unwanted logs purge
	+ DataForm does not check for uniqueness of its fields, as it only
	  contains a single row
	+ In ConfigureLogs, restored printable names for log domains
	+ Fixed dashboard update error on modules widget, counter-graph
	  widget and widget without sections
	+ Better way to fix non-root warnings during boot without interfering
	  on manual restart commands in the shell
3.0.1
	+ Properly set default language as the first element of the Select to
	  avoid its loss on the first apache restart
	+ Set milestone to 3.0.X when creating tickets in trac.zentyal.org
	+ Removed forced setting of LANG variables in mod_perl which made progress
	  indicator fail when using any language different to English
	+ Removed some frequent undef warnings
	+ Added executeOnBrothers method to EBox::Model::Component
	+ Fixed repetition of 'add' and 'number change' events in RAID watcher
	+ Fixed incorrect display of edit button in tables without editField action
	+ Cache MySQL password to avoid reading it all the time
	+ Fixed request came from non-root user warnings during boot
	+ Send info event in Runit watcher only if the service was down
	  MAX_DOWN_PERIODS
3.0
	+ Removed beta logo
	+ Set 'firstInstall' flag on modules when installing during initial install
	+ Set 'restoringBackup' flag on modules when restoring backup
	+ Call enableService after initialSetup while restoring backup
	+ Registration link in widget now have appropiate content when either
	  remoteservices or software are not installed
	+ Fixed style for disabled buttons
	+ Composite and DataTable viewers recover from errors in pageTitle method
	+ Fixed intermitent failure in progress when there are no slides
	+ Rollback redis transaction on otherwise instead finally block
	+ Members of the 'admin' group can now login again on Zentyal
	+ Multi-admin management for commercial editions
	+ First and last move row buttons are now disabled instead of hidden
	+ In save changes dialog set focus always in the 'save' button
	+ Fixed i18n problem in some cases where environment variables
	  were different than the selected locale on Zentyal UI, now
	  LANG and LC_MESSAGES are explicitly passed to mod_perl
	+ Reviewed registration strings
	+ Added template attribute to MultiStateAction to provide any kind
	  of HTML to display an action
	+ Changed icon, name and link for Zentyal Remote
	+ Fixed some compatibility issues with Internet Explorer 9
	+ Show warning with Internet Explorer 8 or older
	+ Improved dashboard buttons colors
2.3.24
	+ Do not cache undef values in EBox::Config::Redis::get()
	+ Code fix on subscription retrieval for Updates event
	+ Update validate referer to new Remote Services module API
	+ In-place booleans now properly mark the module as changed
	+ Do not try to read slides if software module is not installed
	+ Fixed wrong call in Events::isEnabledDispatcher()
	+ Updated 'created by' footer
2.3.23
	+ Change the default domain name from 'zentyal.lan' to
	  'zentyal-domain.lan'
	+ Changes in first enable to avoid letting modules unsaved
	+ Type File now accepts spaces in the file name
	+ Added setTimezone method to MyDBEngine
	+ Enable consolidation after reviewing and pruning
	+ Code typo fix in Events::isEnabledWatcher
	+ Remove all report code from core
	+ Move SysInfo report related to remoteservices module
	+ Fixed regression which removed scroll bars from popups
	+ New carousel transition for the installation slides
	+ Added option to not show final notes in progress bar
	+ EBox::Model::Component::modelGetter does not die when trying to
	  get a model for an uninstalled module
	+ Added previous/next buttons to manually switch installation slides
	+ New installation slides format
	+ Added compatibility with MS Internet Explorer >= 8
2.3.22
	+ Changed first installation workflow and wizard infraestructure
	+ Improved firewall icons
	+ Set hover style for configure rules button in firewall
	+ Do not disable InnoDB in mysql if there are other databases
	+ Progress indicator no longer calls showAds if it is undefined
	+ Send cache headers on static files to improve browsing speed
	+ Added foreignNoSyncRows and foreignFilter options to EBox::Types::Select
	+ Improved settings icon
	+ Fixed modalboxes style
	+ Improve host domain validation. Single label domains are not allowed.
2.3.21
	+ Fixes on notifyActions
	+ Check for isDaemonRunning now compatible with asterisk status
	+ Fixed warning call in EBox::Types::HasMany
2.3.20
	+ New look & feel for the web interface
	+ Adjust slides transition timeout during installation
	+ Audit changes table in save changes popup has scroll and better style
	+ Model messages are printed below model title
	+ noDataMsg now allows to add elements if it makes sense
	+ Fixed ajax/form.mas to avoid phantom change button
	+ EBox::Model::Manager::_setupModelDepends uses full paths so the
	  dependecies can discriminate between models with the same name
	+ Default row addition in DataForm does not fires validateTypedRow
	+ Code typo fix in change administration port model
	+ Set only Remote as option to export/import configuration to a
	  remote site
	+ Return undef in HasMany type when a model is not longer
	  available due to being uninstalled
	+ Added onclick atribute to the link.mas template
	+ Fix exception raising when no event component is found
	+ table_ordered.js : more robust trClick event method
	+ Changed dashboard JS which sometimes halted widget updates
	+ Added popup dialogs for import/export configuration
	+ Changes in styles and sizes of the save/revoke dialog
	+ Removed redudant code in ConfigureWatchers::syncRows which made module
	  to have an incorrect modified state
	+ Dont show in bug report removed packages with configuration
	  held as broken packages
	+ DataTable::size() now calls to syncRows()
	+ EBox::Module::Config::set_list quivalent now has the same
	  behaviour than EBox::Module::Config::set
2.3.19
	+ Manually set up models for events to take into account the
	  dynamic models from the log watcher filtering models
	+ Fixed warnings when deleting a row which is referenced in other model
	+ Disable HTML form autocompletion in admin password change model
	+ Fixed incorrect non-editable warnings in change date and time model
	+ Fixed parsing value bug in EBox::Types::Date and EBox::Types::Time
	+ Reworked mdstat parsing, added failure_spare status
	+ Configuration backup implicitly preserves ownership of files
	+ Changes in styles and sizes of the save/revoke dialog
	+ New data form row is copied from default row, avoiding letting hidden
	  fields without its default value and causing missing fields errors
	+ Always fill abstract type with its default value, this avoids
	  errors with hidden fields with default value
	+ Different page to show errors when there are broken software packages
	+ InverseMatchSelect and InverseMatchUnion use 'not' instead of '!' to
	  denote inverse match. This string is configurable with a type argument
	+ Fixed types EBox::Type::InverseMatchSelect and InverseMatchUnion
	+ Fixed bug in DataTable::setTypedRow() which produced an incorrect 'id'
	  row element in DataTable::updateRowNotify()
	+ In tableBody.mas template: decomposed table topToolbar section in methods
	+ Fixed bug in discard changes dialog
	+ Confirmation dialogs now use styled modalboxes
	+ Do not reload page after save changes dialog if operation is successful
	+ Maintenance menu is now kept open when visiting the logs index page
2.3.18
	+ Manual clone of row in DataTable::setTypedRow to avoid segfault
	+ Avoid undef warnings in EBox::Model::DataTable::_find when the
	  element value is undef
	+ Fixed kill of ebox processes during postrm
	+ Set MySQL root password in create-db script and added mysql script
	  to /usr/share/zentyal for easy access to the zentyal database
	+ Increased timeout redirecting to wizards on installation to 5 seconds
	  to avoid problems on some slow or loaded machines
	+ Save changes dialog do not appear if there are no changes
	+ Delete no longer needed duplicated code
	+ Do not go to save changes after a regular package installation
	  they are saved only in the first install
	+ Progress bar in installation refactored
2.3.17
	+ Do not use modal box for save changes during installation
	+ Hidden fields in DataTables are no longer considered compulsory
	+ Select type has now its own viewer that allows use of filter function
	+ User is now enabled together with the rest of modules on first install
2.3.16
	+ Fix 'oldRow' parameter in UpdatedRowNotify
	+ Use Clone::Fast instead of Clone
	+ Modal dialog for the save and discard changes operations
	+ Use a different lock file for the usercorner redis
	+ Improved look of tables when checkAll controls are present
	+ Better icons for clone action
	+ Added confirmation dialog feature to models; added confirmation
	  dialog to change hostname model
	+ Dynamic default values are now properly updated when adding a row
	+ Kill processes owned by the ebox user before trying to delete it
	+ Do not use sudo to call status command at EBox::Service::running
	+ Fixed regression setting default CSS class in notes
2.3.15
	+ Added missing call to updateRowNotify in DataForms
	+ Fixed silent error in EBox::Types::File templates for non-readable
	  by ebox files
	+ Use pkill instead of killall in postinst
	+ Use unset instead of delete_dir when removing rows
	+ Do not set order list for DataForms
	+ Only try to clean tmp dir on global system start
2.3.14
	+ Error message for failure in package cache creation
	+ Fixed regression when showing a data table in a modal view
	+ Do not do a redis transaction for network module init actions
	+ Fixed EBox::Module::Config::st_unset()
	+ Allowed error class in msg template
2.3.13
	+ Fixed problems in EventDaemon with JSON and blessed references
	+ More crashes avoided when watchers or dispatchers doesn't exist
	+ Proper RAID watcher reimplementation using the new state API
	+ EBox::Config::Redis singleton has now a instance() method instead of new()
	+ Deleted wrong use in ForcePurge model
2.3.12
	+ Fixed problem with watchers and dispatchers after a module deletion
	+ Fixed EBox::Model::DataTable::_checkFieldIsUnique, it failed when the
	  printableValue of the element was different to its value
	+ Fixed separation between Add table link and table body
	+ Adaptation of EventDaemon to model and field changes
	+ Disabled logs consolidation on purge until it is reworked, fixed
	  missing use in purge logs model
	+ Fixed Componet::parentRow, it not longer tries to get a row with
	  undefined id
	+ Fix typo in ConfigureLogs model
	+ Mark files for removing before deleting the row from backend in
	  removeRow
	+ The Includes directives are set just for the main virtual host
	+ Fixed EventDaemon crash
2.3.11
	+ Mark files for removing before deleting the row from backend in removeRow
	+ Dashboard widgets now always read the information from RO
	+ Enable actions are now executed before enableService()
	+ Fixed regression which prevented update of the administration service
	  port when it was changed in the interface
	+ New EBox::Model::Composite::componentNames() for dynamic composites
	+ Remove _exposedMethods() feature to reduce use of AUTOLOAD
	+ Removed any message set in the model in syncRows method
	+ Added global() method to modules and components to get a coherent
	  read-write or read-only instance depending on the context
	+ Removed Model::Report and Composite::Report namespaces to simplify model
	  management and specification
	+ New redis key naming, with $mod/conf/*, $mod/state and $mod/ro/* replacing
	  /ebox/modules/$mod/*, /ebox/state/$mod/* and /ebox-ro/modules/$mod/*
	+ Removed unnecessary parentComposite methods in EBox::Model::Component
	+ Only mark modules as changed when data has really changed
	+ EBox::Global::modChange() throws exception if instance is readonly
	+ New get_state() and set_state() methods, st_* methods are kept for
	  backwards compatibility, but they are deprecated
	+ Simplified events module internals with Watcher and Dispatcher providers
	+ Model Manager is now able to properly manage read-only instances
	+ Composites can now use parentModule() like Models
	+ Renamed old EBox::GConfModule to EBox::Module::Config
	+ Unified model and composite management in the new EBox::Model::Manager
	+ Model and composites are loaded on demand to reduce memory consumption
	+ Model and composite information is now stored in .yaml schemas
	+ ModelProvider and CompositeProvider are no longer necessary
	+ Simplified DataForm using more code from DataTable
	+ Adapted RAID and restrictedResources() to the new JSON objects in redis
	+ Remove unused override modifications code
	+ Added /usr/share/zentyal/redis-cli wrapper for low-level debugging
	+ Use simpler "key: value" format for dumps instead of YAML
	+ Row id prefixes are now better chosen to avoid confusion
	+ Use JSON instead of list and hash redis types (some operations,
	  specially on lists, are up to 50% faster and caching is much simpler)
	+ Store rows as hashes instead of separated keys
	+ Remove deprecated all_dirs and all_entries methods
	+ Remove obsolete EBox::Order package
	+ Remove no longer needed redis directory tree sets
	+ Fixed isEqualTo() method on EBox::Types::Time
	+ EBox::Types::Abstract now provides default implementations of fields(),
	  _storeInGConf() and _restoreFromHash() using the new _attrs() method
	+ Remove indexes on DataTables to reduce complexity, no longer needed
	+ Simplified ProgressIndicator implementation using shared memory
	+ New EBox::Util::SHMLock package
	+ Implemented transactions for redis operations
	+ Replace old MVC cache system with a new low-level redis one
	+ Delete no longer necessary regen-redis-db tool
	+ Added new checkAll property to DataTable description to allow
	  multiple check/uncheck of boolean columns
2.3.10
	+ Added Desktop::ServiceProvider to allow modules to implement
	  requests from Zentyal desktop
	+ Added VirtualHost to manage desktop requests to Zentyal server
	+ Fix EventDaemon in the transition to MySQL
	+ Send EventDaemon errors to new rotated log file /var/log/zentyal/events.err
	+ Send an event to Zentyal Cloud when the updates are up-to-date
	+ Send an info event when modules come back to running
	+ Include additional info for current event watchers
	+ Fixed RAID report for some cases of spare devices and bitmaps
	+ Fixed log purge, SQL call must be a statement not a query
	+ Fixed regex syntax in user log queries
	+ Added missing "use Filesys::Df" to SysInfo
	+ Disabled consolidation by default until is fixed or reimplemented
	+ Fixed regresion in full log page for events
	+ Added clone action to data tables
	+ Fixed regression in modal popup when showing element table
	+ Added new type EBox::Types::KrbRealm
	+ Fix broken packages when dist-upgrading from old versions: stop ebox
	  owned processes before changing home directory
	+ Log the start and finish of start/stop modules actions
	+ Added usesPort() method to apache module
2.3.9
	+ Enable SSLInsecureRenegotiation to avoid master -> slave SOAP handsake
	  problems
	+ Added validateRowRemoval method to EBox::Model::DataTable
	+ Use rm -rf instead of remove_tree to avoid chdir permission problems
	+ Avoid problems restarting apache when .pid file does not exist
	+ Do not use graceful on apache to allow proper change of listen port
	+ Simplified apache restart mechanism and avoid some problems
2.3.8
	+ Create tables using MyISAM engine by default
	+ Delete obsolete 'admin' table
2.3.7
	+ Fixed printableName for apache module and remove entry in status widget
	+ Merged tableBodyWithoutActions.mas into tableBody.mas
	+ Removed tableBodyWithoutEdit.mas because it is no longer used
	+ Better form validation message when there are no ids for
	  foreign rows in select control with add new popup
	+ Fixed branding of RSS channel items
	+ Fixed destination path when copying zentyal.cnf to /etc/mysql/conf.d
	+ Packaging fixes for precise
2.3.6
	+ Switch from CGIs to models in System -> General
	+ New value() and setValue() methods in DataForm::setValue() for cleaner
	  code avoiding use of AUTOLOAD
	+ Added new EBox::Types::Time, EBox::Types::Date and EBox::Types::TimeZone
	+ Added new attribute 'enabled' to the Action and MultiStateAction types
	  to allow disabling an action. Accepts a scalar or a CODE ref
	+ The 'defaultValue' parameter of the types now accept a CODE ref that
	  returns the default value.
2.3.5
	+ Added force parameter in validateTypedRow
	+ Fixed 'hidden' on types when using method references
	+ Removed some console problematic characters from Util::Random::generate
	+ Added methods to manage apache CA certificates
	+ Use IO::Socket::SSL for SOAPClient connections
	+ Removed apache rewrite from old slaves implementation
	+ Do not show RSS image if custom_prefix defined
2.3.4
	+ Avoid 'negative radius' error in DiskUsage chart
	+ Fixed call to partitionFileSystems in EBox::SysInfo::logReportInfo
	+ Log audit does not ignore fields which their values could be interpreted
	  as boolean false
	+ Avoid ebox.cgi failure when showing certain strings in the error template
	+ Do not calculate md5 digests if override_user_modification is enabled
	+ Clean /var/lib/zentyal/tmp on boot
	+ Stop apache gracefully and delete unused code in Apache.pm
	+ Cache contents of module.yaml files in Global
2.3.3
	+ The editable attribute of the types now accept a reference to a function
	  to dinamically enable or disable the field.
	+ In progress bar CGIs AJAX call checks the availability of the
	  next page before loading it
	+ Replaced community logo
	+ Adapted messages in the UI for new editions
	+ Changed cookie name to remove forbidden characters to avoid
	  incompatibilities with some applications
	+ Added methods to enable/disable restart triggers
2.3.2
	+ Fixed redis unix socket permissions problem with usercorner
	+ Get row ids without safe characters checking
	+ Added EBox::Util::Random as random string generator
	+ Set log level to debug when cannot compute md5 for a nonexistent file
	+ Filtering in tables is now case insensitive
	+ ProgressIndicator no longer leaves zombie processes in the system
	+ Implemented mysqldump for logs database
	+ Remove zentyal-events cron script which should not be longer necessary
	+ Bugfix: set executable permissions to cron scripts and example hooks
	+ Added a global method to retrieve installed server edition
	+ Log also duration and compMessage to events.log
2.3.1
	+ Updated Standards-Version to 3.9.2
	+ Fixed JS client side table sorting issue due to Prototype
	  library upgrade
	+ Disable InnoDB by default to reduce memory consumption of MySQL
	+ Now events are logged in a new file (events.log) in a more
	  human-readable format
	+ Added legend to DataTables with custom actions
	+ Changed JS to allow the restore of the action cell when a delete
	  action fails
	+ Set milestone to 3.0 when creating bug reports in the trac
	+ Avoid temporal modelInstance errors when adding or removing
	  modules with LogWatchers or LogDispatcher
	+ Unallow administration port change when the port is in use
2.3
	+ Do not launch a passwordless redis instance during first install
	+ New 'types' field in LogObserver and storers/acquirers to store special
	  types like IPs or MACs in an space-efficient way
	+ Use MySQL for the logs database instead of PostgreSQL
	+ Bugfix: logs database is now properly recreated after purge & install
	+ Avoid use of AUTOLOAD to execute redis commands, improves performance
	+ Use UNIX socket to connect to redis for better performance and
	  update default redis 2.2 settings
	+ Use "sudo" group instead of "admin" one for the UI access control
	+ Added EBox::Module::Base::version() to get package version
	+ Fixed problem in consalidation report when accumulating results
	  from queries having a "group by table.field"
	+ Added missing US and Etc zones in timezone selector
	+ Replaced autotools with zbuildtools
	+ Refuse to restore configuration backup from version lesser than
	  2.1 unless forced
	+ Do not retrieve format.js in every graph to improve performance
	+ The purge-module scripts are always managed as root user
	+ New grep-redis tool to search for patterns in redis keys or
	  values
	+ Use partitionFileSystems method from EBox::FileSystem
2.2.4
	+ New internal 'call' command in Zentyal shell to 'auto-use' the module
	+ Zentyal shell now can execute commandline arguments
	+ Bugfix: EBox::Types::IPAddr::isEqualTo allows to change netmask now
	+ Removed some undefined concatenation and compare warnings in error.log
	+ Ignore check operation in RAID event watcher
	+ Skip IP addresses ending in .0 in EBox::Types::IPRange::addresses()
	+ Do not store in redis trailing dots in Host and DomainName types
	+ Added internal command to instance models and other improvements in shell
	+ Now the whole /etc/zentyal directory is backed up and a copy of the
	  previous contents is stored at /var/backups before restoring
	+ Removing a module with a LogWatcher no longer breaks the LogWatcher
	  Configuration page anymore
	+ Fixed error in change-hostname script it does not longer match substrings
	+ Bugfix: Show breadcrumbs even from models which live in a
	  composite
	+ HTTPLink now returns empty string if no HTTPUrlView is defined
	  in DataTable class
	+ Added mising use sentence in EBox::Event::Watcher::Base
2.2.3
	+ Bugfix: Avoid url rewrite to ebox.cgi when requesting to /slave
	+ Fixed logrotate configuration
	+ More resilient way to handle with missing indexes in _find
	+ Added more informative text when mispelling methods whose prefix
	  is an AUTOLOAD action
	+ A more resilient solution to load events components in EventDaemon
	+ Added one and two years to the purge logs periods
	+ Fixed downloads from EBox::Type::File
2.2.2
	+ Revert cookie name change to avoid session loss in upgrades
	+ Do not try to change owner before user ebox is created
2.2.1
	+ Removed obsolete references to /zentyal URL
	+ Create configuration backup directories on install to avoid warnings
	  accessing the samba share when there are no backups
	+ Log result of save changes, either successful or with warnings
	+ Changed cookie name to remove forbidden characters to avoid
	  incompatibilities with some applications
	+ Removed duplicated and incorrect auding logging for password change
	+ Fixed some non-translatable strings
	+ Create automatic bug reports under 2.2.X milestone instead of 2.2
	+ Fixed bug changing background color on selected software packages
2.1.34
	+ Volatile types called password are now also masked in audit log
	+ Adjust padding for module descriptions in basic software view
	+ Removed beta icon
2.1.33
	+ Fixed modal add problems when using unique option on the type
	+ Fixed error management in the first screen of modal add
	+ Unify software selection and progress colors in CSS
	+ Set proper message type in Configure Events model
	+ Fixed error checking permanentMessage types in templates/msg.mas
2.1.32
	+ Added progress bar colors to theme definition
	+ Remove no longer correct UTF8 decode in ProgressIndicator
	+ Fixed UTF8 double-encoding on unexpected error CGI
	+ Reviewed some subscription strings
	+ Always fork before apache restart to avoid port change problems
	+ Stop modules in the correct order (inverse dependencies order)
	+ Better logging of failed modules on restore
2.1.31
	+ Do not start managed daemons on boot if the module is disabled
	+ Better message on redis error
	+ Watch for dependencies before automatic enable of modules on first install
2.1.30
	+ Removed obsolete /ebox URL from RSS link
	+ Changed methods related with extra backup data in modules logs
	  to play along with changes in ebackup module
	+ Set a user for remote access for audit reasons
	+ Detect session loss on AJAX requests
2.1.29
	+ Startup does not fail if SIGPIPE received
2.1.28
	+ Added code to mitigate false positives on module existence
	+ Avoid error in logs full summary due to incorrect syntax in template
	+ Allow unsafe chars in EBox::Types::File to avoid problems in some browsers
	+ Reviewed some subscription strings
	+ Warning about language-packs installed works again after Global changes
	+ Show n components update when only zentyal packages are left to
	  upgrade in the system widget
	+ Do not show debconf warning when installing packages
	+ EBox::Types::IPAddr (and IPNetwork) now works with defaultValue
	+ Allow to hide menu items, separators and dashboard widgets via conf keys
2.1.27
	+ Do not create tables during Disaster Recovery installation
	+ Added new EBox::Util::Debconf::value to get debconf values
	+ DataTable controller does no longer try to get a deleted row
	  for gather elements values for audit log
	+ Check if Updates watcher can be enabled if the subscription
	  level is yet unknown
2.1.26
	+ Detection of broken packages works again after proper deletion
	  of dpkg_running file
	+ Keep first install redis server running until trigger
	+ Unified module restart for package trigger and init.d
	+ Use restart-trigger script in postinst for faster daemons restarting
	+ System -> Halt/Reboot works again after regression in 2.1.25
	+ Added framework to show warning messages after save changes
	+ Change caption of remote services link to Zentyal Cloud
	+ Do not show Cloud link if hide_cloud_link config key is defined
	+ Added widget_ignore_updates key to hide updates in the dashboard
	+ Differentiate ads from notes
	+ Allow custom message type on permanentMessage
	+ Only allow custom themes signed by Zentyal
	+ Removed /zentyal prefix from URLs
	+ Caps lock detection on login page now works again
	+ Added HiddenIfNotAble property to event watchers to be hidden if
	  it is unabled to monitor the event
	+ Dashboard values can be now error and good as well
	+ Include a new software updates widget
	+ Include a new alert for basic subscriptions informing about
	  software updates
	+ Add update-notifier-common to dependencies
	+ EBox::DataTable::enabledRows returns rows in proper order
	+ Use custom ads when available
	+ Disable bug report when hide_bug_report defined on theme
2.1.25
	+ Do not show disabled module warnings in usercorner
	+ Mask passwords and unify boolean values in audit log
	+ Do not override type attribute for EBox::Types::Text subtypes
	+ Corrected installation finished message after first install
	+ Added new disableAutocomplete attribute on DataTables
	+ Optional values can be unset
	+ Minor improvements on nmap scan
2.1.24
	+ Do not try to generate config for unconfigured services
	+ Remove unnecessary redis call getting _serviceConfigured value
	+ Safer sizes for audit log fields
	+ Fix non-translatable "show help" string
	+ Allow links to first install wizard showing a desired page
	+ Fixed bug in disk usage when we have both values greater and
	  lower than 1024 MB
	+ Always return a number in EBox::AuditLogging::isEnabled to avoid
	  issues when returning the module status
	+ Added noDataMsg attribute on DataTable to show a message when
	  there are no rows
2.1.23
	+ Removed some warnings during consolidation process
	+ Depend on libterm-readline-gnu-perl for history support in shells
	+ Fixed error trying to change the admin port with NTP enabled
	+ Fixed breadcrumb destination for full log query page
	+ Use printableActionName in DataTable setter
2.1.22
	+ Fixed parentRow method in EBox::Types::Row
	+ Added new optionalLabel flag to EBox::Types::Abstract to avoid
	  show the label on non-optional values that need to be set as
	  optional when using show/hide viewCustomizers
	+ Added initHTMLStateOrder to View::Customizer to avoid incorrect
	  initial states
	+ Improved exceptions info in CGIs to help bug reporting
	+ Do not show customActions when editing row on DataTables
2.1.21
	+ Fixed bug printing traces at Global.pm
	+ Check new dump_exceptions confkey instead of the debug one in CGIs
	+ Explicit conversion to int those values stored in our database
	  for correct dumping in reporting
	+ Quote values in update overwrite while consolidating for reporting
2.1.20
	+ Fixed regression in edition in place of booleans
	+ Better default balance of the dashboard based on the size of the widgets
	+ Added defaultSelectedType argument to PortRange
2.1.19
	+ Disable KeepAlive as it seems to give performance problems with Firefox
	  and set MaxClients value back to 1 in apache.conf
	+ Throw exceptions when calling methods not aplicable to RO instances
	+ Fixed problems when mixing read/write and read-only instances
	+ Date/Time and Timezone moved from NTP to core under System -> General
	+ Do not instance hidden widgets to improve dashboard performance
	+ New command shell with Zentyal environment at /usr/share/zentyal/shell
	+ Show warning when a language-pack is not installed
	+ Removed unnecessary dump/load operations to .bak yaml files
	+ AuditLogging and Logs constructor now receive the 'ro' parameter
	+ Do not show Audit Logging in Module Status widget
2.1.18
	+ New unificated zentyal-core.logrotate for all the internal logs
	+ Added forceEnabled option for logHelpers
	+ Moved carousel.js to wizard template
	+ Add ordering option to wizard pages
	+ Fixed cmp and isEqualTo methods for EBox::Types::IPAddr
	+ Fixed wrong Mb unit labels in Disk Usage and use GB when > 1024 MB
	+ Now global-action script can be called without progress indicator
	+ Fixed EBox::Types::File JavaScript setter code
	+ Added support for "Add new..." modal boxes in foreign selectors
	+ Each module can have now its customized purge-module script
	  that will be executed after the package is removed
	+ Added Administration Audit Logging to log sessions, configuration
	  changes, and show pending actions in save changes confirmation
	+ User name is stored in session
	+ Remove deprecated extendedRestore from the old Full Backup
2.1.17
	+ Fixed RAID event crash
	+ Added warning on models and composites when the module is disabled
	+ Fixed login page style with some languages
	+ Login page template can now be reused accepting title as parameter
	+ EBox::Types::File does not write on redis when it fails to
	  move the fail to its final destination
	+ Added quote column option for periodic log consolidation and
	  report consolidation
	+ Added exclude module option to backup restore
2.1.16
	+ Do not show incompatible navigator warning on Google Chrome
	+ Fixed syncRows override detection on DataTable find
	+ clean-conf script now deletes also state data
	+ Avoid 'undefined' message in selectors
2.1.15
	+ Move Disk Usage and RAID to the new Maintenance menu
	+ Always call syncRows on find (avoid data inconsistencies)
	+ Filename when downloading a conf backup now contains hostname
	+ Fixed bug in RAID template
	+ Set proper menu order in System menu (fixes NTP position)
	+ Fixed regresion in page size selector on DataTables
	+ Fixed legend style in Import/Export Configuration
2.1.14
	+ Fixed regresion with double quotes in HTML templates
	+ Fixed problems with libredis-perl version dependency
	+ Adding new apparmor profile management
2.1.13
	+ Better control of errors when saving changes
	+ Elements of Union type can be hidden
	+ Model elements can be hidden only in the viewer or the setter
	+ HTML attributtes are double-quoted
	+ Models can have sections of items
	+ Password view modified to show the confirmation field
	+ New multiselect type
	+ Redis backend now throws different kind of exceptions
2.1.12
	+ Revert no longer necessary parents workaround
	+ Hide action on viewCustomizer works now on DataTables
2.1.11
	+ Fixed bug which setted bad directory to models in tab view
	+ Union type: Use selected subtype on trailingText property if the
	  major type does not have the property
	+ Raise MaxClients to 2 to prevent apache slowness
2.1.10
	+ Security [ZSN-2-1]: Avoid XSS in process list widget
2.1.9
	+ Do not try to initialize redis client before EBox::init()
	+ Safer way to delete rows, deleting its id reference first
	+ Delete no longer needed workaround for gconf with "removed" attribute
	+ Fixed regression in port range setter
2.1.8
	+ Fixed regression in menu search
	+ Fixed missing messages of multi state actions
	+ Help toggler is shown if needed when dynamic content is received
	+ Fixed issue when disabling several actions at once in a data table view
	+ All the custom actions are disabled when one is clicked
	+ Submit wizard pages asynchronously and show loading indicator
	+ Added carousel.js for slide effects
2.1.7
	+ Fixed issues with wrong html attributes quotation
	+ Bugfix: volatile types can now calculate their value using other
	  the value from other elements in the row no matter their position
2.1.6
	+ Attach software.log to bug report if there are broken packages
	+ Added keyGenerator option to report queries
	+ Tuned apache conf to provide a better user experience
	+ Actions click handlers can contain custom javascript
	+ Restore configuration with force dependencies option continues
	  when modules referenced in the backup are not present
	+ Added new MultiStateAction type
2.1.5
	+ Avoid problems getting parent if the manager is uninitialized
	+ Rename some icon files with wrong extension
	+ Remove wrong optional attribute for read-only fields in Events
	+ Renamed all /EBox/ CGI URLs to /SysInfo/ for menu folder coherency
	+ Added support for custom actions in DataTables
	+ Replaced Halt/Reboot CGI with a model
	+ Message classes can be set from models
	+ Fixed error in Jabber dispatcher
	+ Show module name properly in log when restart from the dashboard fails
	+ Avoid warning when looking for inexistent PID in pidFileRunning
2.1.4
	+ Changed Component's parent/child relationships implementation
	+ Fixed WikiFormat on automatic bug report tickets
	+ Do not show available community version in Dashboard with QA
 	  updates
2.1.3
	+ Fall back to readonly data in config backup if there are unsaved changes
	+ Allow to automatically send a report in the unexpected error page
	+ Logs and Events are now submenus of the new Maintenance menu
	+ Configuration Report option is now present on the Import/Export section
	+ Require save changes operation after changing the language
	+ Added support for URL aliases via schemas/urls/*.urls files
	+ Allow to sort submenu items via 'order' attribute
	+ Automatically save changes after syncRows is called and mark the module
	  mark the module as unchanged unless it was previously changed
	+ Removed unnecessary ConfigureEvents composite
	+ Removed unnecessary code from syncRows in logs and events
	+ Restore configuration is safer when restoring /etc/zentyal files
	+ Fixed unescaped characters when showing an exception
	+ Fixed nested error page on AJAX requests
	+ Adapted dumpBackupExtraData to new expected return value
	+ Report remoteservices, when required, a change in administration
	  port
	+ Added continueOnModuleFail mode to configuration restore
	+ Fixed Firefox 4 issue when downloading backups
	+ Show scroll when needed in stacktraces (error page)
	+ More informative error messages when trying to restart locked modules
	  from the dashboard
	+ Creation of plpgsql language moved from EBox::Logs::initialSetup
	  to create-db script
	+ Redis backend now throws different kind of exceptions
	+ Avoid unnecesary warnings about PIDs
	+ Update Jabber dispatcher to use Net::XMPP with some refactoring
	+ Save changes messages are correctly shown with international charsets
	+ Support for bitmap option in RAID report
	+ Retry multiInsert line by line if there are encoding errors
	+ Adapted to new location of partitionsFileSystems in EBox::FileSystem
	+ Event messages are cleaned of null characters and truncated
	  before inserting in the database when is necessary
	+ Improve message for "Free storage space" event and send an info
	  message when a given partition is not full anymore
	+ Event messages now can contain newline characters
	+ Objects of select type are compared also by context
	+ Remove cache from optionsFromForeignModel since it produces
	  problems and it is useless
	+ Set title with server name if the server is subscribed
	+ Fix title HTML tag in views for Models and Composites
	+ Added lastEventsReport to be queried by remoteservices module
	+ Added EBox::Types::HTML type
	+ Added missing manage-logs script to the package
	+ Fixed problems with show/hide help switch and dynamic content
	+ Menus with subitems are now kept unfolded until a section on a
	  different menu is accessed
	+ Sliced restore mode fails correctly when schema file is missing,
	  added option to force restore without schema file
	+ Purge conf now purges the state keys as well
	+ Added EBox::Types::IPRange
2.1.2
	+ Now a menu folder can be closed clicking on it while is open
	+ Bugfix: cron scripts are renamed and no longer ignored by run-parts
	+ Added new EBox::Util::Nmap class implementing a nmap wrapper
2.1.1
	+ Fixed incoherency problems with 'on' and '1' in boolean indexes
	+ Move cron scripts from debian packaging to src/scripts/cron
	+ Trigger restart of logs and events when upgrading zentyal-core
	  without any other modules
	+ Don't restart apache twice when upgrading together with more modules
	+ Fixed params validation issues in addRow
2.1
	+ Replace YAML::Tiny with libyaml written in C through YAML::XS wrapper
	+ Minor bugfix: filter invalid '_' param added by Webkit-based browser
	  on EBox::CGI::Base::params() instead of _validateParams(), avoids
	  warning in zentyal.log when enabling modules
	+ All CGI urls renamed from /ebox to /zentyal
	+ New first() and deleteFirst() methods in EBox::Global to check
	  existence and delete the /var/lib/zentyal/.first file
	+ PO files are now included in the language-pack-zentyal-* packages
	+ Migrations are now always located under /usr/share/$package/migration
	  this change only affects to the events and logs migrations
	+ Delete no longer used domain and translationDomain methods/attributes
	+ Unified src/libexec and tools in the new src/scripts directory
	+ Remove the ebox- prefix on all the names of the /usr/share scripts
	+ New EBox::Util::SQL package with helpers to create and drop tables
	  from initial-setup and purge-module for each module
	+ Always drop tables when purging a package
	+ Delete 'ebox' user when purging zentyal-core
	+ Moved all SQL schemas from tools/sqllogs to schemas/sql
	+ SQL time-period tables are now located under schemas/sql/period
	+ Old ebox-clean-gconf renamed to /usr/share/zentyal/clean-conf and
	  ebox-unconfigure-module is now /usr/share/zentyal/unconfigure-module
	+ Added default implementation for enableActions, executing
	  /usr/share/zentyal-$modulename/enable-module if exists
	+ Optimization: Do not check if a row is unique if any field is unique
	+ Never call syncRows on read-only instances
	+ Big performance improvements using hashes and sets in redis
	  database to avoid calls to the keys command
	+ Delete useless calls to exists in EBox::Config::Redis
	+ New regen-redis-db tool to recreate the directory structure
	+ Renamed /etc/cron.hourly/90manageEBoxLogs to 90zentyal-manage-logs
	  and moved the actual code to /usr/share/zentyal/manage-logs
	+ Move /usr/share/ebox/zentyal-redisvi to /usr/share/zentyal/redisvi
	+ New /usr/share/zentyal/initial-setup script for modules postinst
	+ New /usr/share/zentyal/purge-module script for modules postrm
	+ Removed obsolete logs and events migrations
	+ Create plpgsql is now done on EBox::Logs::initialSetup
	+ Replace old ebox-migrate script with EBox::Module::Base::migrate
	+ Rotate duplicity-debug.log log if exists
	+ Bug fix: Port selected during installation is correctly saved
	+ Zentyal web UI is restarted if their dependencies are upgraded
	+ Bug fix: Logs don't include unrelated information now
	+ Add total in disk_usage report
	+ Bugfix: Events report by source now works again
	+ Do not include info messages in the events report
	+ Services event is triggered only after five failed checkings
	+ Do not add redundant includedir lines to /etc/sudoers
	+ Fixed encoding for strings read from redis server
	+ Support for redis-server 2.0 configuration
	+ Move core templates to /usr/share/zentyal/stubs/core
	+ Old /etc/ebox directory replaced with the new /etc/zentyal with
	  renamed core.conf, logs.conf and events.conf files
	+ Fixed broken link to alerts list
2.0.15
	+ Do not check the existence of cloud-prof package during the
	  restore since it is possible not to be installed while disaster
	  recovery process is done
	+ Renamed /etc/init.d/ebox to /etc/init.d/zentyal
	+ Use new zentyal-* package names
	+ Don't check .yaml existence for core modules
2.0.14
	+ Added compMessage in some events to distinguish among events if
	  required
	+ Make source in events non i18n
	+ After restore, set all the restored modules as changed
	+ Added module pre-checks for configuration backup
2.0.13
	+ Fixed dashboard graphs refresh
	+ Fixed module existence check when dpkg is running
	+ Fix typo in sudoers creation to make remote support work again
2.0.12
	+ Include status of packages in the downloadable bug report
	+ Bugfix: Avoid possible problems deleting redis.first file if not exist
2.0.11
	+ New methods entry_exists and st_entry_exists in config backend
2.0.10
	+ Now redis backend returns undef on get for undefined values
	+ Allow custom mason templates under /etc/ebox/stubs
	+ Better checks before restoring a configuration backup with
	  a set of modules different than the installed one
	+ Wait for 10 seconds to the child process when destroying the
	  progress indicator to avoid zombie processes
	+ Caught SIGPIPE when trying to contact Redis server and the
	  socket was already closed
	+ Do not stop redis server when restarting apache but only when
	  the service is asked to stop
	+ Improvements in import/export configuration (know before as
	  configuration backup)
	+ Improvements in ProgressIndicator
	+ Better behaviour of read-only rows with up/down arrows
	+ Added support for printableActionName in DataTable's
	+ Added information about automatic configuration backup
	+ Removed warning on non existent file digest
	+ Safer way to check if core modules exist during installation
2.0.9
	+ Treat wrong installed packages as not-existent modules
	+ Added a warning in dashboard informing about broken packages
	+ File sharing and mailfilter log event watchers works again since
	  it is managed several log tables per module
2.0.8
	+ Replaced zentyal-conf script with the more powerful zentyal-redisvi
	+ Set always the same default order for dashboard widgets
	+ Added help message to the configure widgets dialog
	+ Check for undefined values in logs consolidation
	+ Now dashboard notifies fails when restarting a service
	+ Fixed bug with some special characters in dashboard
	+ Fixed bug with some special characters in disk usage graph
2.0.7
	+ Pre-installation includes sudoers.d into sudoers file if it's not yet
	  installed
	+ Install apache-prefork instead of worker by default
	+ Rename service certificate to Zentyal Administration Web Server
2.0.6
	+ Use mod dependencies as default restore dependencies
	+ Fixed dependencies in events module
	+ Increased recursive dependency threshold to avoid
	  backup restoration problems
2.0.5
	+ Removed deprecated "Full backup" option from configuration backup
	+ Bugfix: SCP method works again after addition of SlicedBackup
	+ Added option in 90eboxpglogger.conf to disable logs consolidation
2.0.4
	+ Removed useless gconf backup during upgrade
	+ Fixed postinstall script problems during upgrade
2.0.3
	+ Added support for the sliced backup of the DB
	+ Hostname change is now visible in the form before saving changes
	+ Fixed config backend problems with _fileList call
	+ Added new bootDepends method to customize daemons boot order
	+ Added permanent message property to Composite
	+ Bugfix: Minor aesthetic fix in horizontal menu
	+ Bugfix: Disk usage is now reported in expected bytes
	+ Bugfix: Event dispatcher is not disabled when it is impossible
	  for it to dispatch the message
2.0.2
	+ Better message for the service status event
	+ Fixed modules configuration purge script
	+ Block enable module button after first click
	+ Avoid division by zero in progress indicator when total ticks is
	  zero
	+ Removed warning during postinst
	+ Added new subscription messages in logs, events and backup
2.0.1
	+ Bugfix: Login from Zentyal Cloud is passwordless again
	+ Some defensive code for the synchronization in Events models
	+ Bugfix: add EBox::Config::Redis::get to fetch scalar or list
	  values. Make GConfModule use it to avoid issues with directories
	  that have both sort of values.
1.5.14
	+ Fixed redis bug with dir keys prefix
	+ Improved login page style
	+ New login method using PAM instead of password file
	+ Allow to change admin passwords under System->General
	+ Avoid auto submit wizard forms
	+ Wizard skip buttons always available
	+ Rebranded post-installation questions
	+ Added zentyal-conf script to get/set redis config keys
1.5.13
	+ Added transition effect on first install slides
	+ Zentyal rebrand
	+ Added web page favicon
	+ Fixed already seen wizards apparition
	+ Fixed ro module creation with redis backend
	+ Use mason for links widgets
	+ Use new domain to official strings for subscriptions
1.5.12
	+ Added option to change hostname under System->General
	+ Show option "return to dashboard" when save changes fails.
1.5.11
	+ Added more tries on redis reconnection
	+ Fixed user corner access problems with redis server
	+ writeFile* methods reorganized
	+ Added cron as dependency as cron.hourly was never executed with anacron
	+ Improvements in consolidation of data for reports
1.5.10
	+ Fixed gconf to redis conversion for boolean values
1.5.9
	+ Improved migrations speed using the same perl interpreter
	+ Redis as configuration backend (instead of gconf)
	+ Improved error messages in ebox-software
	+ Set event source to 256 chars in database to adjust longer event
	  sources
	+ Progress bar AJAX updates are sent using JSON
	+ Fixed progress bar width problems
	+ Fixed top menu on wizards
	+ Improved error message when disconnecting a not connected database
	+ Abort installation if 'ebox' user already exists
	+ Bugfix: IP address is now properly registered if login fails
1.5.8
	+ Added template tableorderer.css.mas
	+ Added buttonless top menu option
	+ Bugfix: Save all modules on first installation
	+ Bugfix: General ebox database is now created if needed when
	  re/starting services
	+ Bugfix: Data to report are now uniform in number of elements per
	  value. This prevents errors when a value is present in a month and
	  not in another
	+ Bugfix: Don't show already visited wizard pages again
1.5.7
	+ Bugfix: Avoid error when RAID is not present
	+ Bugfix: Add ebox-consolidate-reportinfo call in daily cron script
	+ Bugfix: Called multiInsert and unbufferedInsert when necessary
	  after the loggerd reimplementation
	+ Bugfix: EBox::ThirdParty::Apache2::AuthCookie and
	  EBox::ThirdParty::Apache2::AuthCookie::Util package defined just
	  once
	+ Added util SystemKernel
	+ Improved progress indicator
	+ Changes in sudo generation to allow sudo for remote support user
	+ Initial setup wizards support
1.5.6
	+ Reimplementation of loggerd using inotify instead of File::Tail
1.5.5
	+ Asynchronous load of dashboard widgets for a smoother interface
1.5.4
	+ Changed dbus-check script to accept config file as a parameter
1.5.3
	+ Function _isDaemonRunning works now with snort in lucid
	+ Javascript refreshing instead of meta tag in log pages
	+ Updated links in dashboard widget
	+ Add package versions to downloadable ebox.log
	+ Fixed postgresql data dir path for disk usage with pg 8.4
	+ GUI improvements in search box
1.5.2
	+ Security [ESN-1-1]: Validate referer to avoid CSRF attacks
	+ Added reporting structure to events module
	+ Added new CGI to download the last lines of ebox.log
1.5.1
	+ Bugfix: Catch exception when upstart daemon does not exist and
	  return a stopped status
	+ Added method in logs module to dump database in behalf of
	ebackup module
	+ Bugfix: Do not check in row uniqueness for optional fields that
	are not passed as parameters
	+ Improve the output of ebox module status, to be consistent with the one
	  shown in the interface
	+ Add options to the report generation to allow queries to be more
	  flexible
	+ Events: Add possibility to enable watchers by default
	+ Bugfix: Adding a new field to a model now uses default
	  value instead of an empty value
	+ Added script and web interface for configuration report, added
	  more log files to the configuration report
1.5
	+ Use built-in authentication
	+ Use new upstart directory "init" instead of "event.d"
	+ Use new libjson-perl API
	+ Increase PerlInterpMaxRequests to 200
	+ Increase MaxRequestsPerChild (mpm-worker) to 200
	+ Fix issue with enconding in Ajax error responses
	+ Loggerd: if we don't have any file to watch we just sleep otherwise the process
	  will finish and upstart will try to start it over again and again.
	+ Make /etc/init.d/ebox depend on $network virtual facility
	+ Show uptime and users on General Information widget.
1.4.2
	+ Start services in the appropriate order (by dependencies) to fix a problem
	  when running /etc/init.d/ebox start in slaves (mail and other modules
	  were started before usersandgroups and thus failed)
1.4.1
	+ Remove network workarounds from /etc/init.d/ebox as we don't bring
	  interfaces down anymore
1.4
	+ Bug fix: i18n. setDomain in composites and models.
1.3.19
	+ Make the module dashboard widget update as the rest of the widgets
	+ Fix problem regarding translation of module names: fixes untranslated
	  module names in the dashboard, module status and everywhere else where
	  a module name is written
1.3.18
	+ Add version comparing function and use it instead of 'gt' in the
	  general widget
1.3.17
	+ Minor bug fix: check if value is defined in EBox::Type::Union
1.3.16
	+ Move enable field to first row in ConfigureDispatcherDataTable
	+ Add a warning to let users know that a module with unsaved changes
	  is disabled
	+ Remove events migration directory:
		- 0001_add_conf_configureeventtable.pl
		- 0002_add_conf_diskfree_watcher.pl
	+ Bug fix: We don't use names to stringify date to avoid issues
	  with DB insertions and localisation in event logging
	+ Bug fix: do not warn about disabled services which return false from
	  showModuleStatus()
	+ Add blank line under "Module Status"
	+ Installed and latest available versions of the core are now displayed
	  in the General Information widget
1.3.15
	+ Bug fix: Call EBox::Global::sortModulesByDependencies when
	  saving all modules and remove infinite loop in that method.
	  EBox::Global::modifiedModules now requires an argument to sort
	  its result dependending on enableDepends or depends attribute.
	+ Bug fix: keep menu folders open during page reloads
	+ Bug fix: enable the log events dispatcher by default now works
	+ Bug fix: fixed _lock function in EBox::Module::Base
	+ Bug fix: composites honor menuFolder()
	+ Add support for in-place edition for boolean types. (Closes
	  #1664)
	+ Add method to add new database table columnts to EBox::Migration::Helpers
	+ Bug fix: enable "Save Changes" button after an in-place edition
1.3.14
	+ Bug fix: fix critical bug in migration helper that caused some log
	  log tables to disappear
	+ Create events table
	+ Bug fix: log watcher works again
	+ Bug fix: delete cache if log index is not found as it could be
	  disabled
1.3.13
	+ Bug fix: critical error in EventDaemon that prevented properly start
	+ Cron script for manage logs does not run if another is already
	  running, hope that this will avoid problems with large logs
	+ Increased maximum size of message field in events
	+ Added script to purge logs
	+ Bug fix: multi-domain logs can be enabled again
1.3.12
	+ Added type for EBox::Dashboard::Value to stand out warning
	  messages in dashboard
	+ Added EBox::MigrationHelpers to include migration helpers, for now,
	  include a db table renaming one
	+ Bug fix: Fix mismatch in event table field names
	+ Bug fix: Add migration to create language plpgsql in database
	+ Bug fix: Add missing script for report log consolidation
	+ Bug fix: Don't show modules in logs if they are not configured. This
	  prevents some crashes when modules need information only available when
	  configured, such as mail which holds the vdomains in LDAP
	+ Added method EBox::Global::lastModificationTime to know when
	  eBox configuration was modified for last time
	+ Add support for breadcrumbs on the UI
	+ Bug fix: in Loggerd files are only parsed one time regardless of
	  how many LogHelper reference them
	+ Added precondition for Loggerd: it does not run if there isnt
	anything to watch
1.3.11
	+ Support customFilter in models for big tables
	+ Added EBox::Events::sendEvent method to send events using Perl
	  code (used by ebackup module)
	+ Bug fix: EBox::Type::Service::cmp now works when only the
	  protocols are different
	+ Check $self is defined in PgDBEngine::DESTROY
	+ Do not watch files in ebox-loggerd related to disabled modules and
	  other improvements in the daemon
	+ Silent some exceptions that are used for flow control
	+ Improve the message from Service Event Watcher
1.3.10
	+ Show warning when accesing the UI with unsupported browsers
	+ Add disableApparmorProfile to EBox::Module::Service
	+ Bug fix: add missing use
	+ Bug fix: Make EventDaemon more robust against malformed sent
	  events by only accepting EBox::Event objects
1.3.8
	+ Bug fix: fixed order in EBox::Global::modified modules. Now
	  Global and Backup use the same method to order the module list
	  by dependencies
1.3.7
	+ Bug fix: generate public.css and login.css in dynamic-www directory
	  which is /var/lib/zentyal/dynamicwww/css/ and not in /usr/share/ebox/www/css
	  as these files are generate every time eBox's apache is
	  restarted
	+ Bug fix: modules are restored now in the correct dependency
	  order
	+ ebox-make-backup accepts --destinaton flag to set backup's file name
	+ Add support for permanent messages to EBox::View::Customizer
1.3.6
	+ Bug fix: override _ids in EBox::Events::Watcher::Log to not return ids
	which do not exist
	+ Bug fix: fixed InverseMatchSelect type which is used by Firewall module
	+ New widget for the dashboard showing useful support information
	+ Bugfix: wrong permissions on CSS files caused problem with usercorner
	+ CSS are now templates for easier rebranding
	+ Added default.theme with eBox colors
1.3.5
	+ Bugfix: Allow unsafe characters in password type
	+ Add FollowSymLinks in eBox apache configuration. This is useful
	  if we use js libraries provided by packages
1.3.4
	+ Updated company name in the footer
	+ Bugfix: humanEventMessage works with multiple tableInfos now
	+ Add ebox-dbus-check to test if we can actually connect to dbus
1.3.4
	+ bugfix: empty cache before calling updatedRowNotify
	+ enable Log dispatcher by default and not allow users to disable
	it
	+ consolidation process continues in disabled but configured modules
	+ bugfix: Save Changes button doesn't turn red when accessing events for
	first time
1.3.2
	+ bugfix: workaround issue with dhcp configured interfaces at boot time
1.3.1
	+ bugfix: wrong regex in service status check
1.3.0
	+ bugfix: make full backup work again
1.1.30
	+ Change footer to new company holder
	+  RAID does not generate 'change in completion events, some text
	problems fixed with RAID events
	+ Report graphics had a datapoints limit dependent on the active
	time unit
	+ Apache certificate can be replaced by CA module
	+ Fixed regression in detailed report: total row now aggregates
	properly
	+ More characters allowed when changing password from web GUI
	+ Fixed regression with already used values in select types
	+ Do not a button to restart eBox's apache
	+ Fixed auth problem when dumping and restoring postgre database
1.1.20
	+ Added custom view support
	+ Bugfix: report models now can use the limit parameter in
	  reportRows() method
	+ use a regexp to fetch the PID in a pidfile, some files such as
	postfix's add tabs and spaces before the actual number
	+ Changed "pidfile" to "pidfiles" in _daemons() to allow checking more than
one (now it is a array ref instead of scalar)
	+ Modified Service.pm to support another output format for /etc/init.d daemon
status that returns [OK] instead of "running".
	+ unuformized case in menu entries and some more visual fixes
1.1.10
	+ Fix issue when there's a file managed by one module that has been modified
	  when saving changes
	+ Bugfix: events models are working again even if an event aware
	module is uninstalled and it is in a backup to restore
	+ Select.pm returns first value in options as default
       + Added 'parentModule' to model class to avoid recursive problems
	+ Added Float type
	+ Apache module allows to add configuration includes from other modules
	+ Display remote services button if subscribed
	+ Event daemon may received events through a named pipe
	+ Bugfix. SysInfo revokes its config correctly
	+ Added storer property to types in order to store the data in
	somewhere different from GConf
	+ Added protected property 'volatile' to the models to indicate
	that they store nothing in GConf but in somewhere different
	+ System Menu item element 'RAID' is always visible even when RAID
	is not installed
	+ Files in deleted rows are deleted when the changes are saved
	+ Fixed some bug whens backing and restore files
	+ Components can be subModels of the HasMany type
	+ Added EBox::Types::Text::WriteOnce type
	+ Do not use rows(), use row to force iteration over the rows and increase
	performance and reduce memory use.
	+ Do not suggest_sync after read operations in gconf
	+ Increase MaxRequestsPerChild to 200 in eBox's apache
	+ Make apache spawn only one child process
	+ Log module is backed up and restored normally because the old
	problem is not longer here
	+ Backup is more gentle with no backup files in backup directory,
	now it does not delete them
	+ HasMany  can retrieve again the model and row after the weak
	refence is garbage-collected. (Added to solve a bug in the doenload
	bundle dialog)
	+ EBox::Types::DomainName no longer accepts IP addresses as domain
	names
	+ Bugfix: modules that fail at configuration stage no longer appear as enabled
	+ Add parameter to EBox::Types::Select to disable options cache

0.12.103
	+ Bugfix: fix SQL statement to fetch last rows to consolidate
0.12.102
	+ Bugfix: consolidate logs using the last date and not starting from scratch
0.12.101
	+ Bugfix: DomainName type make comparisons case insensitive
	according to RFC 1035
0.12.100
	+ Bugfix: Never skip user's modifications if it set to true
	override user's changes
	+ EBox::Module::writeConfFile and EBox::Service scape file's path
	+ Bugfix. Configure logrotate to actually rotate ebox logs
	+ Fixed bug in ForcePurge logs model
	+ Fixed bug in DataTable: ModelManaged was called with tableName
	instead of context Name
	+ Fixing an `img` tag closed now properly and adding alternative
	text to match W3C validation in head title
	+ Backup pages now includes the size of the archive
	+ Fixed bug in ForcePurge logs model
	+ Now the modules can have more than one tableInfo for logging information
	+ Improve model debugging
	+ Improve restart debugging
	+ Backups and bug reports can be made from the command line
	+ Bugfix: `isEqualTo` is working now for `Boolean` types
	+ Bugfix: check if we must disable file modification checks in
	Manager::skipModification

0.12.99
	+ Add support for reporting
	+ Refresh logs automatically
	+ Reverse log order
	+ Remove temp file after it is downloaded with FromTempDir controller
0.12.3
	+ Bug fix: use the new API in purge method. Now purging logs is working
	again.
0.12.2
	+ Increase random string length used to generate the cookie to
	2048 bits
	+ Logs are show in inverse chronological order
0.12.1
	+ Bug fix: use unsafeParam for progress indicator or some i18 strings
	will fail when saving changes
0.12
	+ Bugfix: Don't assume timecol is 'timestamp' but defined by
	module developer. This allows to purge some logs tables again
	+ Add page titles to models
	+ Set default values when not given in `add` method in models
	+ Add method to manage page size in model
	+ Add hidden field to help with Ajax request and automated testing with
	  ANSTE
	+ Bugfix: cast sql types to filter fields in logs
	+ Bugfix: Restricted resources are back again to make RSS
	access policy work again
	+ Workaround bogus mason warnings
	+ Make postinst script less verbose
	+ Disable keepalive in eBox apache
	+ Do not run a startup script in eBox apache
	+ Set default purge time for logs stored in eBox db to 1 week
	+ Disable LogAdmin actions in `ebox-global-action` until LogAdmin
	feature is completely done
0.11.103
	+ Modify EBox::Types::HasMany to create directory based on its row
	+ Add _setRelationship method to set up relationships between models
	  and submodels
	+ Use the new EBox::Model::Row api
	+ Add help method to EBox::Types::Abstract
	+ Decrease size for percentage value in disk free watcher
	+ Increase channel link field size in RSS dispatcher
0.11.102
	+ Bugfix: cmp in EBox::Types::HostIP now sorts correctly
	+ updatedRowNotify in EBox::Model::DataTable receives old row as
	well as the recently updated row
	+ Added `override_user_modification` configuration parameter to
	avoid user modification checkings and override them without asking
	+ Added EBox::Model::Row to ease the management of data returned
	by models
	+ Added support to pre-save and post-save executable files. They
	must be placed at /etc/ebox/pre-save or /etc/ebox/post-save
	+ Added `findRow` method to ease find and set
0.11.101
	+ Bugfix: Fix memory leak in models while cloning types. Now
	cloning is controlled by clone method in types
	+ Bugfix: Union type now checks for its uniqueness
	+ DESTROY is not an autoloaded method anymore
	+ HasOne fields now may set printable value from the foreign field
	to set its value
	+ findId now searches as well using printableValue
	+ Bugfix. Minor bug found when key is an IP address in autoloaded
	methods
	+ Ordered tables may insert values at the beginning or the end of
	the table by "insertPosition" attribute
	+ Change notConfigured template to fix English and add link to the
	  module status section
	+ Add loading gif to module status actions
	+ Remove debug from ServiceInterface.pm
	+ Add support for custom separators to be used as index separators on
	  exposedMethods
	+ Bugfix. Stop eBox correctly when it's removed
	+ Improve apache-restart to make it more reliable.
0.11.100
	+ Bugfix. Fix issue with event filters and empty hashes
	+ Bugfix. Cache stuff in log and soap watcher to avoid memory leaks
	+ Bugfix. Fix bug that prevented the user from being warned when a row to
	  be deleted is being used by other model
	+ Bugfix. Add missing use of EBox::Global in State event watcher
	+ Added progress screen, now pogress screen keeps track of the changed
	  state of the modules and change the top page element properly
	+ Do not exec() to restart apache outside mod_perl
	+ Improve apache restart script
	+ Improve progress screen
0.11.99
	+ DataTable contains the property 'enableProperty' to set a column
	called 'enabled' to enable/disable rows from the user point of
	view. The 'enabled' column is put the first
	+ Added state to the RAID report instead of simpler active boolean
        + Fix bug when installing new event components and event GConf
	subtree has not changed
	+ Add RSS dispatcher to show eBox events under a RSS feed
	+ Rotate log files when they reach 10MB for 7 rotations
	+ Configurable minimum free space left for being notified by means
	of percentage
	+ Add File type including uploading and downloading
	+ Event daemon now checks if it is possible to send an event
	before actually sending it
	+ Added Action forms to perform an action without modifying
	persistent data
	+ Log queries are faster if there is no results
	+ Show no data stored when there are no logs for a domain
	+ Log watcher is added in order to notify when an event has
	happened. You can configure which log watcher you may enable and
	what you want to be notify by a determined filter and/or event.
	+ RAID watcher is added to check the RAID events that may happen
	when the RAID subsystem is configured in the eBox machine
	+ Change colour dataset in pie chart used for disk usage reporting
	+ Progress indicator now contains a returned value and error
	message as well
	+ Lock session file for HTTP session to avoid bugs
	related to multiple requests (AJAX) in a short time
	+ Upgrade runit dependency until 1.8.0 to avoid runit related
	issues
0.11
	+ Use apache2
	+ Add ebox-unblock-exec to unset signal mask before running  a executable
	+ Fix issue with multiple models and models with params.
	  This triggered a bug in DHCP when there was just one static
	  interface
	+ Fix _checkRowIsUnique and _checkFieldIsUnique
	+ Fix paging
	+ Trim long strings in log table, show tooltip with the whole string
	  and show links for URLs starting with "http://"
0.10.99
	+ Add disk usage information
	+ Show progress in backup process
	+ Add option to purge logs
	+ Create a link from /var/lib/zentyal/log to /var/log/ebox
	+ Fix bug with backup descriptions containing spaces
	+ Add removeAll method on data models
	+ Add HostIP, DomainName and Port types
	+ Add readonly forms to display static information
	+ Add Danish translation thanks to Allan Jacobsen
0.10
	+ New release
0.9.100
	+ Add checking for SOAP session opened
	+ Add EventDaemon
	+ Add Watcher and Dispatch framework to support an event
	  architecture on eBox
	+ Add volatile EBox::Types in order not to store their values
	  on GConf
	+ Add generic form
	+ Improvements on generic table
	+ Added Swedish translation

0.9.99
	+ Added Portuguese from Portugal translation
	+ Added Russian translation
	+ Bugfix: bad changed state in modules after restore

0.9.3
	+ New release

0.9.2
	+ Add browser warning when uploading files
	+ Enable/disable logging modules
0.9.1
	+ Fix backup issue with changed state
	+ Generic table supports custom ordering
0.9
	+ Added Polish translation
        + Bug in recognition of old CD-R writting devices fixed
	+ Added Aragonese translation
	+ Added Dutch translation
	+ Added German translation
	+ Added Portuguese translation

0.8.99
	+ Add data table model for generic Ajax tables
	+ Add types to be used by models
	+ Add MigrationBase and ebox-migrate to upgrade data models
	+ Some English fixes
0.8.1
	+ New release
0.8
	+ Fix backup issue related to bug reports
	+ Improved backup GUI
0.7.99
        + changed sudo stub to be more permissive
	+ added startup file to apache web server
	+ enhanced backup module
	+ added basic CD/DVD support to backup module
	+ added test stubs to simplify testing
	+ added test class in the spirit of Test::Class
	+ Html.pm now uses mason templates
0.7.1
	+ use Apache::Reload to reload modules when changed
	+ GUI consistency (#12)
	+ Fixed a bug for passwords longer than 16 chars
	+ ebox-sudoers-friendly added to not overwrite /etc/sudoers each time
0.7
	+ First public release
0.6
	+ Move to client
	+ Remove obsolete TODO list
	+ Remove firewall module from  base system
	+ Remove objects module from base system
	+ Remove network module from base system
	+ Add modInstances and modInstancesOfType
	+ Raname Base to ClientBase
	+ Remove calls to deprecated methods
	+ API documented using naturaldocs
	+ Update INSTALL
	+ Use a new method to get configkeys, now configkey reads every
	  [0.9
	+ Added Polish translation][0-9]+.conf file from the EBox::Config::etc() dir and
	  tries to get the value from the files in order.
	+ Display date in the correct languae in Summary
	+ Update debian scripts
	+ Several bugfixes
0.5.2
	+ Fix some packaging issues
0.5.1
	+ New menu system
	+ New firewall filtering rules
	+ 802.1q support

0.5
	+ New bug-free menus (actually Internet Explorer is the buggy piece
	  of... software that caused the reimplementation)
	+ Lots of small bugfixes
	+ Firewall: apply rules with no destination address to packets
	  routed through external interfaces only
	+ New debianize script
	+ Firewall: do not require port and protocol parameters as they
	  are now optional.
	+ Include SSL stuff in the dist tarball
	+ Let modules block changes in the network interfaces
	  configuration if they have references to the network config in
	  their config.
	+ Debian network configuration import script
	+ Fix the init.d script: it catches exceptions thrown by modules so that
	  it can try to start/stop all of them if an exception is thrown.
	+ Firewall: fix default policy bug in INPUT chains.
	+ Restore textdomain in exceptions
	+ New services section in the summary
	+ Added Error item to Summary. Catch exceptions from modules in
	  summary and generate error item
	+ Fix several errors with redirections and error handling in CGIs
	+ Several data validation functions were fixed, and a few others added
	+ Prevent the global module from keeping a reference to itself. And make
	  the read-only/read-write behavior of the factory consistent.
	+ Stop using ifconfig-wrapper and implement our own NetWrapper module
	  with wrappers for ifconfig and ip.
	+ Start/stop apache, network and firewall modules in first place.
	+ Ignore some network interface names such as irda, sit0, etc.
	+ The summary page uses read-only module instances.
	+ New DataInUse exception, old one renamed to DataExists.
	+ Network: do not overwrite resolv.conf if there are nameservers
	  given via dhcp.
	+ Do not set a default global policy for the ssh service.
	+ Check for forbiden characters when the parameter value is
	  requested by the CGI, this allows CGI's to handle the error,
	  and make some decissions before it happens.
	+ Create an "edit object" template and remove the object edition stuff
	  from the main objects page.
	+ Fix the apache restarting code.
	+ Network: Remove the route reordering feature, the kernel handles that
	  automatically.
	+ Fix tons of bugs in the network restarting code.
	+ Network: removed the 3rd nameserver configuration.
	+ Network: Get gateway info in the dhcp hook.
	+ Network: Removed default configuration from the gconf schema.
	+ New function for config-file generation
	+ New functions for pid file handling

0.4
	+ debian package
	+ added module to export/import configuration
	+ changes in firewall's API
	+ Added content filter based on dansguardian
	+ Added French translation
	+ Added Catalan translation
	+ Sudoers file is generated automatically based on module's needs
	+ Apache config file is generated by ebox  now
	+ Use SSL
	+ Added ebox.conf file
	+ Added module template generator

0.3
	+ Supports i18n
	+ API name consistency
	+ Use Mason for templates
	+ added tips to GUI
	+ added dhcp hooks
	+ administration port configuration
	+ Fixed bugs to IE compliant
	+ Revoke changes after logout
	+ Several bugfixes

0.2
	+ All modules are now based on gconf.
	+ Removed dependencies on xml-simple, xerces and xpath
	+ New MAC address field in Object members.
	+ Several bugfixes.

0.1
	+ Initial release<|MERGE_RESOLUTION|>--- conflicted
+++ resolved
@@ -1,9 +1,7 @@
 3.4
-<<<<<<< HEAD
 	+ Added a left-right composite layout
 	+ Search and pagination forms can be omitted using showFilterForm
 	  and showPaginationForm properties
-=======
 	+ Show nice error when global-action fails using die + scalar
 	+ EBox::Util::Random now accepts a set of chars to have a random string
 	+ Notify HA when a module which must have a single instance in the
@@ -14,7 +12,6 @@
 	  EBox::Types::MultiStateAction to be ortoghonal to handler property
 	+ Fixed JS error on showing errors in customActionClicked
 	+ Fixed rethrown of exception in restartService() method
->>>>>>> 5a2c6240
 	+ Added middleware to have auth based on a env variable
 	+ Updated nginx to server static files directly always so apache shouldn't
 	  ever get this kind of requests
