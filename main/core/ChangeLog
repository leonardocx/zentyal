--- conflicted
+++ resolved
@@ -1,14 +1,11 @@
 HEAD
-<<<<<<< HEAD
+	+ Fixed refresh of the table and temporal control states
+	  in customActionClicked callback
 	+ Modified modalbox-zentyal.js to accept wideDialog parameter
 	+ Fixed template method in MultiStateAction to return the default
 	  template when it is not any supplied to the object
 	+ Fixed sendInPlaceBooleanValue method from table-helper.js; it
 	  aborted because bad parameters of Ajax.Updater
-=======
-	+ Fixed refresh of the table and temporal control states
-	  in customActionClicked callback
->>>>>>> acc7e5ac
 	+ Fixed bug that made that the lock was shared between owners
 	+ Some fixes in the function to add the rule for desktops services
 	  to the firewall
