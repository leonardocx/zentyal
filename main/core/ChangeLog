--- conflicted
+++ resolved
@@ -1,11 +1,8 @@
 HEAD
-<<<<<<< HEAD
+	+ DBEngineFactory is now a singleton
 	+ Assure that type's references to its row are not lost in the
 	  edit form template methods
 3.1.6
-=======
-	+ DBEngineFactory is now a singleton
->>>>>>> ee681a27
 	+ Restyled UI
 	+ Added form.js
 	+ Added better 502 error page for nginx with redirect when apache is ready
