HEAD
<<<<<<< HEAD
	+ Added new recoveryEnabled() helper method to Module::Base
	+ Added recoveryDomainName() method to SyncProvider interface
	+ Restore backup can now install missing modules in Disaster Recovery
	+ Show specific slides when installing a commercial edition
	+ Redirect to proper CGI after login in disaster recovery mode
	+ Removed old debconf workaround for first stage installation
=======
	+ EBox::Module::Service does not raise exception and logs
	  nothing when using init.d status
	+ Fixed glitch in backup CGI which sometimes showed
	  the modal dialog with a incorrect template
>>>>>>> 7471986f
3.0.8
	+ Use path for default name in SyncFolders::Folder
	+ Do not restrict characters in data table searchs
	+ Fixed automatic bug report regression
	+ Fixed refresh of the table and temporal control states
	  in customActionClicked callback
	+ Modified modalbox-zentyal.js to accept wideDialog parameter
	+ Fixed template method in MultiStateAction to return the default
	  template when it is not any supplied to the object
	+ Fixed sendInPlaceBooleanValue method from table-helper.js; it
	  aborted because bad parameters of Ajax.Updater
	+ Fixed bug that made that the lock was shared between owners
	+ Some fixes in the function to add the rule for desktops services
	  to the firewall
3.0.7
	+ Add new EBox::Module::Service::Observer to notify modules about
	  changes in the service status
	+ Administration accounts management reflects the changes in
	  system accounts in ids() or row() method call
	+ Some fixes in the RAID event watcher
	+ foreignModelInstance returns undef if foreignModel is
	  undef. This happens when a module has been uninstalled and it is
	  referenced in other installed module (events)
	+ loggerd shows loaded LogHelpers when in debug mode
	+ Added additional info to events from RAID watcher
	+ Use sudo to remove temporal files/diectories in backup, avoiding
	  permissions errors
	+ Added exception for cloud-prof module to events dependencies
3.0.6
	+ Skip keys deleted in cache in Redis::_keys()
	+ Fixed events modules dependencies to depend on any module which
	  provides watchers or dispatchers
	+ Always call enableActions before enableService when configuring modules
	+ Added needsSaveAfterConfig state to service modules
	+ Better exceptions logging in EBox::CGI::Run
	+ Fixed 'element not exists' error when enabling a log watcher
	+ Scroll up when showing modal dialog
	+ Added fqdnChanged methods to SysInfo::Observer
	+ Fixed SSL configuration conflicts betwen SOAPClient and RESTClient
3.0.5
	+ Template ajax/simpleModalDialog.mas can now accept text
	+ Used poweroff instead of halt to assure that system is powered
	  off after halt
	+ Fixed log audit database insert error when halting or rebooting
	+ Added time-based closable notification messages
	+ Adapted to new EBox::setLocaleEnvironment method
	+ EBox::Type::File now allows ebox user to own files in directories
	  which are not writable by him
	+ Removed cron daily invocation of deprecated report scripts
3.0.4
	+ Added EBox::SyncFolders interface
	+ Fixed invokation of tar for backup of model files
	+ New observer for sysinfo module to notify modules implementing the
	  SysInfo::Observer interface when the host name or host domain is
	  changed by the user, before and after the change takes effect
	+ Stop and start apache after language change to force environment reload
	+ Reload page after language change
	+ EBox::Module::Service::isRunning() skips daemons whose precondition fail
	+ Fixed undefined reference in DataTable controller for log audit
	+ Added and used serviceId field for service certificates
	+ Fixed SQL quoting of column names in unbuffered inserts and consolidation
3.0.3
	+ Fixed bug which prevented highlight of selected item in menu
	+ Fixed base class of event dispatcher to be compatible with the
	  changes dispatcher configuration table
	+ Fixed event daemon to use dumped variables
	+ Fixed need of double-click when closing menu items in some cases
	+ Fixed logs consolidation to avoid high CPU usage
	+ In view log table: correctly align previous and first page buttons
	+ Improve host name and domain validation.
	+ Forbidden the use of a qualified hostname in change hostname form
	+ Update samba hostname-dependent fields when hostname is changed
	+ Confirmation dialog when the local domain is changed and with a
	  warning if local domain which ends in .local
3.0.2
	+ The synchronization of redis cache refuses with log message to set
	  undefined values
	+ Fixed wrong sql statement which cause unwanted logs purge
	+ DataForm does not check for uniqueness of its fields, as it only
	  contains a single row
	+ In ConfigureLogs, restored printable names for log domains
	+ Fixed dashboard update error on modules widget, counter-graph
	  widget and widget without sections
	+ Better way to fix non-root warnings during boot without interfering
	  on manual restart commands in the shell
3.0.1
	+ Properly set default language as the first element of the Select to
	  avoid its loss on the first apache restart
	+ Set milestone to 3.0.X when creating tickets in trac.zentyal.org
	+ Removed forced setting of LANG variables in mod_perl which made progress
	  indicator fail when using any language different to English
	+ Removed some frequent undef warnings
	+ Added executeOnBrothers method to EBox::Model::Component
	+ Fixed repetition of 'add' and 'number change' events in RAID watcher
	+ Fixed incorrect display of edit button in tables without editField action
	+ Cache MySQL password to avoid reading it all the time
	+ Fixed request came from non-root user warnings during boot
	+ Send info event in Runit watcher only if the service was down
	  MAX_DOWN_PERIODS
3.0
	+ Removed beta logo
	+ Set 'firstInstall' flag on modules when installing during initial install
	+ Set 'restoringBackup' flag on modules when restoring backup
	+ Call enableService after initialSetup while restoring backup
	+ Registration link in widget now have appropiate content when either
	  remoteservices or software are not installed
	+ Fixed style for disabled buttons
	+ Composite and DataTable viewers recover from errors in pageTitle method
	+ Fixed intermitent failure in progress when there are no slides
	+ Rollback redis transaction on otherwise instead finally block
	+ Members of the 'admin' group can now login again on Zentyal
	+ Multi-admin management for commercial editions
	+ First and last move row buttons are now disabled instead of hidden
	+ In save changes dialog set focus always in the 'save' button
	+ Fixed i18n problem in some cases where environment variables
	  were different than the selected locale on Zentyal UI, now
	  LANG and LC_MESSAGES are explicitly passed to mod_perl
	+ Reviewed registration strings
	+ Added template attribute to MultiStateAction to provide any kind
	  of HTML to display an action
	+ Changed icon, name and link for Zentyal Remote
	+ Fixed some compatibility issues with Internet Explorer 9
	+ Show warning with Internet Explorer 8 or older
	+ Improved dashboard buttons colors
2.3.24
	+ Do not cache undef values in EBox::Config::Redis::get()
	+ Code fix on subscription retrieval for Updates event
	+ Update validate referer to new Remote Services module API
	+ In-place booleans now properly mark the module as changed
	+ Do not try to read slides if software module is not installed
	+ Fixed wrong call in Events::isEnabledDispatcher()
	+ Updated 'created by' footer
2.3.23
	+ Change the default domain name from 'zentyal.lan' to
	  'zentyal-domain.lan'
	+ Changes in first enable to avoid letting modules unsaved
	+ Type File now accepts spaces in the file name
	+ Added setTimezone method to MyDBEngine
	+ Enable consolidation after reviewing and pruning
	+ Code typo fix in Events::isEnabledWatcher
	+ Remove all report code from core
	+ Move SysInfo report related to remoteservices module
	+ Fixed regression which removed scroll bars from popups
	+ New carousel transition for the installation slides
	+ Added option to not show final notes in progress bar
	+ EBox::Model::Component::modelGetter does not die when trying to
	  get a model for an uninstalled module
	+ Added previous/next buttons to manually switch installation slides
	+ New installation slides format
	+ Added compatibility with MS Internet Explorer >= 8
2.3.22
	+ Changed first installation workflow and wizard infraestructure
	+ Improved firewall icons
	+ Set hover style for configure rules button in firewall
	+ Do not disable InnoDB in mysql if there are other databases
	+ Progress indicator no longer calls showAds if it is undefined
	+ Send cache headers on static files to improve browsing speed
	+ Added foreignNoSyncRows and foreignFilter options to EBox::Types::Select
	+ Improved settings icon
	+ Fixed modalboxes style
	+ Improve host domain validation. Single label domains are not allowed.
2.3.21
	+ Fixes on notifyActions
	+ Check for isDaemonRunning now compatible with asterisk status
	+ Fixed warning call in EBox::Types::HasMany
2.3.20
	+ New look & feel for the web interface
	+ Adjust slides transition timeout during installation
	+ Audit changes table in save changes popup has scroll and better style
	+ Model messages are printed below model title
	+ noDataMsg now allows to add elements if it makes sense
	+ Fixed ajax/form.mas to avoid phantom change button
	+ EBox::Model::Manager::_setupModelDepends uses full paths so the
	  dependecies can discriminate between models with the same name
	+ Default row addition in DataForm does not fires validateTypedRow
	+ Code typo fix in change administration port model
	+ Set only Remote as option to export/import configuration to a
	  remote site
	+ Return undef in HasMany type when a model is not longer
	  available due to being uninstalled
	+ Added onclick atribute to the link.mas template
	+ Fix exception raising when no event component is found
	+ table_ordered.js : more robust trClick event method
	+ Changed dashboard JS which sometimes halted widget updates
	+ Added popup dialogs for import/export configuration
	+ Changes in styles and sizes of the save/revoke dialog
	+ Removed redudant code in ConfigureWatchers::syncRows which made module
	  to have an incorrect modified state
	+ Dont show in bug report removed packages with configuration
	  held as broken packages
	+ DataTable::size() now calls to syncRows()
	+ EBox::Module::Config::set_list quivalent now has the same
	  behaviour than EBox::Module::Config::set
2.3.19
	+ Manually set up models for events to take into account the
	  dynamic models from the log watcher filtering models
	+ Fixed warnings when deleting a row which is referenced in other model
	+ Disable HTML form autocompletion in admin password change model
	+ Fixed incorrect non-editable warnings in change date and time model
	+ Fixed parsing value bug in EBox::Types::Date and EBox::Types::Time
	+ Reworked mdstat parsing, added failure_spare status
	+ Configuration backup implicitly preserves ownership of files
	+ Changes in styles and sizes of the save/revoke dialog
	+ New data form row is copied from default row, avoiding letting hidden
	  fields without its default value and causing missing fields errors
	+ Always fill abstract type with its default value, this avoids
	  errors with hidden fields with default value
	+ Different page to show errors when there are broken software packages
	+ InverseMatchSelect and InverseMatchUnion use 'not' instead of '!' to
	  denote inverse match. This string is configurable with a type argument
	+ Fixed types EBox::Type::InverseMatchSelect and InverseMatchUnion
	+ Fixed bug in DataTable::setTypedRow() which produced an incorrect 'id'
	  row element in DataTable::updateRowNotify()
	+ In tableBody.mas template: decomposed table topToolbar section in methods
	+ Fixed bug in discard changes dialog
	+ Confirmation dialogs now use styled modalboxes
	+ Do not reload page after save changes dialog if operation is successful
	+ Maintenance menu is now kept open when visiting the logs index page
2.3.18
	+ Manual clone of row in DataTable::setTypedRow to avoid segfault
	+ Avoid undef warnings in EBox::Model::DataTable::_find when the
	  element value is undef
	+ Fixed kill of ebox processes during postrm
	+ Set MySQL root password in create-db script and added mysql script
	  to /usr/share/zentyal for easy access to the zentyal database
	+ Increased timeout redirecting to wizards on installation to 5 seconds
	  to avoid problems on some slow or loaded machines
	+ Save changes dialog do not appear if there are no changes
	+ Delete no longer needed duplicated code
	+ Do not go to save changes after a regular package installation
	  they are saved only in the first install
	+ Progress bar in installation refactored
2.3.17
	+ Do not use modal box for save changes during installation
	+ Hidden fields in DataTables are no longer considered compulsory
	+ Select type has now its own viewer that allows use of filter function
	+ User is now enabled together with the rest of modules on first install
2.3.16
	+ Fix 'oldRow' parameter in UpdatedRowNotify
	+ Use Clone::Fast instead of Clone
	+ Modal dialog for the save and discard changes operations
	+ Use a different lock file for the usercorner redis
	+ Improved look of tables when checkAll controls are present
	+ Better icons for clone action
	+ Added confirmation dialog feature to models; added confirmation
	  dialog to change hostname model
	+ Dynamic default values are now properly updated when adding a row
	+ Kill processes owned by the ebox user before trying to delete it
	+ Do not use sudo to call status command at EBox::Service::running
	+ Fixed regression setting default CSS class in notes
2.3.15
	+ Added missing call to updateRowNotify in DataForms
	+ Fixed silent error in EBox::Types::File templates for non-readable
	  by ebox files
	+ Use pkill instead of killall in postinst
	+ Use unset instead of delete_dir when removing rows
	+ Do not set order list for DataForms
	+ Only try to clean tmp dir on global system start
2.3.14
	+ Error message for failure in package cache creation
	+ Fixed regression when showing a data table in a modal view
	+ Do not do a redis transaction for network module init actions
	+ Fixed EBox::Module::Config::st_unset()
	+ Allowed error class in msg template
2.3.13
	+ Fixed problems in EventDaemon with JSON and blessed references
	+ More crashes avoided when watchers or dispatchers doesn't exist
	+ Proper RAID watcher reimplementation using the new state API
	+ EBox::Config::Redis singleton has now a instance() method instead of new()
	+ Deleted wrong use in ForcePurge model
2.3.12
	+ Fixed problem with watchers and dispatchers after a module deletion
	+ Fixed EBox::Model::DataTable::_checkFieldIsUnique, it failed when the
	  printableValue of the element was different to its value
	+ Fixed separation between Add table link and table body
	+ Adaptation of EventDaemon to model and field changes
	+ Disabled logs consolidation on purge until it is reworked, fixed
	  missing use in purge logs model
	+ Fixed Componet::parentRow, it not longer tries to get a row with
	  undefined id
	+ Fix typo in ConfigureLogs model
	+ Mark files for removing before deleting the row from backend in
	  removeRow
	+ The Includes directives are set just for the main virtual host
	+ Fixed EventDaemon crash
2.3.11
	+ Mark files for removing before deleting the row from backend in removeRow
	+ Dashboard widgets now always read the information from RO
	+ Enable actions are now executed before enableService()
	+ Fixed regression which prevented update of the administration service
	  port when it was changed in the interface
	+ New EBox::Model::Composite::componentNames() for dynamic composites
	+ Remove _exposedMethods() feature to reduce use of AUTOLOAD
	+ Removed any message set in the model in syncRows method
	+ Added global() method to modules and components to get a coherent
	  read-write or read-only instance depending on the context
	+ Removed Model::Report and Composite::Report namespaces to simplify model
	  management and specification
	+ New redis key naming, with $mod/conf/*, $mod/state and $mod/ro/* replacing
	  /ebox/modules/$mod/*, /ebox/state/$mod/* and /ebox-ro/modules/$mod/*
	+ Removed unnecessary parentComposite methods in EBox::Model::Component
	+ Only mark modules as changed when data has really changed
	+ EBox::Global::modChange() throws exception if instance is readonly
	+ New get_state() and set_state() methods, st_* methods are kept for
	  backwards compatibility, but they are deprecated
	+ Simplified events module internals with Watcher and Dispatcher providers
	+ Model Manager is now able to properly manage read-only instances
	+ Composites can now use parentModule() like Models
	+ Renamed old EBox::GConfModule to EBox::Module::Config
	+ Unified model and composite management in the new EBox::Model::Manager
	+ Model and composites are loaded on demand to reduce memory consumption
	+ Model and composite information is now stored in .yaml schemas
	+ ModelProvider and CompositeProvider are no longer necessary
	+ Simplified DataForm using more code from DataTable
	+ Adapted RAID and restrictedResources() to the new JSON objects in redis
	+ Remove unused override modifications code
	+ Added /usr/share/zentyal/redis-cli wrapper for low-level debugging
	+ Use simpler "key: value" format for dumps instead of YAML
	+ Row id prefixes are now better chosen to avoid confusion
	+ Use JSON instead of list and hash redis types (some operations,
	  specially on lists, are up to 50% faster and caching is much simpler)
	+ Store rows as hashes instead of separated keys
	+ Remove deprecated all_dirs and all_entries methods
	+ Remove obsolete EBox::Order package
	+ Remove no longer needed redis directory tree sets
	+ Fixed isEqualTo() method on EBox::Types::Time
	+ EBox::Types::Abstract now provides default implementations of fields(),
	  _storeInGConf() and _restoreFromHash() using the new _attrs() method
	+ Remove indexes on DataTables to reduce complexity, no longer needed
	+ Simplified ProgressIndicator implementation using shared memory
	+ New EBox::Util::SHMLock package
	+ Implemented transactions for redis operations
	+ Replace old MVC cache system with a new low-level redis one
	+ Delete no longer necessary regen-redis-db tool
	+ Added new checkAll property to DataTable description to allow
	  multiple check/uncheck of boolean columns
2.3.10
	+ Added Desktop::ServiceProvider to allow modules to implement
	  requests from Zentyal desktop
	+ Added VirtualHost to manage desktop requests to Zentyal server
	+ Fix EventDaemon in the transition to MySQL
	+ Send EventDaemon errors to new rotated log file /var/log/zentyal/events.err
	+ Send an event to Zentyal Cloud when the updates are up-to-date
	+ Send an info event when modules come back to running
	+ Include additional info for current event watchers
	+ Fixed RAID report for some cases of spare devices and bitmaps
	+ Fixed log purge, SQL call must be a statement not a query
	+ Fixed regex syntax in user log queries
	+ Added missing "use Filesys::Df" to SysInfo
	+ Disabled consolidation by default until is fixed or reimplemented
	+ Fixed regresion in full log page for events
	+ Added clone action to data tables
	+ Fixed regression in modal popup when showing element table
	+ Added new type EBox::Types::KrbRealm
	+ Fix broken packages when dist-upgrading from old versions: stop ebox
	  owned processes before changing home directory
	+ Log the start and finish of start/stop modules actions
	+ Added usesPort() method to apache module
2.3.9
	+ Enable SSLInsecureRenegotiation to avoid master -> slave SOAP handsake
	  problems
	+ Added validateRowRemoval method to EBox::Model::DataTable
	+ Use rm -rf instead of remove_tree to avoid chdir permission problems
	+ Avoid problems restarting apache when .pid file does not exist
	+ Do not use graceful on apache to allow proper change of listen port
	+ Simplified apache restart mechanism and avoid some problems
2.3.8
	+ Create tables using MyISAM engine by default
	+ Delete obsolete 'admin' table
2.3.7
	+ Fixed printableName for apache module and remove entry in status widget
	+ Merged tableBodyWithoutActions.mas into tableBody.mas
	+ Removed tableBodyWithoutEdit.mas because it is no longer used
	+ Better form validation message when there are no ids for
	  foreign rows in select control with add new popup
	+ Fixed branding of RSS channel items
	+ Fixed destination path when copying zentyal.cnf to /etc/mysql/conf.d
	+ Packaging fixes for precise
2.3.6
	+ Switch from CGIs to models in System -> General
	+ New value() and setValue() methods in DataForm::setValue() for cleaner
	  code avoiding use of AUTOLOAD
	+ Added new EBox::Types::Time, EBox::Types::Date and EBox::Types::TimeZone
	+ Added new attribute 'enabled' to the Action and MultiStateAction types
	  to allow disabling an action. Accepts a scalar or a CODE ref
	+ The 'defaultValue' parameter of the types now accept a CODE ref that
	  returns the default value.
2.3.5
	+ Added force parameter in validateTypedRow
	+ Fixed 'hidden' on types when using method references
	+ Removed some console problematic characters from Util::Random::generate
	+ Added methods to manage apache CA certificates
	+ Use IO::Socket::SSL for SOAPClient connections
	+ Removed apache rewrite from old slaves implementation
	+ Do not show RSS image if custom_prefix defined
2.3.4
	+ Avoid 'negative radius' error in DiskUsage chart
	+ Fixed call to partitionFileSystems in EBox::SysInfo::logReportInfo
	+ Log audit does not ignore fields which their values could be interpreted
	  as boolean false
	+ Avoid ebox.cgi failure when showing certain strings in the error template
	+ Do not calculate md5 digests if override_user_modification is enabled
	+ Clean /var/lib/zentyal/tmp on boot
	+ Stop apache gracefully and delete unused code in Apache.pm
	+ Cache contents of module.yaml files in Global
2.3.3
	+ The editable attribute of the types now accept a reference to a function
	  to dinamically enable or disable the field.
	+ In progress bar CGIs AJAX call checks the availability of the
	  next page before loading it
	+ Replaced community logo
	+ Adapted messages in the UI for new editions
	+ Changed cookie name to remove forbidden characters to avoid
	  incompatibilities with some applications
	+ Added methods to enable/disable restart triggers
2.3.2
	+ Fixed redis unix socket permissions problem with usercorner
	+ Get row ids without safe characters checking
	+ Added EBox::Util::Random as random string generator
	+ Set log level to debug when cannot compute md5 for a nonexistent file
	+ Filtering in tables is now case insensitive
	+ ProgressIndicator no longer leaves zombie processes in the system
	+ Implemented mysqldump for logs database
	+ Remove zentyal-events cron script which should not be longer necessary
	+ Bugfix: set executable permissions to cron scripts and example hooks
	+ Added a global method to retrieve installed server edition
	+ Log also duration and compMessage to events.log
2.3.1
	+ Updated Standards-Version to 3.9.2
	+ Fixed JS client side table sorting issue due to Prototype
	  library upgrade
	+ Disable InnoDB by default to reduce memory consumption of MySQL
	+ Now events are logged in a new file (events.log) in a more
	  human-readable format
	+ Added legend to DataTables with custom actions
	+ Changed JS to allow the restore of the action cell when a delete
	  action fails
	+ Set milestone to 3.0 when creating bug reports in the trac
	+ Avoid temporal modelInstance errors when adding or removing
	  modules with LogWatchers or LogDispatcher
	+ Unallow administration port change when the port is in use
2.3
	+ Do not launch a passwordless redis instance during first install
	+ New 'types' field in LogObserver and storers/acquirers to store special
	  types like IPs or MACs in an space-efficient way
	+ Use MySQL for the logs database instead of PostgreSQL
	+ Bugfix: logs database is now properly recreated after purge & install
	+ Avoid use of AUTOLOAD to execute redis commands, improves performance
	+ Use UNIX socket to connect to redis for better performance and
	  update default redis 2.2 settings
	+ Use "sudo" group instead of "admin" one for the UI access control
	+ Added EBox::Module::Base::version() to get package version
	+ Fixed problem in consalidation report when accumulating results
	  from queries having a "group by table.field"
	+ Added missing US and Etc zones in timezone selector
	+ Replaced autotools with zbuildtools
	+ Refuse to restore configuration backup from version lesser than
	  2.1 unless forced
	+ Do not retrieve format.js in every graph to improve performance
	+ The purge-module scripts are always managed as root user
	+ New grep-redis tool to search for patterns in redis keys or
	  values
	+ Use partitionFileSystems method from EBox::FileSystem
2.2.4
	+ New internal 'call' command in Zentyal shell to 'auto-use' the module
	+ Zentyal shell now can execute commandline arguments
	+ Bugfix: EBox::Types::IPAddr::isEqualTo allows to change netmask now
	+ Removed some undefined concatenation and compare warnings in error.log
	+ Ignore check operation in RAID event watcher
	+ Skip IP addresses ending in .0 in EBox::Types::IPRange::addresses()
	+ Do not store in redis trailing dots in Host and DomainName types
	+ Added internal command to instance models and other improvements in shell
	+ Now the whole /etc/zentyal directory is backed up and a copy of the
	  previous contents is stored at /var/backups before restoring
	+ Removing a module with a LogWatcher no longer breaks the LogWatcher
	  Configuration page anymore
	+ Fixed error in change-hostname script it does not longer match substrings
	+ Bugfix: Show breadcrumbs even from models which live in a
	  composite
	+ HTTPLink now returns empty string if no HTTPUrlView is defined
	  in DataTable class
	+ Added mising use sentence in EBox::Event::Watcher::Base
2.2.3
	+ Bugfix: Avoid url rewrite to ebox.cgi when requesting to /slave
	+ Fixed logrotate configuration
	+ More resilient way to handle with missing indexes in _find
	+ Added more informative text when mispelling methods whose prefix
	  is an AUTOLOAD action
	+ A more resilient solution to load events components in EventDaemon
	+ Added one and two years to the purge logs periods
	+ Fixed downloads from EBox::Type::File
2.2.2
	+ Revert cookie name change to avoid session loss in upgrades
	+ Do not try to change owner before user ebox is created
2.2.1
	+ Removed obsolete references to /zentyal URL
	+ Create configuration backup directories on install to avoid warnings
	  accessing the samba share when there are no backups
	+ Log result of save changes, either successful or with warnings
	+ Changed cookie name to remove forbidden characters to avoid
	  incompatibilities with some applications
	+ Removed duplicated and incorrect auding logging for password change
	+ Fixed some non-translatable strings
	+ Create automatic bug reports under 2.2.X milestone instead of 2.2
	+ Fixed bug changing background color on selected software packages
2.1.34
	+ Volatile types called password are now also masked in audit log
	+ Adjust padding for module descriptions in basic software view
	+ Removed beta icon
2.1.33
	+ Fixed modal add problems when using unique option on the type
	+ Fixed error management in the first screen of modal add
	+ Unify software selection and progress colors in CSS
	+ Set proper message type in Configure Events model
	+ Fixed error checking permanentMessage types in templates/msg.mas
2.1.32
	+ Added progress bar colors to theme definition
	+ Remove no longer correct UTF8 decode in ProgressIndicator
	+ Fixed UTF8 double-encoding on unexpected error CGI
	+ Reviewed some subscription strings
	+ Always fork before apache restart to avoid port change problems
	+ Stop modules in the correct order (inverse dependencies order)
	+ Better logging of failed modules on restore
2.1.31
	+ Do not start managed daemons on boot if the module is disabled
	+ Better message on redis error
	+ Watch for dependencies before automatic enable of modules on first install
2.1.30
	+ Removed obsolete /ebox URL from RSS link
	+ Changed methods related with extra backup data in modules logs
	  to play along with changes in ebackup module
	+ Set a user for remote access for audit reasons
	+ Detect session loss on AJAX requests
2.1.29
	+ Startup does not fail if SIGPIPE received
2.1.28
	+ Added code to mitigate false positives on module existence
	+ Avoid error in logs full summary due to incorrect syntax in template
	+ Allow unsafe chars in EBox::Types::File to avoid problems in some browsers
	+ Reviewed some subscription strings
	+ Warning about language-packs installed works again after Global changes
	+ Show n components update when only zentyal packages are left to
	  upgrade in the system widget
	+ Do not show debconf warning when installing packages
	+ EBox::Types::IPAddr (and IPNetwork) now works with defaultValue
	+ Allow to hide menu items, separators and dashboard widgets via conf keys
2.1.27
	+ Do not create tables during Disaster Recovery installation
	+ Added new EBox::Util::Debconf::value to get debconf values
	+ DataTable controller does no longer try to get a deleted row
	  for gather elements values for audit log
	+ Check if Updates watcher can be enabled if the subscription
	  level is yet unknown
2.1.26
	+ Detection of broken packages works again after proper deletion
	  of dpkg_running file
	+ Keep first install redis server running until trigger
	+ Unified module restart for package trigger and init.d
	+ Use restart-trigger script in postinst for faster daemons restarting
	+ System -> Halt/Reboot works again after regression in 2.1.25
	+ Added framework to show warning messages after save changes
	+ Change caption of remote services link to Zentyal Cloud
	+ Do not show Cloud link if hide_cloud_link config key is defined
	+ Added widget_ignore_updates key to hide updates in the dashboard
	+ Differentiate ads from notes
	+ Allow custom message type on permanentMessage
	+ Only allow custom themes signed by Zentyal
	+ Removed /zentyal prefix from URLs
	+ Caps lock detection on login page now works again
	+ Added HiddenIfNotAble property to event watchers to be hidden if
	  it is unabled to monitor the event
	+ Dashboard values can be now error and good as well
	+ Include a new software updates widget
	+ Include a new alert for basic subscriptions informing about
	  software updates
	+ Add update-notifier-common to dependencies
	+ EBox::DataTable::enabledRows returns rows in proper order
	+ Use custom ads when available
	+ Disable bug report when hide_bug_report defined on theme
2.1.25
	+ Do not show disabled module warnings in usercorner
	+ Mask passwords and unify boolean values in audit log
	+ Do not override type attribute for EBox::Types::Text subtypes
	+ Corrected installation finished message after first install
	+ Added new disableAutocomplete attribute on DataTables
	+ Optional values can be unset
	+ Minor improvements on nmap scan
2.1.24
	+ Do not try to generate config for unconfigured services
	+ Remove unnecessary redis call getting _serviceConfigured value
	+ Safer sizes for audit log fields
	+ Fix non-translatable "show help" string
	+ Allow links to first install wizard showing a desired page
	+ Fixed bug in disk usage when we have both values greater and
	  lower than 1024 MB
	+ Always return a number in EBox::AuditLogging::isEnabled to avoid
	  issues when returning the module status
	+ Added noDataMsg attribute on DataTable to show a message when
	  there are no rows
2.1.23
	+ Removed some warnings during consolidation process
	+ Depend on libterm-readline-gnu-perl for history support in shells
	+ Fixed error trying to change the admin port with NTP enabled
	+ Fixed breadcrumb destination for full log query page
	+ Use printableActionName in DataTable setter
2.1.22
	+ Fixed parentRow method in EBox::Types::Row
	+ Added new optionalLabel flag to EBox::Types::Abstract to avoid
	  show the label on non-optional values that need to be set as
	  optional when using show/hide viewCustomizers
	+ Added initHTMLStateOrder to View::Customizer to avoid incorrect
	  initial states
	+ Improved exceptions info in CGIs to help bug reporting
	+ Do not show customActions when editing row on DataTables
2.1.21
	+ Fixed bug printing traces at Global.pm
	+ Check new dump_exceptions confkey instead of the debug one in CGIs
	+ Explicit conversion to int those values stored in our database
	  for correct dumping in reporting
	+ Quote values in update overwrite while consolidating for reporting
2.1.20
	+ Fixed regression in edition in place of booleans
	+ Better default balance of the dashboard based on the size of the widgets
	+ Added defaultSelectedType argument to PortRange
2.1.19
	+ Disable KeepAlive as it seems to give performance problems with Firefox
	  and set MaxClients value back to 1 in apache.conf
	+ Throw exceptions when calling methods not aplicable to RO instances
	+ Fixed problems when mixing read/write and read-only instances
	+ Date/Time and Timezone moved from NTP to core under System -> General
	+ Do not instance hidden widgets to improve dashboard performance
	+ New command shell with Zentyal environment at /usr/share/zentyal/shell
	+ Show warning when a language-pack is not installed
	+ Removed unnecessary dump/load operations to .bak yaml files
	+ AuditLogging and Logs constructor now receive the 'ro' parameter
	+ Do not show Audit Logging in Module Status widget
2.1.18
	+ New unificated zentyal-core.logrotate for all the internal logs
	+ Added forceEnabled option for logHelpers
	+ Moved carousel.js to wizard template
	+ Add ordering option to wizard pages
	+ Fixed cmp and isEqualTo methods for EBox::Types::IPAddr
	+ Fixed wrong Mb unit labels in Disk Usage and use GB when > 1024 MB
	+ Now global-action script can be called without progress indicator
	+ Fixed EBox::Types::File JavaScript setter code
	+ Added support for "Add new..." modal boxes in foreign selectors
	+ Each module can have now its customized purge-module script
	  that will be executed after the package is removed
	+ Added Administration Audit Logging to log sessions, configuration
	  changes, and show pending actions in save changes confirmation
	+ User name is stored in session
	+ Remove deprecated extendedRestore from the old Full Backup
2.1.17
	+ Fixed RAID event crash
	+ Added warning on models and composites when the module is disabled
	+ Fixed login page style with some languages
	+ Login page template can now be reused accepting title as parameter
	+ EBox::Types::File does not write on redis when it fails to
	  move the fail to its final destination
	+ Added quote column option for periodic log consolidation and
	  report consolidation
	+ Added exclude module option to backup restore
2.1.16
	+ Do not show incompatible navigator warning on Google Chrome
	+ Fixed syncRows override detection on DataTable find
	+ clean-conf script now deletes also state data
	+ Avoid 'undefined' message in selectors
2.1.15
	+ Move Disk Usage and RAID to the new Maintenance menu
	+ Always call syncRows on find (avoid data inconsistencies)
	+ Filename when downloading a conf backup now contains hostname
	+ Fixed bug in RAID template
	+ Set proper menu order in System menu (fixes NTP position)
	+ Fixed regresion in page size selector on DataTables
	+ Fixed legend style in Import/Export Configuration
2.1.14
	+ Fixed regresion with double quotes in HTML templates
	+ Fixed problems with libredis-perl version dependency
	+ Adding new apparmor profile management
2.1.13
	+ Better control of errors when saving changes
	+ Elements of Union type can be hidden
	+ Model elements can be hidden only in the viewer or the setter
	+ HTML attributtes are double-quoted
	+ Models can have sections of items
	+ Password view modified to show the confirmation field
	+ New multiselect type
	+ Redis backend now throws different kind of exceptions
2.1.12
	+ Revert no longer necessary parents workaround
	+ Hide action on viewCustomizer works now on DataTables
2.1.11
	+ Fixed bug which setted bad directory to models in tab view
	+ Union type: Use selected subtype on trailingText property if the
	  major type does not have the property
	+ Raise MaxClients to 2 to prevent apache slowness
2.1.10
	+ Security [ZSN-2-1]: Avoid XSS in process list widget
2.1.9
	+ Do not try to initialize redis client before EBox::init()
	+ Safer way to delete rows, deleting its id reference first
	+ Delete no longer needed workaround for gconf with "removed" attribute
	+ Fixed regression in port range setter
2.1.8
	+ Fixed regression in menu search
	+ Fixed missing messages of multi state actions
	+ Help toggler is shown if needed when dynamic content is received
	+ Fixed issue when disabling several actions at once in a data table view
	+ All the custom actions are disabled when one is clicked
	+ Submit wizard pages asynchronously and show loading indicator
	+ Added carousel.js for slide effects
2.1.7
	+ Fixed issues with wrong html attributes quotation
	+ Bugfix: volatile types can now calculate their value using other
	  the value from other elements in the row no matter their position
2.1.6
	+ Attach software.log to bug report if there are broken packages
	+ Added keyGenerator option to report queries
	+ Tuned apache conf to provide a better user experience
	+ Actions click handlers can contain custom javascript
	+ Restore configuration with force dependencies option continues
	  when modules referenced in the backup are not present
	+ Added new MultiStateAction type
2.1.5
	+ Avoid problems getting parent if the manager is uninitialized
	+ Rename some icon files with wrong extension
	+ Remove wrong optional attribute for read-only fields in Events
	+ Renamed all /EBox/ CGI URLs to /SysInfo/ for menu folder coherency
	+ Added support for custom actions in DataTables
	+ Replaced Halt/Reboot CGI with a model
	+ Message classes can be set from models
	+ Fixed error in Jabber dispatcher
	+ Show module name properly in log when restart from the dashboard fails
	+ Avoid warning when looking for inexistent PID in pidFileRunning
2.1.4
	+ Changed Component's parent/child relationships implementation
	+ Fixed WikiFormat on automatic bug report tickets
	+ Do not show available community version in Dashboard with QA
 	  updates
2.1.3
	+ Fall back to readonly data in config backup if there are unsaved changes
	+ Allow to automatically send a report in the unexpected error page
	+ Logs and Events are now submenus of the new Maintenance menu
	+ Configuration Report option is now present on the Import/Export section
	+ Require save changes operation after changing the language
	+ Added support for URL aliases via schemas/urls/*.urls files
	+ Allow to sort submenu items via 'order' attribute
	+ Automatically save changes after syncRows is called and mark the module
	  mark the module as unchanged unless it was previously changed
	+ Removed unnecessary ConfigureEvents composite
	+ Removed unnecessary code from syncRows in logs and events
	+ Restore configuration is safer when restoring /etc/zentyal files
	+ Fixed unescaped characters when showing an exception
	+ Fixed nested error page on AJAX requests
	+ Adapted dumpBackupExtraData to new expected return value
	+ Report remoteservices, when required, a change in administration
	  port
	+ Added continueOnModuleFail mode to configuration restore
	+ Fixed Firefox 4 issue when downloading backups
	+ Show scroll when needed in stacktraces (error page)
	+ More informative error messages when trying to restart locked modules
	  from the dashboard
	+ Creation of plpgsql language moved from EBox::Logs::initialSetup
	  to create-db script
	+ Redis backend now throws different kind of exceptions
	+ Avoid unnecesary warnings about PIDs
	+ Update Jabber dispatcher to use Net::XMPP with some refactoring
	+ Save changes messages are correctly shown with international charsets
	+ Support for bitmap option in RAID report
	+ Retry multiInsert line by line if there are encoding errors
	+ Adapted to new location of partitionsFileSystems in EBox::FileSystem
	+ Event messages are cleaned of null characters and truncated
	  before inserting in the database when is necessary
	+ Improve message for "Free storage space" event and send an info
	  message when a given partition is not full anymore
	+ Event messages now can contain newline characters
	+ Objects of select type are compared also by context
	+ Remove cache from optionsFromForeignModel since it produces
	  problems and it is useless
	+ Set title with server name if the server is subscribed
	+ Fix title HTML tag in views for Models and Composites
	+ Added lastEventsReport to be queried by remoteservices module
	+ Added EBox::Types::HTML type
	+ Added missing manage-logs script to the package
	+ Fixed problems with show/hide help switch and dynamic content
	+ Menus with subitems are now kept unfolded until a section on a
	  different menu is accessed
	+ Sliced restore mode fails correctly when schema file is missing,
	  added option to force restore without schema file
	+ Purge conf now purges the state keys as well
	+ Added EBox::Types::IPRange
2.1.2
	+ Now a menu folder can be closed clicking on it while is open
	+ Bugfix: cron scripts are renamed and no longer ignored by run-parts
	+ Added new EBox::Util::Nmap class implementing a nmap wrapper
2.1.1
	+ Fixed incoherency problems with 'on' and '1' in boolean indexes
	+ Move cron scripts from debian packaging to src/scripts/cron
	+ Trigger restart of logs and events when upgrading zentyal-core
	  without any other modules
	+ Don't restart apache twice when upgrading together with more modules
	+ Fixed params validation issues in addRow
2.1
	+ Replace YAML::Tiny with libyaml written in C through YAML::XS wrapper
	+ Minor bugfix: filter invalid '_' param added by Webkit-based browser
	  on EBox::CGI::Base::params() instead of _validateParams(), avoids
	  warning in zentyal.log when enabling modules
	+ All CGI urls renamed from /ebox to /zentyal
	+ New first() and deleteFirst() methods in EBox::Global to check
	  existence and delete the /var/lib/zentyal/.first file
	+ PO files are now included in the language-pack-zentyal-* packages
	+ Migrations are now always located under /usr/share/$package/migration
	  this change only affects to the events and logs migrations
	+ Delete no longer used domain and translationDomain methods/attributes
	+ Unified src/libexec and tools in the new src/scripts directory
	+ Remove the ebox- prefix on all the names of the /usr/share scripts
	+ New EBox::Util::SQL package with helpers to create and drop tables
	  from initial-setup and purge-module for each module
	+ Always drop tables when purging a package
	+ Delete 'ebox' user when purging zentyal-core
	+ Moved all SQL schemas from tools/sqllogs to schemas/sql
	+ SQL time-period tables are now located under schemas/sql/period
	+ Old ebox-clean-gconf renamed to /usr/share/zentyal/clean-conf and
	  ebox-unconfigure-module is now /usr/share/zentyal/unconfigure-module
	+ Added default implementation for enableActions, executing
	  /usr/share/zentyal-$modulename/enable-module if exists
	+ Optimization: Do not check if a row is unique if any field is unique
	+ Never call syncRows on read-only instances
	+ Big performance improvements using hashes and sets in redis
	  database to avoid calls to the keys command
	+ Delete useless calls to exists in EBox::Config::Redis
	+ New regen-redis-db tool to recreate the directory structure
	+ Renamed /etc/cron.hourly/90manageEBoxLogs to 90zentyal-manage-logs
	  and moved the actual code to /usr/share/zentyal/manage-logs
	+ Move /usr/share/ebox/zentyal-redisvi to /usr/share/zentyal/redisvi
	+ New /usr/share/zentyal/initial-setup script for modules postinst
	+ New /usr/share/zentyal/purge-module script for modules postrm
	+ Removed obsolete logs and events migrations
	+ Create plpgsql is now done on EBox::Logs::initialSetup
	+ Replace old ebox-migrate script with EBox::Module::Base::migrate
	+ Rotate duplicity-debug.log log if exists
	+ Bug fix: Port selected during installation is correctly saved
	+ Zentyal web UI is restarted if their dependencies are upgraded
	+ Bug fix: Logs don't include unrelated information now
	+ Add total in disk_usage report
	+ Bugfix: Events report by source now works again
	+ Do not include info messages in the events report
	+ Services event is triggered only after five failed checkings
	+ Do not add redundant includedir lines to /etc/sudoers
	+ Fixed encoding for strings read from redis server
	+ Support for redis-server 2.0 configuration
	+ Move core templates to /usr/share/zentyal/stubs/core
	+ Old /etc/ebox directory replaced with the new /etc/zentyal with
	  renamed core.conf, logs.conf and events.conf files
	+ Fixed broken link to alerts list
2.0.15
	+ Do not check the existence of cloud-prof package during the
	  restore since it is possible not to be installed while disaster
	  recovery process is done
	+ Renamed /etc/init.d/ebox to /etc/init.d/zentyal
	+ Use new zentyal-* package names
	+ Don't check .yaml existence for core modules
2.0.14
	+ Added compMessage in some events to distinguish among events if
	  required
	+ Make source in events non i18n
	+ After restore, set all the restored modules as changed
	+ Added module pre-checks for configuration backup
2.0.13
	+ Fixed dashboard graphs refresh
	+ Fixed module existence check when dpkg is running
	+ Fix typo in sudoers creation to make remote support work again
2.0.12
	+ Include status of packages in the downloadable bug report
	+ Bugfix: Avoid possible problems deleting redis.first file if not exist
2.0.11
	+ New methods entry_exists and st_entry_exists in config backend
2.0.10
	+ Now redis backend returns undef on get for undefined values
	+ Allow custom mason templates under /etc/ebox/stubs
	+ Better checks before restoring a configuration backup with
	  a set of modules different than the installed one
	+ Wait for 10 seconds to the child process when destroying the
	  progress indicator to avoid zombie processes
	+ Caught SIGPIPE when trying to contact Redis server and the
	  socket was already closed
	+ Do not stop redis server when restarting apache but only when
	  the service is asked to stop
	+ Improvements in import/export configuration (know before as
	  configuration backup)
	+ Improvements in ProgressIndicator
	+ Better behaviour of read-only rows with up/down arrows
	+ Added support for printableActionName in DataTable's
	+ Added information about automatic configuration backup
	+ Removed warning on non existent file digest
	+ Safer way to check if core modules exist during installation
2.0.9
	+ Treat wrong installed packages as not-existent modules
	+ Added a warning in dashboard informing about broken packages
	+ File sharing and mailfilter log event watchers works again since
	  it is managed several log tables per module
2.0.8
	+ Replaced zentyal-conf script with the more powerful zentyal-redisvi
	+ Set always the same default order for dashboard widgets
	+ Added help message to the configure widgets dialog
	+ Check for undefined values in logs consolidation
	+ Now dashboard notifies fails when restarting a service
	+ Fixed bug with some special characters in dashboard
	+ Fixed bug with some special characters in disk usage graph
2.0.7
	+ Pre-installation includes sudoers.d into sudoers file if it's not yet
	  installed
	+ Install apache-prefork instead of worker by default
	+ Rename service certificate to Zentyal Administration Web Server
2.0.6
	+ Use mod dependencies as default restore dependencies
	+ Fixed dependencies in events module
	+ Increased recursive dependency threshold to avoid
	  backup restoration problems
2.0.5
	+ Removed deprecated "Full backup" option from configuration backup
	+ Bugfix: SCP method works again after addition of SlicedBackup
	+ Added option in 90eboxpglogger.conf to disable logs consolidation
2.0.4
	+ Removed useless gconf backup during upgrade
	+ Fixed postinstall script problems during upgrade
2.0.3
	+ Added support for the sliced backup of the DB
	+ Hostname change is now visible in the form before saving changes
	+ Fixed config backend problems with _fileList call
	+ Added new bootDepends method to customize daemons boot order
	+ Added permanent message property to Composite
	+ Bugfix: Minor aesthetic fix in horizontal menu
	+ Bugfix: Disk usage is now reported in expected bytes
	+ Bugfix: Event dispatcher is not disabled when it is impossible
	  for it to dispatch the message
2.0.2
	+ Better message for the service status event
	+ Fixed modules configuration purge script
	+ Block enable module button after first click
	+ Avoid division by zero in progress indicator when total ticks is
	  zero
	+ Removed warning during postinst
	+ Added new subscription messages in logs, events and backup
2.0.1
	+ Bugfix: Login from Zentyal Cloud is passwordless again
	+ Some defensive code for the synchronization in Events models
	+ Bugfix: add EBox::Config::Redis::get to fetch scalar or list
	  values. Make GConfModule use it to avoid issues with directories
	  that have both sort of values.
1.5.14
	+ Fixed redis bug with dir keys prefix
	+ Improved login page style
	+ New login method using PAM instead of password file
	+ Allow to change admin passwords under System->General
	+ Avoid auto submit wizard forms
	+ Wizard skip buttons always available
	+ Rebranded post-installation questions
	+ Added zentyal-conf script to get/set redis config keys
1.5.13
	+ Added transition effect on first install slides
	+ Zentyal rebrand
	+ Added web page favicon
	+ Fixed already seen wizards apparition
	+ Fixed ro module creation with redis backend
	+ Use mason for links widgets
	+ Use new domain to official strings for subscriptions
1.5.12
	+ Added option to change hostname under System->General
	+ Show option "return to dashboard" when save changes fails.
1.5.11
	+ Added more tries on redis reconnection
	+ Fixed user corner access problems with redis server
	+ writeFile* methods reorganized
	+ Added cron as dependency as cron.hourly was never executed with anacron
	+ Improvements in consolidation of data for reports
1.5.10
	+ Fixed gconf to redis conversion for boolean values
1.5.9
	+ Improved migrations speed using the same perl interpreter
	+ Redis as configuration backend (instead of gconf)
	+ Improved error messages in ebox-software
	+ Set event source to 256 chars in database to adjust longer event
	  sources
	+ Progress bar AJAX updates are sent using JSON
	+ Fixed progress bar width problems
	+ Fixed top menu on wizards
	+ Improved error message when disconnecting a not connected database
	+ Abort installation if 'ebox' user already exists
	+ Bugfix: IP address is now properly registered if login fails
1.5.8
	+ Added template tableorderer.css.mas
	+ Added buttonless top menu option
	+ Bugfix: Save all modules on first installation
	+ Bugfix: General ebox database is now created if needed when
	  re/starting services
	+ Bugfix: Data to report are now uniform in number of elements per
	  value. This prevents errors when a value is present in a month and
	  not in another
	+ Bugfix: Don't show already visited wizard pages again
1.5.7
	+ Bugfix: Avoid error when RAID is not present
	+ Bugfix: Add ebox-consolidate-reportinfo call in daily cron script
	+ Bugfix: Called multiInsert and unbufferedInsert when necessary
	  after the loggerd reimplementation
	+ Bugfix: EBox::ThirdParty::Apache2::AuthCookie and
	  EBox::ThirdParty::Apache2::AuthCookie::Util package defined just
	  once
	+ Added util SystemKernel
	+ Improved progress indicator
	+ Changes in sudo generation to allow sudo for remote support user
	+ Initial setup wizards support
1.5.6
	+ Reimplementation of loggerd using inotify instead of File::Tail
1.5.5
	+ Asynchronous load of dashboard widgets for a smoother interface
1.5.4
	+ Changed dbus-check script to accept config file as a parameter
1.5.3
	+ Function _isDaemonRunning works now with snort in lucid
	+ Javascript refreshing instead of meta tag in log pages
	+ Updated links in dashboard widget
	+ Add package versions to downloadable ebox.log
	+ Fixed postgresql data dir path for disk usage with pg 8.4
	+ GUI improvements in search box
1.5.2
	+ Security [ESN-1-1]: Validate referer to avoid CSRF attacks
	+ Added reporting structure to events module
	+ Added new CGI to download the last lines of ebox.log
1.5.1
	+ Bugfix: Catch exception when upstart daemon does not exist and
	  return a stopped status
	+ Added method in logs module to dump database in behalf of
	ebackup module
	+ Bugfix: Do not check in row uniqueness for optional fields that
	are not passed as parameters
	+ Improve the output of ebox module status, to be consistent with the one
	  shown in the interface
	+ Add options to the report generation to allow queries to be more
	  flexible
	+ Events: Add possibility to enable watchers by default
	+ Bugfix: Adding a new field to a model now uses default
	  value instead of an empty value
	+ Added script and web interface for configuration report, added
	  more log files to the configuration report
1.5
	+ Use built-in authentication
	+ Use new upstart directory "init" instead of "event.d"
	+ Use new libjson-perl API
	+ Increase PerlInterpMaxRequests to 200
	+ Increase MaxRequestsPerChild (mpm-worker) to 200
	+ Fix issue with enconding in Ajax error responses
	+ Loggerd: if we don't have any file to watch we just sleep otherwise the process
	  will finish and upstart will try to start it over again and again.
	+ Make /etc/init.d/ebox depend on $network virtual facility
	+ Show uptime and users on General Information widget.
1.4.2
	+ Start services in the appropriate order (by dependencies) to fix a problem
	  when running /etc/init.d/ebox start in slaves (mail and other modules
	  were started before usersandgroups and thus failed)
1.4.1
	+ Remove network workarounds from /etc/init.d/ebox as we don't bring
	  interfaces down anymore
1.4
	+ Bug fix: i18n. setDomain in composites and models.
1.3.19
	+ Make the module dashboard widget update as the rest of the widgets
	+ Fix problem regarding translation of module names: fixes untranslated
	  module names in the dashboard, module status and everywhere else where
	  a module name is written
1.3.18
	+ Add version comparing function and use it instead of 'gt' in the
	  general widget
1.3.17
	+ Minor bug fix: check if value is defined in EBox::Type::Union
1.3.16
	+ Move enable field to first row in ConfigureDispatcherDataTable
	+ Add a warning to let users know that a module with unsaved changes
	  is disabled
	+ Remove events migration directory:
		- 0001_add_conf_configureeventtable.pl
		- 0002_add_conf_diskfree_watcher.pl
	+ Bug fix: We don't use names to stringify date to avoid issues
	  with DB insertions and localisation in event logging
	+ Bug fix: do not warn about disabled services which return false from
	  showModuleStatus()
	+ Add blank line under "Module Status"
	+ Installed and latest available versions of the core are now displayed
	  in the General Information widget
1.3.15
	+ Bug fix: Call EBox::Global::sortModulesByDependencies when
	  saving all modules and remove infinite loop in that method.
	  EBox::Global::modifiedModules now requires an argument to sort
	  its result dependending on enableDepends or depends attribute.
	+ Bug fix: keep menu folders open during page reloads
	+ Bug fix: enable the log events dispatcher by default now works
	+ Bug fix: fixed _lock function in EBox::Module::Base
	+ Bug fix: composites honor menuFolder()
	+ Add support for in-place edition for boolean types. (Closes
	  #1664)
	+ Add method to add new database table columnts to EBox::Migration::Helpers
	+ Bug fix: enable "Save Changes" button after an in-place edition
1.3.14
	+ Bug fix: fix critical bug in migration helper that caused some log
	  log tables to disappear
	+ Create events table
	+ Bug fix: log watcher works again
	+ Bug fix: delete cache if log index is not found as it could be
	  disabled
1.3.13
	+ Bug fix: critical error in EventDaemon that prevented properly start
	+ Cron script for manage logs does not run if another is already
	  running, hope that this will avoid problems with large logs
	+ Increased maximum size of message field in events
	+ Added script to purge logs
	+ Bug fix: multi-domain logs can be enabled again
1.3.12
	+ Added type for EBox::Dashboard::Value to stand out warning
	  messages in dashboard
	+ Added EBox::MigrationHelpers to include migration helpers, for now,
	  include a db table renaming one
	+ Bug fix: Fix mismatch in event table field names
	+ Bug fix: Add migration to create language plpgsql in database
	+ Bug fix: Add missing script for report log consolidation
	+ Bug fix: Don't show modules in logs if they are not configured. This
	  prevents some crashes when modules need information only available when
	  configured, such as mail which holds the vdomains in LDAP
	+ Added method EBox::Global::lastModificationTime to know when
	  eBox configuration was modified for last time
	+ Add support for breadcrumbs on the UI
	+ Bug fix: in Loggerd files are only parsed one time regardless of
	  how many LogHelper reference them
	+ Added precondition for Loggerd: it does not run if there isnt
	anything to watch
1.3.11
	+ Support customFilter in models for big tables
	+ Added EBox::Events::sendEvent method to send events using Perl
	  code (used by ebackup module)
	+ Bug fix: EBox::Type::Service::cmp now works when only the
	  protocols are different
	+ Check $self is defined in PgDBEngine::DESTROY
	+ Do not watch files in ebox-loggerd related to disabled modules and
	  other improvements in the daemon
	+ Silent some exceptions that are used for flow control
	+ Improve the message from Service Event Watcher
1.3.10
	+ Show warning when accesing the UI with unsupported browsers
	+ Add disableApparmorProfile to EBox::Module::Service
	+ Bug fix: add missing use
	+ Bug fix: Make EventDaemon more robust against malformed sent
	  events by only accepting EBox::Event objects
1.3.8
	+ Bug fix: fixed order in EBox::Global::modified modules. Now
	  Global and Backup use the same method to order the module list
	  by dependencies
1.3.7
	+ Bug fix: generate public.css and login.css in dynamic-www directory
	  which is /var/lib/zentyal/dynamicwww/css/ and not in /usr/share/ebox/www/css
	  as these files are generate every time eBox's apache is
	  restarted
	+ Bug fix: modules are restored now in the correct dependency
	  order
	+ ebox-make-backup accepts --destinaton flag to set backup's file name
	+ Add support for permanent messages to EBox::View::Customizer
1.3.6
	+ Bug fix: override _ids in EBox::Events::Watcher::Log to not return ids
	which do not exist
	+ Bug fix: fixed InverseMatchSelect type which is used by Firewall module
	+ New widget for the dashboard showing useful support information
	+ Bugfix: wrong permissions on CSS files caused problem with usercorner
	+ CSS are now templates for easier rebranding
	+ Added default.theme with eBox colors
1.3.5
	+ Bugfix: Allow unsafe characters in password type
	+ Add FollowSymLinks in eBox apache configuration. This is useful
	  if we use js libraries provided by packages
1.3.4
	+ Updated company name in the footer
	+ Bugfix: humanEventMessage works with multiple tableInfos now
	+ Add ebox-dbus-check to test if we can actually connect to dbus
1.3.4
	+ bugfix: empty cache before calling updatedRowNotify
	+ enable Log dispatcher by default and not allow users to disable
	it
	+ consolidation process continues in disabled but configured modules
	+ bugfix: Save Changes button doesn't turn red when accessing events for
	first time
1.3.2
	+ bugfix: workaround issue with dhcp configured interfaces at boot time
1.3.1
	+ bugfix: wrong regex in service status check
1.3.0
	+ bugfix: make full backup work again
1.1.30
	+ Change footer to new company holder
	+  RAID does not generate 'change in completion events, some text
	problems fixed with RAID events
	+ Report graphics had a datapoints limit dependent on the active
	time unit
	+ Apache certificate can be replaced by CA module
	+ Fixed regression in detailed report: total row now aggregates
	properly
	+ More characters allowed when changing password from web GUI
	+ Fixed regression with already used values in select types
	+ Do not a button to restart eBox's apache
	+ Fixed auth problem when dumping and restoring postgre database
1.1.20
	+ Added custom view support
	+ Bugfix: report models now can use the limit parameter in
	  reportRows() method
	+ use a regexp to fetch the PID in a pidfile, some files such as
	postfix's add tabs and spaces before the actual number
	+ Changed "pidfile" to "pidfiles" in _daemons() to allow checking more than
one (now it is a array ref instead of scalar)
	+ Modified Service.pm to support another output format for /etc/init.d daemon
status that returns [OK] instead of "running".
	+ unuformized case in menu entries and some more visual fixes
1.1.10
	+ Fix issue when there's a file managed by one module that has been modified
	  when saving changes
	+ Bugfix: events models are working again even if an event aware
	module is uninstalled and it is in a backup to restore
	+ Select.pm returns first value in options as default
       + Added 'parentModule' to model class to avoid recursive problems
	+ Added Float type
	+ Apache module allows to add configuration includes from other modules
	+ Display remote services button if subscribed
	+ Event daemon may received events through a named pipe
	+ Bugfix. SysInfo revokes its config correctly
	+ Added storer property to types in order to store the data in
	somewhere different from GConf
	+ Added protected property 'volatile' to the models to indicate
	that they store nothing in GConf but in somewhere different
	+ System Menu item element 'RAID' is always visible even when RAID
	is not installed
	+ Files in deleted rows are deleted when the changes are saved
	+ Fixed some bug whens backing and restore files
	+ Components can be subModels of the HasMany type
	+ Added EBox::Types::Text::WriteOnce type
	+ Do not use rows(), use row to force iteration over the rows and increase
	performance and reduce memory use.
	+ Do not suggest_sync after read operations in gconf
	+ Increase MaxRequestsPerChild to 200 in eBox's apache
	+ Make apache spawn only one child process
	+ Log module is backed up and restored normally because the old
	problem is not longer here
	+ Backup is more gentle with no backup files in backup directory,
	now it does not delete them
	+ HasMany  can retrieve again the model and row after the weak
	refence is garbage-collected. (Added to solve a bug in the doenload
	bundle dialog)
	+ EBox::Types::DomainName no longer accepts IP addresses as domain
	names
	+ Bugfix: modules that fail at configuration stage no longer appear as enabled
	+ Add parameter to EBox::Types::Select to disable options cache

0.12.103
	+ Bugfix: fix SQL statement to fetch last rows to consolidate
0.12.102
	+ Bugfix: consolidate logs using the last date and not starting from scratch
0.12.101
	+ Bugfix: DomainName type make comparisons case insensitive
	according to RFC 1035
0.12.100
	+ Bugfix: Never skip user's modifications if it set to true
	override user's changes
	+ EBox::Module::writeConfFile and EBox::Service scape file's path
	+ Bugfix. Configure logrotate to actually rotate ebox logs
	+ Fixed bug in ForcePurge logs model
	+ Fixed bug in DataTable: ModelManaged was called with tableName
	instead of context Name
	+ Fixing an `img` tag closed now properly and adding alternative
	text to match W3C validation in head title
	+ Backup pages now includes the size of the archive
	+ Fixed bug in ForcePurge logs model
	+ Now the modules can have more than one tableInfo for logging information
	+ Improve model debugging
	+ Improve restart debugging
	+ Backups and bug reports can be made from the command line
	+ Bugfix: `isEqualTo` is working now for `Boolean` types
	+ Bugfix: check if we must disable file modification checks in
	Manager::skipModification

0.12.99
	+ Add support for reporting
	+ Refresh logs automatically
	+ Reverse log order
	+ Remove temp file after it is downloaded with FromTempDir controller
0.12.3
	+ Bug fix: use the new API in purge method. Now purging logs is working
	again.
0.12.2
	+ Increase random string length used to generate the cookie to
	2048 bits
	+ Logs are show in inverse chronological order
0.12.1
	+ Bug fix: use unsafeParam for progress indicator or some i18 strings
	will fail when saving changes
0.12
	+ Bugfix: Don't assume timecol is 'timestamp' but defined by
	module developer. This allows to purge some logs tables again
	+ Add page titles to models
	+ Set default values when not given in `add` method in models
	+ Add method to manage page size in model
	+ Add hidden field to help with Ajax request and automated testing with
	  ANSTE
	+ Bugfix: cast sql types to filter fields in logs
	+ Bugfix: Restricted resources are back again to make RSS
	access policy work again
	+ Workaround bogus mason warnings
	+ Make postinst script less verbose
	+ Disable keepalive in eBox apache
	+ Do not run a startup script in eBox apache
	+ Set default purge time for logs stored in eBox db to 1 week
	+ Disable LogAdmin actions in `ebox-global-action` until LogAdmin
	feature is completely done
0.11.103
	+ Modify EBox::Types::HasMany to create directory based on its row
	+ Add _setRelationship method to set up relationships between models
	  and submodels
	+ Use the new EBox::Model::Row api
	+ Add help method to EBox::Types::Abstract
	+ Decrease size for percentage value in disk free watcher
	+ Increase channel link field size in RSS dispatcher
0.11.102
	+ Bugfix: cmp in EBox::Types::HostIP now sorts correctly
	+ updatedRowNotify in EBox::Model::DataTable receives old row as
	well as the recently updated row
	+ Added `override_user_modification` configuration parameter to
	avoid user modification checkings and override them without asking
	+ Added EBox::Model::Row to ease the management of data returned
	by models
	+ Added support to pre-save and post-save executable files. They
	must be placed at /etc/ebox/pre-save or /etc/ebox/post-save
	+ Added `findRow` method to ease find and set
0.11.101
	+ Bugfix: Fix memory leak in models while cloning types. Now
	cloning is controlled by clone method in types
	+ Bugfix: Union type now checks for its uniqueness
	+ DESTROY is not an autoloaded method anymore
	+ HasOne fields now may set printable value from the foreign field
	to set its value
	+ findId now searches as well using printableValue
	+ Bugfix. Minor bug found when key is an IP address in autoloaded
	methods
	+ Ordered tables may insert values at the beginning or the end of
	the table by "insertPosition" attribute
	+ Change notConfigured template to fix English and add link to the
	  module status section
	+ Add loading gif to module status actions
	+ Remove debug from ServiceInterface.pm
	+ Add support for custom separators to be used as index separators on
	  exposedMethods
	+ Bugfix. Stop eBox correctly when it's removed
	+ Improve apache-restart to make it more reliable.
0.11.100
	+ Bugfix. Fix issue with event filters and empty hashes
	+ Bugfix. Cache stuff in log and soap watcher to avoid memory leaks
	+ Bugfix. Fix bug that prevented the user from being warned when a row to
	  be deleted is being used by other model
	+ Bugfix. Add missing use of EBox::Global in State event watcher
	+ Added progress screen, now pogress screen keeps track of the changed
	  state of the modules and change the top page element properly
	+ Do not exec() to restart apache outside mod_perl
	+ Improve apache restart script
	+ Improve progress screen
0.11.99
	+ DataTable contains the property 'enableProperty' to set a column
	called 'enabled' to enable/disable rows from the user point of
	view. The 'enabled' column is put the first
	+ Added state to the RAID report instead of simpler active boolean
        + Fix bug when installing new event components and event GConf
	subtree has not changed
	+ Add RSS dispatcher to show eBox events under a RSS feed
	+ Rotate log files when they reach 10MB for 7 rotations
	+ Configurable minimum free space left for being notified by means
	of percentage
	+ Add File type including uploading and downloading
	+ Event daemon now checks if it is possible to send an event
	before actually sending it
	+ Added Action forms to perform an action without modifying
	persistent data
	+ Log queries are faster if there is no results
	+ Show no data stored when there are no logs for a domain
	+ Log watcher is added in order to notify when an event has
	happened. You can configure which log watcher you may enable and
	what you want to be notify by a determined filter and/or event.
	+ RAID watcher is added to check the RAID events that may happen
	when the RAID subsystem is configured in the eBox machine
	+ Change colour dataset in pie chart used for disk usage reporting
	+ Progress indicator now contains a returned value and error
	message as well
	+ Lock session file for HTTP session to avoid bugs
	related to multiple requests (AJAX) in a short time
	+ Upgrade runit dependency until 1.8.0 to avoid runit related
	issues
0.11
	+ Use apache2
	+ Add ebox-unblock-exec to unset signal mask before running  a executable
	+ Fix issue with multiple models and models with params.
	  This triggered a bug in DHCP when there was just one static
	  interface
	+ Fix _checkRowIsUnique and _checkFieldIsUnique
	+ Fix paging
	+ Trim long strings in log table, show tooltip with the whole string
	  and show links for URLs starting with "http://"
0.10.99
	+ Add disk usage information
	+ Show progress in backup process
	+ Add option to purge logs
	+ Create a link from /var/lib/zentyal/log to /var/log/ebox
	+ Fix bug with backup descriptions containing spaces
	+ Add removeAll method on data models
	+ Add HostIP, DomainName and Port types
	+ Add readonly forms to display static information
	+ Add Danish translation thanks to Allan Jacobsen
0.10
	+ New release
0.9.100
	+ Add checking for SOAP session opened
	+ Add EventDaemon
	+ Add Watcher and Dispatch framework to support an event
	  architecture on eBox
	+ Add volatile EBox::Types in order not to store their values
	  on GConf
	+ Add generic form
	+ Improvements on generic table
	+ Added Swedish translation

0.9.99
	+ Added Portuguese from Portugal translation
	+ Added Russian translation
	+ Bugfix: bad changed state in modules after restore

0.9.3
	+ New release

0.9.2
	+ Add browser warning when uploading files
	+ Enable/disable logging modules
0.9.1
	+ Fix backup issue with changed state
	+ Generic table supports custom ordering
0.9
	+ Added Polish translation
        + Bug in recognition of old CD-R writting devices fixed
	+ Added Aragonese translation
	+ Added Dutch translation
	+ Added German translation
	+ Added Portuguese translation

0.8.99
	+ Add data table model for generic Ajax tables
	+ Add types to be used by models
	+ Add MigrationBase and ebox-migrate to upgrade data models
	+ Some English fixes
0.8.1
	+ New release
0.8
	+ Fix backup issue related to bug reports
	+ Improved backup GUI
0.7.99
        + changed sudo stub to be more permissive
	+ added startup file to apache web server
	+ enhanced backup module
	+ added basic CD/DVD support to backup module
	+ added test stubs to simplify testing
	+ added test class in the spirit of Test::Class
	+ Html.pm now uses mason templates
0.7.1
	+ use Apache::Reload to reload modules when changed
	+ GUI consistency (#12)
	+ Fixed a bug for passwords longer than 16 chars
	+ ebox-sudoers-friendly added to not overwrite /etc/sudoers each time
0.7
	+ First public release
0.6
	+ Move to client
	+ Remove obsolete TODO list
	+ Remove firewall module from  base system
	+ Remove objects module from base system
	+ Remove network module from base system
	+ Add modInstances and modInstancesOfType
	+ Raname Base to ClientBase
	+ Remove calls to deprecated methods
	+ API documented using naturaldocs
	+ Update INSTALL
	+ Use a new method to get configkeys, now configkey reads every
	  [0.9
	+ Added Polish translation][0-9]+.conf file from the EBox::Config::etc() dir and
	  tries to get the value from the files in order.
	+ Display date in the correct languae in Summary
	+ Update debian scripts
	+ Several bugfixes
0.5.2
	+ Fix some packaging issues
0.5.1
	+ New menu system
	+ New firewall filtering rules
	+ 802.1q support

0.5
	+ New bug-free menus (actually Internet Explorer is the buggy piece
	  of... software that caused the reimplementation)
	+ Lots of small bugfixes
	+ Firewall: apply rules with no destination address to packets
	  routed through external interfaces only
	+ New debianize script
	+ Firewall: do not require port and protocol parameters as they
	  are now optional.
	+ Include SSL stuff in the dist tarball
	+ Let modules block changes in the network interfaces
	  configuration if they have references to the network config in
	  their config.
	+ Debian network configuration import script
	+ Fix the init.d script: it catches exceptions thrown by modules so that
	  it can try to start/stop all of them if an exception is thrown.
	+ Firewall: fix default policy bug in INPUT chains.
	+ Restore textdomain in exceptions
	+ New services section in the summary
	+ Added Error item to Summary. Catch exceptions from modules in
	  summary and generate error item
	+ Fix several errors with redirections and error handling in CGIs
	+ Several data validation functions were fixed, and a few others added
	+ Prevent the global module from keeping a reference to itself. And make
	  the read-only/read-write behavior of the factory consistent.
	+ Stop using ifconfig-wrapper and implement our own NetWrapper module
	  with wrappers for ifconfig and ip.
	+ Start/stop apache, network and firewall modules in first place.
	+ Ignore some network interface names such as irda, sit0, etc.
	+ The summary page uses read-only module instances.
	+ New DataInUse exception, old one renamed to DataExists.
	+ Network: do not overwrite resolv.conf if there are nameservers
	  given via dhcp.
	+ Do not set a default global policy for the ssh service.
	+ Check for forbiden characters when the parameter value is
	  requested by the CGI, this allows CGI's to handle the error,
	  and make some decissions before it happens.
	+ Create an "edit object" template and remove the object edition stuff
	  from the main objects page.
	+ Fix the apache restarting code.
	+ Network: Remove the route reordering feature, the kernel handles that
	  automatically.
	+ Fix tons of bugs in the network restarting code.
	+ Network: removed the 3rd nameserver configuration.
	+ Network: Get gateway info in the dhcp hook.
	+ Network: Removed default configuration from the gconf schema.
	+ New function for config-file generation
	+ New functions for pid file handling

0.4
	+ debian package
	+ added module to export/import configuration
	+ changes in firewall's API
	+ Added content filter based on dansguardian
	+ Added French translation
	+ Added Catalan translation
	+ Sudoers file is generated automatically based on module's needs
	+ Apache config file is generated by ebox  now
	+ Use SSL
	+ Added ebox.conf file
	+ Added module template generator

0.3
	+ Supports i18n
	+ API name consistency
	+ Use Mason for templates
	+ added tips to GUI
	+ added dhcp hooks
	+ administration port configuration
	+ Fixed bugs to IE compliant
	+ Revoke changes after logout
	+ Several bugfixes

0.2
	+ All modules are now based on gconf.
	+ Removed dependencies on xml-simple, xerces and xpath
	+ New MAC address field in Object members.
	+ Several bugfixes.

0.1
	+ Initial release<|MERGE_RESOLUTION|>--- conflicted
+++ resolved
@@ -1,17 +1,14 @@
 HEAD
-<<<<<<< HEAD
 	+ Added new recoveryEnabled() helper method to Module::Base
 	+ Added recoveryDomainName() method to SyncProvider interface
 	+ Restore backup can now install missing modules in Disaster Recovery
 	+ Show specific slides when installing a commercial edition
 	+ Redirect to proper CGI after login in disaster recovery mode
 	+ Removed old debconf workaround for first stage installation
-=======
 	+ EBox::Module::Service does not raise exception and logs
 	  nothing when using init.d status
 	+ Fixed glitch in backup CGI which sometimes showed
 	  the modal dialog with a incorrect template
->>>>>>> 7471986f
 3.0.8
 	+ Use path for default name in SyncFolders::Folder
 	+ Do not restrict characters in data table searchs
