--- conflicted
+++ resolved
@@ -1,13 +1,10 @@
 HEAD
-<<<<<<< HEAD
 	+ Removed any message set in the model in syncRows method
 	+ Added getGlobal()  method to modules and components
-=======
 	+ Removed Model::Report and Composite::Report namespaces to simplify model
 	  management and specification
 	+ New redis key naming, with $mod/conf/*, $mod/state and $mod/ro/* replacing
 	  /ebox/modules/$mod/*, /ebox/state/$mod/* and /ebox-ro/modules/$mod/*
->>>>>>> a2786d70
 	+ Removed unnecessary parentComposite methods in EBox::Model::Component
 	+ Only mark modules as changed when data has really changed
 	+ EBox::Global::modChange() throws exception if instance is readonly
