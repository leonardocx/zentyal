--- conflicted
+++ resolved
@@ -1,10 +1,6 @@
 HEAD
-<<<<<<< HEAD
-=======
 	+ Check backup integrity by listing the tar file, throw
 	  InvalidData exception if the tar is corrupted
-3.0.22
->>>>>>> a572aeb4
 	+ Do not use hidden form fields for generating confirmation dialog JS
 	+ Fixed log bugs: use correct RO mode in loggerd, fixed behaviour
 	  when all log helpers are disabled, enable logs correctly when
