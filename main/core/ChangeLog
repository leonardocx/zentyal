--- conflicted
+++ resolved
@@ -1,14 +1,11 @@
 3.4
-<<<<<<< HEAD
 	+ Added EBox::Module::Config::replicationExcludeKeys()
-=======
 	+ Added EBox::WebAdmin::PortObserver to be used by ha and
 	  remoteservices modules by the moment
 	+ Added EBox::GlobalImpl::addModuleToPostSave to save modules
 	  after normal save changes process
 	+ Added a way for HAProxy to retrieve the CA certificate entry that should
 	  be used
->>>>>>> f817e203
 	+ Added a left-right composite layout
 	+ Search and pagination forms can be omitted using showFilterForm
 	  and showPaginationForm properties
