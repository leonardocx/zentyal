--- conflicted
+++ resolved
@@ -1,9 +1,7 @@
 HEAD
-<<<<<<< HEAD
 	+ Add icon for openchange module
 	+ Add missing use statement in EBox::Types::MultiStateAction
 	+ Add icon for openchange module
-=======
 	+ Fixed in-place boolean edit with non-basic types different to Union
 	+ Removed some warnings in error.log
 	+ Fixed confirmation dialogs warning style
@@ -30,7 +28,6 @@
 	  present dashboard widgets
 3.1.8
 	+ Always log Perl errors that are not Zentyal exceptions
->>>>>>> 7ede165a
 	+ Move package icons from software to core as required for the menu
 	+ Use dpkg --clear-avail to avoid incoherent updates information
 	+ Show printableModelName in DataTables when precondition fails
