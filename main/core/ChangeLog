--- conflicted
+++ resolved
@@ -1,5 +1,5 @@
 HEAD
-<<<<<<< HEAD
+	+ Changes in first enable to avoid letting modules unsaved
 	+ Type File now accepts spaces in the file name
 	+ Added setTimezone method to MyDBEngine
 	+ Enable consolidation after reviewing and pruning
@@ -9,9 +9,6 @@
 	+ Fixed regression which removed scroll bars from popups
 	+ New carousel transition for the installation slides
 	+ Added option to not show final notes in progress bar
-=======
-	+ Changes in first enable to avoid letting modules unsaved
->>>>>>> 19310b13
 	+ EBox::Model::Component::modelGetter does not die when trying to
 	  get a model for an uninstalled module
 	+ Added previous/next buttons to manually switch installation slides
