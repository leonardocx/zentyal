<<<<<<< HEAD
HEAD
	+ Added support for haproxy
=======
3.2.6
	+ Show confirmation dialog before upgrading to 3.3
	+ Fixed general widget packages to avoid error on 'packages to
	  upgrade' section
>>>>>>> 523586da
3.2.5
	+ Upgrade to 3.3 notification in dashboard
	+ Added new communityEdition() helper method in EBox::Global
	+ Add version to header logo
	+ Always reload page after saving changes
	+ Use AJAX call to refresh save change buttons
	+ Copy all the redis keys from 'conf' to 'ro' when saving changes of
	  any module to prevent incoherences
	+ Delete unused stopAllModules() and restartAllModules() in EBox::Global
	+ Workaround against modules changed when saving all changes
	+ Display remote services messages if they exist on Dashboard
	+ Recover from widget function exceptions
	+ Fixed mdstat output processing to remove "(auto-read-only)"
	+ Fixed audit logging of delete actions
	+ Fixed errors with row ID in ManageAdmins table
	+ Added missing EBox::Exceptions uses
	+ Fixed bug in selectSetter which hitted selects on DataForm with
	  'unique' option enabled
	+ Added EBox::Types::IPRange::addressesFromBeginToEnd class method
3.2.4
	+ Set proper trial link in advertisements
	+ Show register link in local backup when not registered
	+ Strip the 'C:\fakepath\' that chrome adds to the file input
	+ Make dump_exceptions key work also for mason exceptions
	+ Pass HTTP_PROXY system environment variable to CGIs as they are
	  used in Zentyal modules
	+ Waiting for Zentyal ready page check is more robust now
3.2.3
	+ Fixed error in the recursive method for getting module dependencies
	+ Fixed JS typo which disabled export backup dialog
	+ Added dbus dependency to avoid problems on some minimal installations
3.2.2
	+ When restoring pre-3.2 backups take in account that apache
	  module was renamed to webadmin
	+ Make sure that we always commit/discard audit of changes when we
	  save/revoke all modules
	+ Add new row attribute "disabled"
	+ Fixed JS glitch which broke the dashboard periodical updates
	+ Better check of referer which skips cloud domain if it does not exists
	+ Avoid warning when stopping a module without FirewallHelper
3.2.1
	+ Include contents of /etc/resolv.conf in bug report
	+ Avoid Apache error screen in login when entering through Zentyal
	  Remote using password
	+ Fix warning comparing undefined string in DomainName type
	+ Rewrite row isEqualTo method using hashElements instead of elements
	+ Only allow to move dashboard widget by its handle
	+ Service type setter works again
3.2
	+ Set 3.2 versions and non-beta logo
3.1.13
	+ Added missing EBox::Gettext uses, fixes crash in view logs refresh
	+ Minor CSS style fixes
	+ Added missing use statement in EBox::Types::MultiStateAction
3.1.12
	+ Do not crash if /etc/timezone does not exist
	+ Clean /var/lib/zentyal/tmp at the first moments of boot instead of
	  when running zentyal start, this fixes problems with leftover locks
	  that affect dhclient hooks
	+ Fixed wrong case in some class names for the save changes button
	+ Fixed autoscroll in dashboard widgets
	+ Added placeholder for drag & drop of table rows
	+ No autoscroll is done when overflow happens. This makes sortable
	  work in chromium
	+ Set audit after logs when enabling in first install
	+ Avoid getting unsaved changes by using readonly instance in manage-logs
3.1.11
	+ Initial setup for webadmin is now executed in postinst
	+ Fixed webadmin port migration
3.1.10
	+ Use DATETIME type in date column for consolidation tables
	+ Summarised reports shows graphs again
	+ Events summarised report has breadcrumbs now
	+ Base EBox::Logs::Composite::SummarizedReport to let summarised
	  reports have common breadcrumbs
	+ Added migration from 3.0 (apache -> webadmin)
3.1.9
	+ Fixed in-place boolean edit with non-basic types different to Union
	+ Removed some warnings in error.log
	+ Fixed confirmation dialogs warning style
	+ Fixed configure widgets width and drop behavior
	+ Fixed regression in dashboard register link after jQuery migration
	+ Always set as changed without checking RO value, this fixes some
	  situations in which the save changes button was not enabled
	+ Fixed regression in audit log IP addresses after nginx integration
	+ Added datetime time formatter to JS graphs which show dates in X
	  axis and date and time in the tracker
	+ Fixed bug sending parameters in Zentyal.Tabs prototype
	+ Fixed side-effect in Model::Manager::_modelHasMultipleInstances() that
	  tried to load composite as model by mistake, the bug was at least
	  present sometimes when trying to generate the configuration report
	+ Throw internal exception in valueByName if elementByName is undef
	+ Added captiveportal icons to CSS
	+ Restore configuration backup from file now works again after JS
	  framework change
	+ Configuration backup download, restore and delete from the list
	  works again after the UI changes
	+ Fixed regression in tabbed composites with the jQuery changes
	+ Set proper title in dialogs when loading in an existent one
	+ Fixed regression on dashboard which allowed to move already
	  present dashboard widgets
3.1.8
	+ Always log Perl errors that are not Zentyal exceptions
	+ Move package icons from software to core as required for the menu
	+ Use dpkg --clear-avail to avoid incoherent updates information
	+ Show printableModelName in DataTables when precondition fails
	+ Fixed number of decimals in Disk Usage when unit is MB
	+ Fixed UTF-8 encoding problems in TreeView
	+ Copyright footer is now at the bottom of the menu
	+ Fixed regression on logs search caused by autoFilter changes
	+ Fix bytes formatter in graphs
	+ Simplified CSS and improved styles and icons
	+ Improved dashboard drag&drop behavior in Chrome
	+ Allow to define permanentMessage directly on models
	+ Show placeholder in dashboard widgets drag&drop
	+ Fixed crash reloading dashboard after configure widgets
	+ Only apply redirect port fix on administration port
	+ Fixed regression in user interface with DataInUse exceptions
	+ Fixed wrong behavior of software updates in dashboard widget
	+ Always show proper language name for english locales
	+ Fixed wrong redirects when using a non-default admin port
	+ Fixed regression in webadmin reload after changing the language
	+ Remove unnecessary and problematic desktop services code
	+ Added icons for disabled users.
3.1.7
	+ Avoid eval operation when using standard HtmlBlocks class
	+ Changed some code to not trigger some unnecesary warnings
	+ Fixed regression on active menu entry highlight
	+ No-committed changes does not appear in configuration changes
	  log table
	+ Added autoFilter property to method tableInfo
	+ Modules can now be marked for restart after save changes via
	  post_save_modules redis key of the global module
	+ Make all dashboards div of the same height to ease drag and drop
	+ Don't allow invalid email in create report CGI
	+ DBEngineFactory is now a singleton
	+ EBox::Util::Random mentions /dev/urandom in its error messages
	  to ease troubleshooting
	+ Assure that type's references to its row are not lost in the
	  edit form template methods
3.1.6
	+ Restyled UI
	+ Added form.js
	+ Added better 502 error page for nginx with redirect when apache is ready
	+ Always call udpateRowNotify in row update, even when the new
	  values are the same than old ones
	+ Fixed bad call to EBox::CGI::Run::urlToClass in EBox::CGi::Base
	+ Added icons for top-level menu entries and module status page
	+ Fixed bad arguments in CGI::Controller::Composite call to SUPER::new()
	+ More flexible EBox::CGI::run for inheritance
	+ Fixed encoding of parameters in confirmation dialogs
	+ Check backup integrity by listing the tar file, throw
	  InvalidData exception if the tar is corrupted
	+ Do not use hidden form fields for generating confirmation dialog JS
	+ Fixed log bugs: use correct RO mode in loggerd, fixed behaviour
	  when all log helpers are disabled, enable logs correctly when
	  added by first time to configure logs table
	+ Fixed bad interpolation in JS code in booleanInPlaceViewer.mas
	+ WizardPage CGIs can now return JSON replies as response
	+ unconfigure-module script disables also the module
	+ Restart firewall module when a firewall observer module is
	  stopped/started using zentyal init.d script
	+ Added temporary stopped state to a Service module to know if a
	  module is stopped but enabled
	+ Redirect to / from /ebox using remote access to avoid blank page
	+ Removed no longer necessary jQuery noConflict()
	+ Added combobox.js
	+ Added EBox::Model::Base as base for DataTable and the new TreeView
	+ Adapted EBox::CGI::Run for the new TreeView models
	+ Fixed DataTable row removal from the UI with 100% volatile models with
	  'ids' method overriden.
3.1.5
	+ Increased webadmin default timeout.
	+ Disable drag & drop on tables with only one row
3.1.4
	+ Don't allow to move read-only rows
	+ Better prefix for user configuration redis keys
	+ Hide disabled carousel buttons, fix modal template
	+ Fixed modal dialog template
	+ Mark save changes button as changed when moving rows
	+ Remove unused parameter in Zentyal.DataTable.changeRow
3.1.3
	+ Enhanced UI styles: dialogs, progress bars, carousel, colors and images
	+ Rows of tables can now be moved using drag & drop
	+ Added logout dialog with option of discarding changes
	+ Remember page size options per users, added 'View all' page size option
	+ Added storage of options per user
	+ Enable and/or conifgure module dependencies automatically in
	  Module Status page
	+ Adapted CGIs to new modal dialogs
	+ Ported graphs from flotr.js to flot.js
	+ Ported JS code to jQuery and jQuery-ui
	+ Removed Modalbox.js, table_orderer.js and carousel.js
	+ Left menu keyword search is now case insensitive
3.1.2
	+ Make manage administrators table resilent against invalid users
	+ Remove deprecated backup domains related from logs module
	+ Added EBox::Types::URI type
	+ Added saveReload method to use reload instead of restart to
	  reduce service downtime. Use with care and programatically
	+ Added findValueMultipleFields() to DataTable and refactor _find()
	  to allow search by multiple fields
	+ Fixed disk usage report for logs component
3.1.1
	+ Do not dump unnecessary .bak files to /var/lib/zentyal/conf
	+ Restart all the core daemons instead of only apache after logrotate
	+ Fixed graph template so it could be feed with data using decimal
	  comma, it will convert it to a JS array without problems
	+ Fixed regression parsing ModalController urls
	+ Fixed regression non-model CGIs with aliases
	+ Added a way to retrieve all Models inside a Composite and its children.
	+ Increased the size limit for file uploads.
	+ Implemented a way to include configuration files for Nginx so the SOAP
	  services are able to use Nginx for SSL.
3.1
	+ Improved the message shown when there are no changes pending to save on
	  logout.
	+ Use the X-Forwarded-Proto header for redirects construction.
	+ Added nginx as the public HTTP server of Zentyal.
	+ Renamed 'Apache' module to 'WebAdmin' module. If you need to restart the
	  web administration you must use 'service zentyal webadmin restart'.
	+ Set trac milestone for reported bugs to 3.1.X
	+ CGIs are now EBox::Module::CGI::* instead of EBox::CGI::Module::*
	+ Daemons are now disabled when configuring a module, so Zentyal can
	  manage them directly instead of being autostarted by the system
	+ EBox::Model::DataForm::formSubmitted called even where there is no
	  previous row
	+ Added Pre-Depends on mysql-server to avoid problems with upgrades
	+ Depend on mysql-server metapackage instead of mysql-server-5.5
	+ Depend on zentyal-common 3.1
3.0.20
	+ Check against inexistent path in EBox::Util::SHM::subkeys
	+ Silent diff in EBox::Types::File::isEqualTo
	+ Print correctly UTF8 characters from configuration backup description
	+ When host name is changed, update /etc/hostname
	+ Proper link to remote in configuration backup page
3.0.19
	+ Removed full restore option for restore-backup tool and
	  EBox:Backup relevant methods
	+ Optimise loading Test::Deep::NoTest to avoid test environment creation
	+ Use EBox::Module::Base::writeConfFileNoCheck to write apache
	  configuration file
	+ Log events after dispatching them in the EventDaemon and catch exception
	  to avoid crashes when mysql is already stopped
	+ Emit events on zentyal start and stop
	+ Refactor some events-related code
	+ Changed MB_widedialog CSS class to use all width available in
	  the screen
	+ Fixed a broken link to SysInfo/Composite/General when activating the
	  WebServer module.
3.0.18
	+ Pass model instance when invoking EBox::Types::Select populate function
	+ Improve dynamic editable property detection for framework types
	+ Override _validateReferer method in Desktop services CGI
	+ Don't abort configuration backup when we get a error retrieving the
	  partition table information
	+ In EBox:Model::Row, refactored elementExists and
	  elementByName to make them to have similiar code structure
	+ Improvement in test help classes and added test fakes for
	  EBox::Model::Manager and EBox::Util::SHMLock
	+ Prevented unuseful warning in
	  EBox::Model::DataTable::setDirectory when the old directory is undef
	+ Fixed unit tests under EBox/Model/t, backup configuration tests and
	  some others
	+ Remove unused method EBox::Auth::alreadyLogged()
	+ Apache::setRestrictedResource updates properly if already exists
	+ Global and Module::Config allow to set redis instance to ease testing
	+ Now EBox::GlobalImpl::lastModificationTime also checks
	  modification time of configuration files
	+ Rows in events models are now synced before running EventDaemon
	+ Better way of checking if event daemon is needed
3.0.17
	+ Allow numeric zero as search filter
	+ When filtering rows don't match agains link urls or hidden values
	+ Avoid CA file check when removing it from Apache module
	+ Silent removeCA and removeInclude exceptions when removing
	  non-existant element
	+ Fixed rollback operation in redis config backend
	+ Desktop services CGI now only returns JSON responses
	+ Log error when dynamic loading a class fails in
	  ConfigureDispatchers model
	+ Update total ticks dynamically in progress indicator if ticks overflow
3.0.16
	+ Fixed regression in boolean in-place edit with Union types
	+ Added some missing timezones to EBox::Types::TimeZone
	+ Add a new method to DBEngine 'checkForColumn' to retrieve columns
	  definition from a given table
	+ Reload models info in model manager if new modules are installed
3.0.15
	+ Make sure that halt/reboot button can be clicked only once
	+ Cleaner way of disabling dependant modules when the parent is disabled,
	  avoiding unnecessary calls to enableService each time the module status
	  page is loaded.
	+ Show confirmation dialog when trying to change host or domain
	  if zentyal-samba is installed and provisioned
	+ Modified data table controller so edit boolean in place reuses
	  the code of regular edits, avoiding getting incorrect read-only
	  values from cache
3.0.14
	+ Allow search filters with a leading '*'
	+ Better error reporting when choosing a bad search filter
	+ External exceptions from _print method are caught correctly in CGIs
	+ EBox::CGI::run now supports correct handling of APR::Error
	+ Fixed dashboard check updates ajax requests in Chrome
	+ Fixed errors with zero digits components in time type
3.0.13
	+ Better warning if size file is missing in a backup when
	  restoring it
	+ Fixed table cache behaviour on cache miss in logs module
	+ Fix wrong button label when deleting rows in 'datainuse' template
	+ Removed unused method EBox::Model::DataTable::_tailoredOrder
	+ Added force default mode and permission to writeConfFileNoCheck(),
	  writeFile() and derivatives
	+ Fixed bug in EBox:::Logs::CGI::Index with internationalized
	  parameter names
	+ DataTables with sortedBy are now orderer alphabetically with
	  proper case treatment
	+ Display messages in model even when there are not elements and
	  table body is not shown
3.0.12
	+ Improve change-hostname script, delete all references to current name
	+ Faster dashboard loading with asynchronous check of software updates
	+ Workaround for when the progress id parameter has been lost
	+ Fixed problems calling upstart coomands from cron jobs with wrong PATH
	+ Decode CGI unsafeParams as utf8
	+ Avoid double encoding when printing JSON response in EBox::CGI::Base
	+ Remove warning in EBox::Menu::Folder when currentfolder is not defined
	+ Removed unnecesary and misleading method new from EBox::Auth package
3.0.11
	+ Avoid flickering loading pages when switching between menu entries
	+ Incorrect regular expression in logs search page are correctly handled
	+ Fix input badly hidden in the logs screen
	+ reloadTable from DataTable now remove cached fields as well
3.0.10
	+ Fixed unsafe characters error when getting title of progress
	  indicator in progress dialog
	+ Added use utf8 to dashboard template to fix look of closable messages
3.0.9
	+ Adapted file downloads to the new utf8 fixes
	+ Write backup files in raw mode to avoid utf8 problems
	+ Print always utf8 in STDOUT on all CGIs
	+ Decode CGI params of values entered at the interface as utf8
	+ Proper encode/decode of utf8 with also pretty JSON
	+ Fixed utf8 decoding in date shown at dashboard
	+ Removed old workarounds for utf8 problems
	+ Added new recoveryEnabled() helper method to Module::Base
	+ Added recoveryDomainName() method to SyncProvider interface
	+ Restore backup can now install missing modules in Disaster Recovery
	+ Show specific slides when installing a commercial edition
	+ Redirect to proper CGI after login in disaster recovery mode
	+ Removed old debconf workaround for first stage installation
	+ Log redis start message as debug instead of info to avoid flood
	+ Use unsafeParam in EBox::CGI::Base::paramsAsHash
	+ EBox::Module::Service does not raise exception and logs
	  nothing when using init.d status
	+ Fixed glitch in backup CGI which sometimes showed
	  the modal dialog with a incorrect template
3.0.8
	+ Use path for default name in SyncFolders::Folder
	+ Do not restrict characters in data table searchs
	+ Fixed automatic bug report regression
	+ Fixed refresh of the table and temporal control states
	  in customActionClicked callback
	+ Modified modalbox-zentyal.js to accept wideDialog parameter
	+ Fixed template method in MultiStateAction to return the default
	  template when it is not any supplied to the object
	+ Fixed sendInPlaceBooleanValue method from table-helper.js; it
	  aborted because bad parameters of Ajax.Updater
	+ Fixed bug that made that the lock was shared between owners
	+ Some fixes in the function to add the rule for desktops services
	  to the firewall
	+ Delete obsolete EBox::CGI::MenuCSS package
3.0.7
	+ Add new EBox::Module::Service::Observer to notify modules about
	  changes in the service status
	+ Administration accounts management reflects the changes in
	  system accounts in ids() or row() method call
	+ Some fixes in the RAID event watcher
	+ foreignModelInstance returns undef if foreignModel is
	  undef. This happens when a module has been uninstalled and it is
	  referenced in other installed module (events)
	+ loggerd shows loaded LogHelpers when in debug mode
	+ Added additional info to events from RAID watcher
	+ Use sudo to remove temporal files/diectories in backup, avoiding
	  permissions errors
	+ Added exception for cloud-prof module to events dependencies
3.0.6
	+ Skip keys deleted in cache in Redis::_keys()
	+ Fixed events modules dependencies to depend on any module which
	  provides watchers or dispatchers
	+ Always call enableActions before enableService when configuring modules
	+ Added needsSaveAfterConfig state to service modules
	+ Better exceptions logging in EBox::CGI::Run
	+ Fixed 'element not exists' error when enabling a log watcher
	+ Scroll up when showing modal dialog
	+ Added fqdnChanged methods to SysInfo::Observer
	+ Fixed SSL configuration conflicts betwen SOAPClient and RESTClient
3.0.5
	+ Template ajax/simpleModalDialog.mas can now accept text
	+ Used poweroff instead of halt to assure that system is powered
	  off after halt
	+ Fixed log audit database insert error when halting or rebooting
	+ Added time-based closable notification messages
	+ Adapted to new EBox::setLocaleEnvironment method
	+ EBox::Type::File now allows ebox user to own files in directories
	  which are not writable by him
	+ Removed cron daily invocation of deprecated report scripts
3.0.4
	+ Added EBox::SyncFolders interface
	+ Fixed invokation of tar for backup of model files
	+ New observer for sysinfo module to notify modules implementing the
	  SysInfo::Observer interface when the host name or host domain is
	  changed by the user, before and after the change takes effect
	+ Stop and start apache after language change to force environment reload
	+ Reload page after language change
	+ EBox::Module::Service::isRunning() skips daemons whose precondition fail
	+ Fixed undefined reference in DataTable controller for log audit
	+ Added and used serviceId field for service certificates
	+ Fixed SQL quoting of column names in unbuffered inserts and consolidation
3.0.3
	+ Fixed bug which prevented highlight of selected item in menu
	+ Fixed base class of event dispatcher to be compatible with the
	  changes dispatcher configuration table
	+ Fixed event daemon to use dumped variables
	+ Fixed need of double-click when closing menu items in some cases
	+ Fixed logs consolidation to avoid high CPU usage
	+ In view log table: correctly align previous and first page buttons
	+ Improve host name and domain validation.
	+ Forbidden the use of a qualified hostname in change hostname form
	+ Update samba hostname-dependent fields when hostname is changed
	+ Confirmation dialog when the local domain is changed and with a
	  warning if local domain which ends in .local
3.0.2
	+ The synchronization of redis cache refuses with log message to set
	  undefined values
	+ Fixed wrong sql statement which cause unwanted logs purge
	+ DataForm does not check for uniqueness of its fields, as it only
	  contains a single row
	+ In ConfigureLogs, restored printable names for log domains
	+ Fixed dashboard update error on modules widget, counter-graph
	  widget and widget without sections
	+ Better way to fix non-root warnings during boot without interfering
	  on manual restart commands in the shell
3.0.1
	+ Properly set default language as the first element of the Select to
	  avoid its loss on the first apache restart
	+ Set milestone to 3.0.X when creating tickets in trac.zentyal.org
	+ Removed forced setting of LANG variables in mod_perl which made progress
	  indicator fail when using any language different to English
	+ Removed some frequent undef warnings
	+ Added executeOnBrothers method to EBox::Model::Component
	+ Fixed repetition of 'add' and 'number change' events in RAID watcher
	+ Fixed incorrect display of edit button in tables without editField action
	+ Cache MySQL password to avoid reading it all the time
	+ Fixed request came from non-root user warnings during boot
	+ Send info event in Runit watcher only if the service was down
	  MAX_DOWN_PERIODS
3.0
	+ Removed beta logo
	+ Set 'firstInstall' flag on modules when installing during initial install
	+ Set 'restoringBackup' flag on modules when restoring backup
	+ Call enableService after initialSetup while restoring backup
	+ Registration link in widget now have appropiate content when either
	  remoteservices or software are not installed
	+ Fixed style for disabled buttons
	+ Composite and DataTable viewers recover from errors in pageTitle method
	+ Fixed intermitent failure in progress when there are no slides
	+ Rollback redis transaction on otherwise instead finally block
	+ Members of the 'admin' group can now login again on Zentyal
	+ Multi-admin management for commercial editions
	+ First and last move row buttons are now disabled instead of hidden
	+ In save changes dialog set focus always in the 'save' button
	+ Fixed i18n problem in some cases where environment variables
	  were different than the selected locale on Zentyal UI, now
	  LANG and LC_MESSAGES are explicitly passed to mod_perl
	+ Reviewed registration strings
	+ Added template attribute to MultiStateAction to provide any kind
	  of HTML to display an action
	+ Changed icon, name and link for Zentyal Remote
	+ Fixed some compatibility issues with Internet Explorer 9
	+ Show warning with Internet Explorer 8 or older
	+ Improved dashboard buttons colors
2.3.24
	+ Do not cache undef values in EBox::Config::Redis::get()
	+ Code fix on subscription retrieval for Updates event
	+ Update validate referer to new Remote Services module API
	+ In-place booleans now properly mark the module as changed
	+ Do not try to read slides if software module is not installed
	+ Fixed wrong call in Events::isEnabledDispatcher()
	+ Updated 'created by' footer
2.3.23
	+ Change the default domain name from 'zentyal.lan' to
	  'zentyal-domain.lan'
	+ Changes in first enable to avoid letting modules unsaved
	+ Type File now accepts spaces in the file name
	+ Added setTimezone method to MyDBEngine
	+ Enable consolidation after reviewing and pruning
	+ Code typo fix in Events::isEnabledWatcher
	+ Remove all report code from core
	+ Move SysInfo report related to remoteservices module
	+ Fixed regression which removed scroll bars from popups
	+ New carousel transition for the installation slides
	+ Added option to not show final notes in progress bar
	+ EBox::Model::Component::modelGetter does not die when trying to
	  get a model for an uninstalled module
	+ Added previous/next buttons to manually switch installation slides
	+ New installation slides format
	+ Added compatibility with MS Internet Explorer >= 8
2.3.22
	+ Changed first installation workflow and wizard infraestructure
	+ Improved firewall icons
	+ Set hover style for configure rules button in firewall
	+ Do not disable InnoDB in mysql if there are other databases
	+ Progress indicator no longer calls showAds if it is undefined
	+ Send cache headers on static files to improve browsing speed
	+ Added foreignNoSyncRows and foreignFilter options to EBox::Types::Select
	+ Improved settings icon
	+ Fixed modalboxes style
	+ Improve host domain validation. Single label domains are not allowed.
2.3.21
	+ Fixes on notifyActions
	+ Check for isDaemonRunning now compatible with asterisk status
	+ Fixed warning call in EBox::Types::HasMany
2.3.20
	+ New look & feel for the web interface
	+ Adjust slides transition timeout during installation
	+ Audit changes table in save changes popup has scroll and better style
	+ Model messages are printed below model title
	+ noDataMsg now allows to add elements if it makes sense
	+ Fixed ajax/form.mas to avoid phantom change button
	+ EBox::Model::Manager::_setupModelDepends uses full paths so the
	  dependecies can discriminate between models with the same name
	+ Default row addition in DataForm does not fires validateTypedRow
	+ Code typo fix in change administration port model
	+ Set only Remote as option to export/import configuration to a
	  remote site
	+ Return undef in HasMany type when a model is not longer
	  available due to being uninstalled
	+ Added onclick atribute to the link.mas template
	+ Fix exception raising when no event component is found
	+ table_ordered.js : more robust trClick event method
	+ Changed dashboard JS which sometimes halted widget updates
	+ Added popup dialogs for import/export configuration
	+ Changes in styles and sizes of the save/revoke dialog
	+ Removed redudant code in ConfigureWatchers::syncRows which made module
	  to have an incorrect modified state
	+ Dont show in bug report removed packages with configuration
	  held as broken packages
	+ DataTable::size() now calls to syncRows()
	+ EBox::Module::Config::set_list quivalent now has the same
	  behaviour than EBox::Module::Config::set
2.3.19
	+ Manually set up models for events to take into account the
	  dynamic models from the log watcher filtering models
	+ Fixed warnings when deleting a row which is referenced in other model
	+ Disable HTML form autocompletion in admin password change model
	+ Fixed incorrect non-editable warnings in change date and time model
	+ Fixed parsing value bug in EBox::Types::Date and EBox::Types::Time
	+ Reworked mdstat parsing, added failure_spare status
	+ Configuration backup implicitly preserves ownership of files
	+ Changes in styles and sizes of the save/revoke dialog
	+ New data form row is copied from default row, avoiding letting hidden
	  fields without its default value and causing missing fields errors
	+ Always fill abstract type with its default value, this avoids
	  errors with hidden fields with default value
	+ Different page to show errors when there are broken software packages
	+ InverseMatchSelect and InverseMatchUnion use 'not' instead of '!' to
	  denote inverse match. This string is configurable with a type argument
	+ Fixed types EBox::Type::InverseMatchSelect and InverseMatchUnion
	+ Fixed bug in DataTable::setTypedRow() which produced an incorrect 'id'
	  row element in DataTable::updateRowNotify()
	+ In tableBody.mas template: decomposed table topToolbar section in methods
	+ Fixed bug in discard changes dialog
	+ Confirmation dialogs now use styled modalboxes
	+ Do not reload page after save changes dialog if operation is successful
	+ Maintenance menu is now kept open when visiting the logs index page
2.3.18
	+ Manual clone of row in DataTable::setTypedRow to avoid segfault
	+ Avoid undef warnings in EBox::Model::DataTable::_find when the
	  element value is undef
	+ Fixed kill of ebox processes during postrm
	+ Set MySQL root password in create-db script and added mysql script
	  to /usr/share/zentyal for easy access to the zentyal database
	+ Increased timeout redirecting to wizards on installation to 5 seconds
	  to avoid problems on some slow or loaded machines
	+ Save changes dialog do not appear if there are no changes
	+ Delete no longer needed duplicated code
	+ Do not go to save changes after a regular package installation
	  they are saved only in the first install
	+ Progress bar in installation refactored
2.3.17
	+ Do not use modal box for save changes during installation
	+ Hidden fields in DataTables are no longer considered compulsory
	+ Select type has now its own viewer that allows use of filter function
	+ User is now enabled together with the rest of modules on first install
2.3.16
	+ Fix 'oldRow' parameter in UpdatedRowNotify
	+ Use Clone::Fast instead of Clone
	+ Modal dialog for the save and discard changes operations
	+ Use a different lock file for the usercorner redis
	+ Improved look of tables when checkAll controls are present
	+ Better icons for clone action
	+ Added confirmation dialog feature to models; added confirmation
	  dialog to change hostname model
	+ Dynamic default values are now properly updated when adding a row
	+ Kill processes owned by the ebox user before trying to delete it
	+ Do not use sudo to call status command at EBox::Service::running
	+ Fixed regression setting default CSS class in notes
2.3.15
	+ Added missing call to updateRowNotify in DataForms
	+ Fixed silent error in EBox::Types::File templates for non-readable
	  by ebox files
	+ Use pkill instead of killall in postinst
	+ Use unset instead of delete_dir when removing rows
	+ Do not set order list for DataForms
	+ Only try to clean tmp dir on global system start
2.3.14
	+ Error message for failure in package cache creation
	+ Fixed regression when showing a data table in a modal view
	+ Do not do a redis transaction for network module init actions
	+ Fixed EBox::Module::Config::st_unset()
	+ Allowed error class in msg template
2.3.13
	+ Fixed problems in EventDaemon with JSON and blessed references
	+ More crashes avoided when watchers or dispatchers doesn't exist
	+ Proper RAID watcher reimplementation using the new state API
	+ EBox::Config::Redis singleton has now a instance() method instead of new()
	+ Deleted wrong use in ForcePurge model
2.3.12
	+ Fixed problem with watchers and dispatchers after a module deletion
	+ Fixed EBox::Model::DataTable::_checkFieldIsUnique, it failed when the
	  printableValue of the element was different to its value
	+ Fixed separation between Add table link and table body
	+ Adaptation of EventDaemon to model and field changes
	+ Disabled logs consolidation on purge until it is reworked, fixed
	  missing use in purge logs model
	+ Fixed Componet::parentRow, it not longer tries to get a row with
	  undefined id
	+ Fix typo in ConfigureLogs model
	+ Mark files for removing before deleting the row from backend in
	  removeRow
	+ The Includes directives are set just for the main virtual host
	+ Fixed EventDaemon crash
2.3.11
	+ Mark files for removing before deleting the row from backend in removeRow
	+ Dashboard widgets now always read the information from RO
	+ Enable actions are now executed before enableService()
	+ Fixed regression which prevented update of the administration service
	  port when it was changed in the interface
	+ New EBox::Model::Composite::componentNames() for dynamic composites
	+ Remove _exposedMethods() feature to reduce use of AUTOLOAD
	+ Removed any message set in the model in syncRows method
	+ Added global() method to modules and components to get a coherent
	  read-write or read-only instance depending on the context
	+ Removed Model::Report and Composite::Report namespaces to simplify model
	  management and specification
	+ New redis key naming, with $mod/conf/*, $mod/state and $mod/ro/* replacing
	  /ebox/modules/$mod/*, /ebox/state/$mod/* and /ebox-ro/modules/$mod/*
	+ Removed unnecessary parentComposite methods in EBox::Model::Component
	+ Only mark modules as changed when data has really changed
	+ EBox::Global::modChange() throws exception if instance is readonly
	+ New get_state() and set_state() methods, st_* methods are kept for
	  backwards compatibility, but they are deprecated
	+ Simplified events module internals with Watcher and Dispatcher providers
	+ Model Manager is now able to properly manage read-only instances
	+ Composites can now use parentModule() like Models
	+ Renamed old EBox::GConfModule to EBox::Module::Config
	+ Unified model and composite management in the new EBox::Model::Manager
	+ Model and composites are loaded on demand to reduce memory consumption
	+ Model and composite information is now stored in .yaml schemas
	+ ModelProvider and CompositeProvider are no longer necessary
	+ Simplified DataForm using more code from DataTable
	+ Adapted RAID and restrictedResources() to the new JSON objects in redis
	+ Remove unused override modifications code
	+ Added /usr/share/zentyal/redis-cli wrapper for low-level debugging
	+ Use simpler "key: value" format for dumps instead of YAML
	+ Row id prefixes are now better chosen to avoid confusion
	+ Use JSON instead of list and hash redis types (some operations,
	  specially on lists, are up to 50% faster and caching is much simpler)
	+ Store rows as hashes instead of separated keys
	+ Remove deprecated all_dirs and all_entries methods
	+ Remove obsolete EBox::Order package
	+ Remove no longer needed redis directory tree sets
	+ Fixed isEqualTo() method on EBox::Types::Time
	+ EBox::Types::Abstract now provides default implementations of fields(),
	  _storeInGConf() and _restoreFromHash() using the new _attrs() method
	+ Remove indexes on DataTables to reduce complexity, no longer needed
	+ Simplified ProgressIndicator implementation using shared memory
	+ New EBox::Util::SHMLock package
	+ Implemented transactions for redis operations
	+ Replace old MVC cache system with a new low-level redis one
	+ Delete no longer necessary regen-redis-db tool
	+ Added new checkAll property to DataTable description to allow
	  multiple check/uncheck of boolean columns
2.3.10
	+ Added Desktop::ServiceProvider to allow modules to implement
	  requests from Zentyal desktop
	+ Added VirtualHost to manage desktop requests to Zentyal server
	+ Fix EventDaemon in the transition to MySQL
	+ Send EventDaemon errors to new rotated log file /var/log/zentyal/events.err
	+ Send an event to Zentyal Cloud when the updates are up-to-date
	+ Send an info event when modules come back to running
	+ Include additional info for current event watchers
	+ Fixed RAID report for some cases of spare devices and bitmaps
	+ Fixed log purge, SQL call must be a statement not a query
	+ Fixed regex syntax in user log queries
	+ Added missing "use Filesys::Df" to SysInfo
	+ Disabled consolidation by default until is fixed or reimplemented
	+ Fixed regresion in full log page for events
	+ Added clone action to data tables
	+ Fixed regression in modal popup when showing element table
	+ Added new type EBox::Types::KrbRealm
	+ Fix broken packages when dist-upgrading from old versions: stop ebox
	  owned processes before changing home directory
	+ Log the start and finish of start/stop modules actions
	+ Added usesPort() method to apache module
2.3.9
	+ Enable SSLInsecureRenegotiation to avoid master -> slave SOAP handsake
	  problems
	+ Added validateRowRemoval method to EBox::Model::DataTable
	+ Use rm -rf instead of remove_tree to avoid chdir permission problems
	+ Avoid problems restarting apache when .pid file does not exist
	+ Do not use graceful on apache to allow proper change of listen port
	+ Simplified apache restart mechanism and avoid some problems
2.3.8
	+ Create tables using MyISAM engine by default
	+ Delete obsolete 'admin' table
2.3.7
	+ Fixed printableName for apache module and remove entry in status widget
	+ Merged tableBodyWithoutActions.mas into tableBody.mas
	+ Removed tableBodyWithoutEdit.mas because it is no longer used
	+ Better form validation message when there are no ids for
	  foreign rows in select control with add new popup
	+ Fixed branding of RSS channel items
	+ Fixed destination path when copying zentyal.cnf to /etc/mysql/conf.d
	+ Packaging fixes for precise
2.3.6
	+ Switch from CGIs to models in System -> General
	+ New value() and setValue() methods in DataForm::setValue() for cleaner
	  code avoiding use of AUTOLOAD
	+ Added new EBox::Types::Time, EBox::Types::Date and EBox::Types::TimeZone
	+ Added new attribute 'enabled' to the Action and MultiStateAction types
	  to allow disabling an action. Accepts a scalar or a CODE ref
	+ The 'defaultValue' parameter of the types now accept a CODE ref that
	  returns the default value.
2.3.5
	+ Added force parameter in validateTypedRow
	+ Fixed 'hidden' on types when using method references
	+ Removed some console problematic characters from Util::Random::generate
	+ Added methods to manage apache CA certificates
	+ Use IO::Socket::SSL for SOAPClient connections
	+ Removed apache rewrite from old slaves implementation
	+ Do not show RSS image if custom_prefix defined
2.3.4
	+ Avoid 'negative radius' error in DiskUsage chart
	+ Fixed call to partitionFileSystems in EBox::SysInfo::logReportInfo
	+ Log audit does not ignore fields which their values could be interpreted
	  as boolean false
	+ Avoid ebox.cgi failure when showing certain strings in the error template
	+ Do not calculate md5 digests if override_user_modification is enabled
	+ Clean /var/lib/zentyal/tmp on boot
	+ Stop apache gracefully and delete unused code in Apache.pm
	+ Cache contents of module.yaml files in Global
2.3.3
	+ The editable attribute of the types now accept a reference to a function
	  to dinamically enable or disable the field.
	+ In progress bar CGIs AJAX call checks the availability of the
	  next page before loading it
	+ Replaced community logo
	+ Adapted messages in the UI for new editions
	+ Changed cookie name to remove forbidden characters to avoid
	  incompatibilities with some applications
	+ Added methods to enable/disable restart triggers
2.3.2
	+ Fixed redis unix socket permissions problem with usercorner
	+ Get row ids without safe characters checking
	+ Added EBox::Util::Random as random string generator
	+ Set log level to debug when cannot compute md5 for a nonexistent file
	+ Filtering in tables is now case insensitive
	+ ProgressIndicator no longer leaves zombie processes in the system
	+ Implemented mysqldump for logs database
	+ Remove zentyal-events cron script which should not be longer necessary
	+ Bugfix: set executable permissions to cron scripts and example hooks
	+ Added a global method to retrieve installed server edition
	+ Log also duration and compMessage to events.log
2.3.1
	+ Updated Standards-Version to 3.9.2
	+ Fixed JS client side table sorting issue due to Prototype
	  library upgrade
	+ Disable InnoDB by default to reduce memory consumption of MySQL
	+ Now events are logged in a new file (events.log) in a more
	  human-readable format
	+ Added legend to DataTables with custom actions
	+ Changed JS to allow the restore of the action cell when a delete
	  action fails
	+ Set milestone to 3.0 when creating bug reports in the trac
	+ Avoid temporal modelInstance errors when adding or removing
	  modules with LogWatchers or LogDispatcher
	+ Unallow administration port change when the port is in use
2.3
	+ Do not launch a passwordless redis instance during first install
	+ New 'types' field in LogObserver and storers/acquirers to store special
	  types like IPs or MACs in an space-efficient way
	+ Use MySQL for the logs database instead of PostgreSQL
	+ Bugfix: logs database is now properly recreated after purge & install
	+ Avoid use of AUTOLOAD to execute redis commands, improves performance
	+ Use UNIX socket to connect to redis for better performance and
	  update default redis 2.2 settings
	+ Use "sudo" group instead of "admin" one for the UI access control
	+ Added EBox::Module::Base::version() to get package version
	+ Fixed problem in consalidation report when accumulating results
	  from queries having a "group by table.field"
	+ Added missing US and Etc zones in timezone selector
	+ Replaced autotools with zbuildtools
	+ Refuse to restore configuration backup from version lesser than
	  2.1 unless forced
	+ Do not retrieve format.js in every graph to improve performance
	+ The purge-module scripts are always managed as root user
	+ New grep-redis tool to search for patterns in redis keys or
	  values
	+ Use partitionFileSystems method from EBox::FileSystem
2.2.4
	+ New internal 'call' command in Zentyal shell to 'auto-use' the module
	+ Zentyal shell now can execute commandline arguments
	+ Bugfix: EBox::Types::IPAddr::isEqualTo allows to change netmask now
	+ Removed some undefined concatenation and compare warnings in error.log
	+ Ignore check operation in RAID event watcher
	+ Skip IP addresses ending in .0 in EBox::Types::IPRange::addresses()
	+ Do not store in redis trailing dots in Host and DomainName types
	+ Added internal command to instance models and other improvements in shell
	+ Now the whole /etc/zentyal directory is backed up and a copy of the
	  previous contents is stored at /var/backups before restoring
	+ Removing a module with a LogWatcher no longer breaks the LogWatcher
	  Configuration page anymore
	+ Fixed error in change-hostname script it does not longer match substrings
	+ Bugfix: Show breadcrumbs even from models which live in a
	  composite
	+ HTTPLink now returns empty string if no HTTPUrlView is defined
	  in DataTable class
	+ Added mising use sentence in EBox::Event::Watcher::Base
2.2.3
	+ Bugfix: Avoid url rewrite to ebox.cgi when requesting to /slave
	+ Fixed logrotate configuration
	+ More resilient way to handle with missing indexes in _find
	+ Added more informative text when mispelling methods whose prefix
	  is an AUTOLOAD action
	+ A more resilient solution to load events components in EventDaemon
	+ Added one and two years to the purge logs periods
	+ Fixed downloads from EBox::Type::File
2.2.2
	+ Revert cookie name change to avoid session loss in upgrades
	+ Do not try to change owner before user ebox is created
2.2.1
	+ Removed obsolete references to /zentyal URL
	+ Create configuration backup directories on install to avoid warnings
	  accessing the samba share when there are no backups
	+ Log result of save changes, either successful or with warnings
	+ Changed cookie name to remove forbidden characters to avoid
	  incompatibilities with some applications
	+ Removed duplicated and incorrect auding logging for password change
	+ Fixed some non-translatable strings
	+ Create automatic bug reports under 2.2.X milestone instead of 2.2
	+ Fixed bug changing background color on selected software packages
2.1.34
	+ Volatile types called password are now also masked in audit log
	+ Adjust padding for module descriptions in basic software view
	+ Removed beta icon
2.1.33
	+ Fixed modal add problems when using unique option on the type
	+ Fixed error management in the first screen of modal add
	+ Unify software selection and progress colors in CSS
	+ Set proper message type in Configure Events model
	+ Fixed error checking permanentMessage types in templates/msg.mas
2.1.32
	+ Added progress bar colors to theme definition
	+ Remove no longer correct UTF8 decode in ProgressIndicator
	+ Fixed UTF8 double-encoding on unexpected error CGI
	+ Reviewed some subscription strings
	+ Always fork before apache restart to avoid port change problems
	+ Stop modules in the correct order (inverse dependencies order)
	+ Better logging of failed modules on restore
2.1.31
	+ Do not start managed daemons on boot if the module is disabled
	+ Better message on redis error
	+ Watch for dependencies before automatic enable of modules on first install
2.1.30
	+ Removed obsolete /ebox URL from RSS link
	+ Changed methods related with extra backup data in modules logs
	  to play along with changes in ebackup module
	+ Set a user for remote access for audit reasons
	+ Detect session loss on AJAX requests
2.1.29
	+ Startup does not fail if SIGPIPE received
2.1.28
	+ Added code to mitigate false positives on module existence
	+ Avoid error in logs full summary due to incorrect syntax in template
	+ Allow unsafe chars in EBox::Types::File to avoid problems in some browsers
	+ Reviewed some subscription strings
	+ Warning about language-packs installed works again after Global changes
	+ Show n components update when only zentyal packages are left to
	  upgrade in the system widget
	+ Do not show debconf warning when installing packages
	+ EBox::Types::IPAddr (and IPNetwork) now works with defaultValue
	+ Allow to hide menu items, separators and dashboard widgets via conf keys
2.1.27
	+ Do not create tables during Disaster Recovery installation
	+ Added new EBox::Util::Debconf::value to get debconf values
	+ DataTable controller does no longer try to get a deleted row
	  for gather elements values for audit log
	+ Check if Updates watcher can be enabled if the subscription
	  level is yet unknown
2.1.26
	+ Detection of broken packages works again after proper deletion
	  of dpkg_running file
	+ Keep first install redis server running until trigger
	+ Unified module restart for package trigger and init.d
	+ Use restart-trigger script in postinst for faster daemons restarting
	+ System -> Halt/Reboot works again after regression in 2.1.25
	+ Added framework to show warning messages after save changes
	+ Change caption of remote services link to Zentyal Cloud
	+ Do not show Cloud link if hide_cloud_link config key is defined
	+ Added widget_ignore_updates key to hide updates in the dashboard
	+ Differentiate ads from notes
	+ Allow custom message type on permanentMessage
	+ Only allow custom themes signed by Zentyal
	+ Removed /zentyal prefix from URLs
	+ Caps lock detection on login page now works again
	+ Added HiddenIfNotAble property to event watchers to be hidden if
	  it is unabled to monitor the event
	+ Dashboard values can be now error and good as well
	+ Include a new software updates widget
	+ Include a new alert for basic subscriptions informing about
	  software updates
	+ Add update-notifier-common to dependencies
	+ EBox::DataTable::enabledRows returns rows in proper order
	+ Use custom ads when available
	+ Disable bug report when hide_bug_report defined on theme
2.1.25
	+ Do not show disabled module warnings in usercorner
	+ Mask passwords and unify boolean values in audit log
	+ Do not override type attribute for EBox::Types::Text subtypes
	+ Corrected installation finished message after first install
	+ Added new disableAutocomplete attribute on DataTables
	+ Optional values can be unset
	+ Minor improvements on nmap scan
2.1.24
	+ Do not try to generate config for unconfigured services
	+ Remove unnecessary redis call getting _serviceConfigured value
	+ Safer sizes for audit log fields
	+ Fix non-translatable "show help" string
	+ Allow links to first install wizard showing a desired page
	+ Fixed bug in disk usage when we have both values greater and
	  lower than 1024 MB
	+ Always return a number in EBox::AuditLogging::isEnabled to avoid
	  issues when returning the module status
	+ Added noDataMsg attribute on DataTable to show a message when
	  there are no rows
2.1.23
	+ Removed some warnings during consolidation process
	+ Depend on libterm-readline-gnu-perl for history support in shells
	+ Fixed error trying to change the admin port with NTP enabled
	+ Fixed breadcrumb destination for full log query page
	+ Use printableActionName in DataTable setter
2.1.22
	+ Fixed parentRow method in EBox::Types::Row
	+ Added new optionalLabel flag to EBox::Types::Abstract to avoid
	  show the label on non-optional values that need to be set as
	  optional when using show/hide viewCustomizers
	+ Added initHTMLStateOrder to View::Customizer to avoid incorrect
	  initial states
	+ Improved exceptions info in CGIs to help bug reporting
	+ Do not show customActions when editing row on DataTables
2.1.21
	+ Fixed bug printing traces at Global.pm
	+ Check new dump_exceptions confkey instead of the debug one in CGIs
	+ Explicit conversion to int those values stored in our database
	  for correct dumping in reporting
	+ Quote values in update overwrite while consolidating for reporting
2.1.20
	+ Fixed regression in edition in place of booleans
	+ Better default balance of the dashboard based on the size of the widgets
	+ Added defaultSelectedType argument to PortRange
2.1.19
	+ Disable KeepAlive as it seems to give performance problems with Firefox
	  and set MaxClients value back to 1 in apache.conf
	+ Throw exceptions when calling methods not aplicable to RO instances
	+ Fixed problems when mixing read/write and read-only instances
	+ Date/Time and Timezone moved from NTP to core under System -> General
	+ Do not instance hidden widgets to improve dashboard performance
	+ New command shell with Zentyal environment at /usr/share/zentyal/shell
	+ Show warning when a language-pack is not installed
	+ Removed unnecessary dump/load operations to .bak yaml files
	+ AuditLogging and Logs constructor now receive the 'ro' parameter
	+ Do not show Audit Logging in Module Status widget
2.1.18
	+ New unificated zentyal-core.logrotate for all the internal logs
	+ Added forceEnabled option for logHelpers
	+ Moved carousel.js to wizard template
	+ Add ordering option to wizard pages
	+ Fixed cmp and isEqualTo methods for EBox::Types::IPAddr
	+ Fixed wrong Mb unit labels in Disk Usage and use GB when > 1024 MB
	+ Now global-action script can be called without progress indicator
	+ Fixed EBox::Types::File JavaScript setter code
	+ Added support for "Add new..." modal boxes in foreign selectors
	+ Each module can have now its customized purge-module script
	  that will be executed after the package is removed
	+ Added Administration Audit Logging to log sessions, configuration
	  changes, and show pending actions in save changes confirmation
	+ User name is stored in session
	+ Remove deprecated extendedRestore from the old Full Backup
2.1.17
	+ Fixed RAID event crash
	+ Added warning on models and composites when the module is disabled
	+ Fixed login page style with some languages
	+ Login page template can now be reused accepting title as parameter
	+ EBox::Types::File does not write on redis when it fails to
	  move the fail to its final destination
	+ Added quote column option for periodic log consolidation and
	  report consolidation
	+ Added exclude module option to backup restore
2.1.16
	+ Do not show incompatible navigator warning on Google Chrome
	+ Fixed syncRows override detection on DataTable find
	+ clean-conf script now deletes also state data
	+ Avoid 'undefined' message in selectors
2.1.15
	+ Move Disk Usage and RAID to the new Maintenance menu
	+ Always call syncRows on find (avoid data inconsistencies)
	+ Filename when downloading a conf backup now contains hostname
	+ Fixed bug in RAID template
	+ Set proper menu order in System menu (fixes NTP position)
	+ Fixed regresion in page size selector on DataTables
	+ Fixed legend style in Import/Export Configuration
2.1.14
	+ Fixed regresion with double quotes in HTML templates
	+ Fixed problems with libredis-perl version dependency
	+ Adding new apparmor profile management
2.1.13
	+ Better control of errors when saving changes
	+ Elements of Union type can be hidden
	+ Model elements can be hidden only in the viewer or the setter
	+ HTML attributtes are double-quoted
	+ Models can have sections of items
	+ Password view modified to show the confirmation field
	+ New multiselect type
	+ Redis backend now throws different kind of exceptions
2.1.12
	+ Revert no longer necessary parents workaround
	+ Hide action on viewCustomizer works now on DataTables
2.1.11
	+ Fixed bug which setted bad directory to models in tab view
	+ Union type: Use selected subtype on trailingText property if the
	  major type does not have the property
	+ Raise MaxClients to 2 to prevent apache slowness
2.1.10
	+ Security [ZSN-2-1]: Avoid XSS in process list widget
2.1.9
	+ Do not try to initialize redis client before EBox::init()
	+ Safer way to delete rows, deleting its id reference first
	+ Delete no longer needed workaround for gconf with "removed" attribute
	+ Fixed regression in port range setter
2.1.8
	+ Fixed regression in menu search
	+ Fixed missing messages of multi state actions
	+ Help toggler is shown if needed when dynamic content is received
	+ Fixed issue when disabling several actions at once in a data table view
	+ All the custom actions are disabled when one is clicked
	+ Submit wizard pages asynchronously and show loading indicator
	+ Added carousel.js for slide effects
2.1.7
	+ Fixed issues with wrong html attributes quotation
	+ Bugfix: volatile types can now calculate their value using other
	  the value from other elements in the row no matter their position
2.1.6
	+ Attach software.log to bug report if there are broken packages
	+ Added keyGenerator option to report queries
	+ Tuned apache conf to provide a better user experience
	+ Actions click handlers can contain custom javascript
	+ Restore configuration with force dependencies option continues
	  when modules referenced in the backup are not present
	+ Added new MultiStateAction type
2.1.5
	+ Avoid problems getting parent if the manager is uninitialized
	+ Rename some icon files with wrong extension
	+ Remove wrong optional attribute for read-only fields in Events
	+ Renamed all /EBox/ CGI URLs to /SysInfo/ for menu folder coherency
	+ Added support for custom actions in DataTables
	+ Replaced Halt/Reboot CGI with a model
	+ Message classes can be set from models
	+ Fixed error in Jabber dispatcher
	+ Show module name properly in log when restart from the dashboard fails
	+ Avoid warning when looking for inexistent PID in pidFileRunning
2.1.4
	+ Changed Component's parent/child relationships implementation
	+ Fixed WikiFormat on automatic bug report tickets
	+ Do not show available community version in Dashboard with QA
 	  updates
2.1.3
	+ Fall back to readonly data in config backup if there are unsaved changes
	+ Allow to automatically send a report in the unexpected error page
	+ Logs and Events are now submenus of the new Maintenance menu
	+ Configuration Report option is now present on the Import/Export section
	+ Require save changes operation after changing the language
	+ Added support for URL aliases via schemas/urls/*.urls files
	+ Allow to sort submenu items via 'order' attribute
	+ Automatically save changes after syncRows is called and mark the module
	  mark the module as unchanged unless it was previously changed
	+ Removed unnecessary ConfigureEvents composite
	+ Removed unnecessary code from syncRows in logs and events
	+ Restore configuration is safer when restoring /etc/zentyal files
	+ Fixed unescaped characters when showing an exception
	+ Fixed nested error page on AJAX requests
	+ Adapted dumpBackupExtraData to new expected return value
	+ Report remoteservices, when required, a change in administration
	  port
	+ Added continueOnModuleFail mode to configuration restore
	+ Fixed Firefox 4 issue when downloading backups
	+ Show scroll when needed in stacktraces (error page)
	+ More informative error messages when trying to restart locked modules
	  from the dashboard
	+ Creation of plpgsql language moved from EBox::Logs::initialSetup
	  to create-db script
	+ Redis backend now throws different kind of exceptions
	+ Avoid unnecesary warnings about PIDs
	+ Update Jabber dispatcher to use Net::XMPP with some refactoring
	+ Save changes messages are correctly shown with international charsets
	+ Support for bitmap option in RAID report
	+ Retry multiInsert line by line if there are encoding errors
	+ Adapted to new location of partitionsFileSystems in EBox::FileSystem
	+ Event messages are cleaned of null characters and truncated
	  before inserting in the database when is necessary
	+ Improve message for "Free storage space" event and send an info
	  message when a given partition is not full anymore
	+ Event messages now can contain newline characters
	+ Objects of select type are compared also by context
	+ Remove cache from optionsFromForeignModel since it produces
	  problems and it is useless
	+ Set title with server name if the server is subscribed
	+ Fix title HTML tag in views for Models and Composites
	+ Added lastEventsReport to be queried by remoteservices module
	+ Added EBox::Types::HTML type
	+ Added missing manage-logs script to the package
	+ Fixed problems with show/hide help switch and dynamic content
	+ Menus with subitems are now kept unfolded until a section on a
	  different menu is accessed
	+ Sliced restore mode fails correctly when schema file is missing,
	  added option to force restore without schema file
	+ Purge conf now purges the state keys as well
	+ Added EBox::Types::IPRange
2.1.2
	+ Now a menu folder can be closed clicking on it while is open
	+ Bugfix: cron scripts are renamed and no longer ignored by run-parts
	+ Added new EBox::Util::Nmap class implementing a nmap wrapper
2.1.1
	+ Fixed incoherency problems with 'on' and '1' in boolean indexes
	+ Move cron scripts from debian packaging to src/scripts/cron
	+ Trigger restart of logs and events when upgrading zentyal-core
	  without any other modules
	+ Don't restart apache twice when upgrading together with more modules
	+ Fixed params validation issues in addRow
2.1
	+ Replace YAML::Tiny with libyaml written in C through YAML::XS wrapper
	+ Minor bugfix: filter invalid '_' param added by Webkit-based browser
	  on EBox::CGI::Base::params() instead of _validateParams(), avoids
	  warning in zentyal.log when enabling modules
	+ All CGI urls renamed from /ebox to /zentyal
	+ New first() and deleteFirst() methods in EBox::Global to check
	  existence and delete the /var/lib/zentyal/.first file
	+ PO files are now included in the language-pack-zentyal-* packages
	+ Migrations are now always located under /usr/share/$package/migration
	  this change only affects to the events and logs migrations
	+ Delete no longer used domain and translationDomain methods/attributes
	+ Unified src/libexec and tools in the new src/scripts directory
	+ Remove the ebox- prefix on all the names of the /usr/share scripts
	+ New EBox::Util::SQL package with helpers to create and drop tables
	  from initial-setup and purge-module for each module
	+ Always drop tables when purging a package
	+ Delete 'ebox' user when purging zentyal-core
	+ Moved all SQL schemas from tools/sqllogs to schemas/sql
	+ SQL time-period tables are now located under schemas/sql/period
	+ Old ebox-clean-gconf renamed to /usr/share/zentyal/clean-conf and
	  ebox-unconfigure-module is now /usr/share/zentyal/unconfigure-module
	+ Added default implementation for enableActions, executing
	  /usr/share/zentyal-$modulename/enable-module if exists
	+ Optimization: Do not check if a row is unique if any field is unique
	+ Never call syncRows on read-only instances
	+ Big performance improvements using hashes and sets in redis
	  database to avoid calls to the keys command
	+ Delete useless calls to exists in EBox::Config::Redis
	+ New regen-redis-db tool to recreate the directory structure
	+ Renamed /etc/cron.hourly/90manageEBoxLogs to 90zentyal-manage-logs
	  and moved the actual code to /usr/share/zentyal/manage-logs
	+ Move /usr/share/ebox/zentyal-redisvi to /usr/share/zentyal/redisvi
	+ New /usr/share/zentyal/initial-setup script for modules postinst
	+ New /usr/share/zentyal/purge-module script for modules postrm
	+ Removed obsolete logs and events migrations
	+ Create plpgsql is now done on EBox::Logs::initialSetup
	+ Replace old ebox-migrate script with EBox::Module::Base::migrate
	+ Rotate duplicity-debug.log log if exists
	+ Bug fix: Port selected during installation is correctly saved
	+ Zentyal web UI is restarted if their dependencies are upgraded
	+ Bug fix: Logs don't include unrelated information now
	+ Add total in disk_usage report
	+ Bugfix: Events report by source now works again
	+ Do not include info messages in the events report
	+ Services event is triggered only after five failed checkings
	+ Do not add redundant includedir lines to /etc/sudoers
	+ Fixed encoding for strings read from redis server
	+ Support for redis-server 2.0 configuration
	+ Move core templates to /usr/share/zentyal/stubs/core
	+ Old /etc/ebox directory replaced with the new /etc/zentyal with
	  renamed core.conf, logs.conf and events.conf files
	+ Fixed broken link to alerts list
2.0.15
	+ Do not check the existence of cloud-prof package during the
	  restore since it is possible not to be installed while disaster
	  recovery process is done
	+ Renamed /etc/init.d/ebox to /etc/init.d/zentyal
	+ Use new zentyal-* package names
	+ Don't check .yaml existence for core modules
2.0.14
	+ Added compMessage in some events to distinguish among events if
	  required
	+ Make source in events non i18n
	+ After restore, set all the restored modules as changed
	+ Added module pre-checks for configuration backup
2.0.13
	+ Fixed dashboard graphs refresh
	+ Fixed module existence check when dpkg is running
	+ Fix typo in sudoers creation to make remote support work again
2.0.12
	+ Include status of packages in the downloadable bug report
	+ Bugfix: Avoid possible problems deleting redis.first file if not exist
2.0.11
	+ New methods entry_exists and st_entry_exists in config backend
2.0.10
	+ Now redis backend returns undef on get for undefined values
	+ Allow custom mason templates under /etc/ebox/stubs
	+ Better checks before restoring a configuration backup with
	  a set of modules different than the installed one
	+ Wait for 10 seconds to the child process when destroying the
	  progress indicator to avoid zombie processes
	+ Caught SIGPIPE when trying to contact Redis server and the
	  socket was already closed
	+ Do not stop redis server when restarting apache but only when
	  the service is asked to stop
	+ Improvements in import/export configuration (know before as
	  configuration backup)
	+ Improvements in ProgressIndicator
	+ Better behaviour of read-only rows with up/down arrows
	+ Added support for printableActionName in DataTable's
	+ Added information about automatic configuration backup
	+ Removed warning on non existent file digest
	+ Safer way to check if core modules exist during installation
2.0.9
	+ Treat wrong installed packages as not-existent modules
	+ Added a warning in dashboard informing about broken packages
	+ File sharing and mailfilter log event watchers works again since
	  it is managed several log tables per module
2.0.8
	+ Replaced zentyal-conf script with the more powerful zentyal-redisvi
	+ Set always the same default order for dashboard widgets
	+ Added help message to the configure widgets dialog
	+ Check for undefined values in logs consolidation
	+ Now dashboard notifies fails when restarting a service
	+ Fixed bug with some special characters in dashboard
	+ Fixed bug with some special characters in disk usage graph
2.0.7
	+ Pre-installation includes sudoers.d into sudoers file if it's not yet
	  installed
	+ Install apache-prefork instead of worker by default
	+ Rename service certificate to Zentyal Administration Web Server
2.0.6
	+ Use mod dependencies as default restore dependencies
	+ Fixed dependencies in events module
	+ Increased recursive dependency threshold to avoid
	  backup restoration problems
2.0.5
	+ Removed deprecated "Full backup" option from configuration backup
	+ Bugfix: SCP method works again after addition of SlicedBackup
	+ Added option in 90eboxpglogger.conf to disable logs consolidation
2.0.4
	+ Removed useless gconf backup during upgrade
	+ Fixed postinstall script problems during upgrade
2.0.3
	+ Added support for the sliced backup of the DB
	+ Hostname change is now visible in the form before saving changes
	+ Fixed config backend problems with _fileList call
	+ Added new bootDepends method to customize daemons boot order
	+ Added permanent message property to Composite
	+ Bugfix: Minor aesthetic fix in horizontal menu
	+ Bugfix: Disk usage is now reported in expected bytes
	+ Bugfix: Event dispatcher is not disabled when it is impossible
	  for it to dispatch the message
2.0.2
	+ Better message for the service status event
	+ Fixed modules configuration purge script
	+ Block enable module button after first click
	+ Avoid division by zero in progress indicator when total ticks is
	  zero
	+ Removed warning during postinst
	+ Added new subscription messages in logs, events and backup
2.0.1
	+ Bugfix: Login from Zentyal Cloud is passwordless again
	+ Some defensive code for the synchronization in Events models
	+ Bugfix: add EBox::Config::Redis::get to fetch scalar or list
	  values. Make GConfModule use it to avoid issues with directories
	  that have both sort of values.
1.5.14
	+ Fixed redis bug with dir keys prefix
	+ Improved login page style
	+ New login method using PAM instead of password file
	+ Allow to change admin passwords under System->General
	+ Avoid auto submit wizard forms
	+ Wizard skip buttons always available
	+ Rebranded post-installation questions
	+ Added zentyal-conf script to get/set redis config keys
1.5.13
	+ Added transition effect on first install slides
	+ Zentyal rebrand
	+ Added web page favicon
	+ Fixed already seen wizards apparition
	+ Fixed ro module creation with redis backend
	+ Use mason for links widgets
	+ Use new domain to official strings for subscriptions
1.5.12
	+ Added option to change hostname under System->General
	+ Show option "return to dashboard" when save changes fails.
1.5.11
	+ Added more tries on redis reconnection
	+ Fixed user corner access problems with redis server
	+ writeFile* methods reorganized
	+ Added cron as dependency as cron.hourly was never executed with anacron
	+ Improvements in consolidation of data for reports
1.5.10
	+ Fixed gconf to redis conversion for boolean values
1.5.9
	+ Improved migrations speed using the same perl interpreter
	+ Redis as configuration backend (instead of gconf)
	+ Improved error messages in ebox-software
	+ Set event source to 256 chars in database to adjust longer event
	  sources
	+ Progress bar AJAX updates are sent using JSON
	+ Fixed progress bar width problems
	+ Fixed top menu on wizards
	+ Improved error message when disconnecting a not connected database
	+ Abort installation if 'ebox' user already exists
	+ Bugfix: IP address is now properly registered if login fails
1.5.8
	+ Added template tableorderer.css.mas
	+ Added buttonless top menu option
	+ Bugfix: Save all modules on first installation
	+ Bugfix: General ebox database is now created if needed when
	  re/starting services
	+ Bugfix: Data to report are now uniform in number of elements per
	  value. This prevents errors when a value is present in a month and
	  not in another
	+ Bugfix: Don't show already visited wizard pages again
1.5.7
	+ Bugfix: Avoid error when RAID is not present
	+ Bugfix: Add ebox-consolidate-reportinfo call in daily cron script
	+ Bugfix: Called multiInsert and unbufferedInsert when necessary
	  after the loggerd reimplementation
	+ Bugfix: EBox::ThirdParty::Apache2::AuthCookie and
	  EBox::ThirdParty::Apache2::AuthCookie::Util package defined just
	  once
	+ Added util SystemKernel
	+ Improved progress indicator
	+ Changes in sudo generation to allow sudo for remote support user
	+ Initial setup wizards support
1.5.6
	+ Reimplementation of loggerd using inotify instead of File::Tail
1.5.5
	+ Asynchronous load of dashboard widgets for a smoother interface
1.5.4
	+ Changed dbus-check script to accept config file as a parameter
1.5.3
	+ Function _isDaemonRunning works now with snort in lucid
	+ Javascript refreshing instead of meta tag in log pages
	+ Updated links in dashboard widget
	+ Add package versions to downloadable ebox.log
	+ Fixed postgresql data dir path for disk usage with pg 8.4
	+ GUI improvements in search box
1.5.2
	+ Security [ESN-1-1]: Validate referer to avoid CSRF attacks
	+ Added reporting structure to events module
	+ Added new CGI to download the last lines of ebox.log
1.5.1
	+ Bugfix: Catch exception when upstart daemon does not exist and
	  return a stopped status
	+ Added method in logs module to dump database in behalf of
	ebackup module
	+ Bugfix: Do not check in row uniqueness for optional fields that
	are not passed as parameters
	+ Improve the output of ebox module status, to be consistent with the one
	  shown in the interface
	+ Add options to the report generation to allow queries to be more
	  flexible
	+ Events: Add possibility to enable watchers by default
	+ Bugfix: Adding a new field to a model now uses default
	  value instead of an empty value
	+ Added script and web interface for configuration report, added
	  more log files to the configuration report
1.5
	+ Use built-in authentication
	+ Use new upstart directory "init" instead of "event.d"
	+ Use new libjson-perl API
	+ Increase PerlInterpMaxRequests to 200
	+ Increase MaxRequestsPerChild (mpm-worker) to 200
	+ Fix issue with enconding in Ajax error responses
	+ Loggerd: if we don't have any file to watch we just sleep otherwise the process
	  will finish and upstart will try to start it over again and again.
	+ Make /etc/init.d/ebox depend on $network virtual facility
	+ Show uptime and users on General Information widget.
1.4.2
	+ Start services in the appropriate order (by dependencies) to fix a problem
	  when running /etc/init.d/ebox start in slaves (mail and other modules
	  were started before usersandgroups and thus failed)
1.4.1
	+ Remove network workarounds from /etc/init.d/ebox as we don't bring
	  interfaces down anymore
1.4
	+ Bug fix: i18n. setDomain in composites and models.
1.3.19
	+ Make the module dashboard widget update as the rest of the widgets
	+ Fix problem regarding translation of module names: fixes untranslated
	  module names in the dashboard, module status and everywhere else where
	  a module name is written
1.3.18
	+ Add version comparing function and use it instead of 'gt' in the
	  general widget
1.3.17
	+ Minor bug fix: check if value is defined in EBox::Type::Union
1.3.16
	+ Move enable field to first row in ConfigureDispatcherDataTable
	+ Add a warning to let users know that a module with unsaved changes
	  is disabled
	+ Remove events migration directory:
		- 0001_add_conf_configureeventtable.pl
		- 0002_add_conf_diskfree_watcher.pl
	+ Bug fix: We don't use names to stringify date to avoid issues
	  with DB insertions and localisation in event logging
	+ Bug fix: do not warn about disabled services which return false from
	  showModuleStatus()
	+ Add blank line under "Module Status"
	+ Installed and latest available versions of the core are now displayed
	  in the General Information widget
1.3.15
	+ Bug fix: Call EBox::Global::sortModulesByDependencies when
	  saving all modules and remove infinite loop in that method.
	  EBox::Global::modifiedModules now requires an argument to sort
	  its result dependending on enableDepends or depends attribute.
	+ Bug fix: keep menu folders open during page reloads
	+ Bug fix: enable the log events dispatcher by default now works
	+ Bug fix: fixed _lock function in EBox::Module::Base
	+ Bug fix: composites honor menuFolder()
	+ Add support for in-place edition for boolean types. (Closes
	  #1664)
	+ Add method to add new database table columnts to EBox::Migration::Helpers
	+ Bug fix: enable "Save Changes" button after an in-place edition
1.3.14
	+ Bug fix: fix critical bug in migration helper that caused some log
	  log tables to disappear
	+ Create events table
	+ Bug fix: log watcher works again
	+ Bug fix: delete cache if log index is not found as it could be
	  disabled
1.3.13
	+ Bug fix: critical error in EventDaemon that prevented properly start
	+ Cron script for manage logs does not run if another is already
	  running, hope that this will avoid problems with large logs
	+ Increased maximum size of message field in events
	+ Added script to purge logs
	+ Bug fix: multi-domain logs can be enabled again
1.3.12
	+ Added type for EBox::Dashboard::Value to stand out warning
	  messages in dashboard
	+ Added EBox::MigrationHelpers to include migration helpers, for now,
	  include a db table renaming one
	+ Bug fix: Fix mismatch in event table field names
	+ Bug fix: Add migration to create language plpgsql in database
	+ Bug fix: Add missing script for report log consolidation
	+ Bug fix: Don't show modules in logs if they are not configured. This
	  prevents some crashes when modules need information only available when
	  configured, such as mail which holds the vdomains in LDAP
	+ Added method EBox::Global::lastModificationTime to know when
	  eBox configuration was modified for last time
	+ Add support for breadcrumbs on the UI
	+ Bug fix: in Loggerd files are only parsed one time regardless of
	  how many LogHelper reference them
	+ Added precondition for Loggerd: it does not run if there isnt
	anything to watch
1.3.11
	+ Support customFilter in models for big tables
	+ Added EBox::Events::sendEvent method to send events using Perl
	  code (used by ebackup module)
	+ Bug fix: EBox::Type::Service::cmp now works when only the
	  protocols are different
	+ Check $self is defined in PgDBEngine::DESTROY
	+ Do not watch files in ebox-loggerd related to disabled modules and
	  other improvements in the daemon
	+ Silent some exceptions that are used for flow control
	+ Improve the message from Service Event Watcher
1.3.10
	+ Show warning when accesing the UI with unsupported browsers
	+ Add disableApparmorProfile to EBox::Module::Service
	+ Bug fix: add missing use
	+ Bug fix: Make EventDaemon more robust against malformed sent
	  events by only accepting EBox::Event objects
1.3.8
	+ Bug fix: fixed order in EBox::Global::modified modules. Now
	  Global and Backup use the same method to order the module list
	  by dependencies
1.3.7
	+ Bug fix: generate public.css and login.css in dynamic-www directory
	  which is /var/lib/zentyal/dynamicwww/css/ and not in /usr/share/ebox/www/css
	  as these files are generate every time eBox's apache is
	  restarted
	+ Bug fix: modules are restored now in the correct dependency
	  order
	+ ebox-make-backup accepts --destinaton flag to set backup's file name
	+ Add support for permanent messages to EBox::View::Customizer
1.3.6
	+ Bug fix: override _ids in EBox::Events::Watcher::Log to not return ids
	which do not exist
	+ Bug fix: fixed InverseMatchSelect type which is used by Firewall module
	+ New widget for the dashboard showing useful support information
	+ Bugfix: wrong permissions on CSS files caused problem with usercorner
	+ CSS are now templates for easier rebranding
	+ Added default.theme with eBox colors
1.3.5
	+ Bugfix: Allow unsafe characters in password type
	+ Add FollowSymLinks in eBox apache configuration. This is useful
	  if we use js libraries provided by packages
1.3.4
	+ Updated company name in the footer
	+ Bugfix: humanEventMessage works with multiple tableInfos now
	+ Add ebox-dbus-check to test if we can actually connect to dbus
1.3.4
	+ bugfix: empty cache before calling updatedRowNotify
	+ enable Log dispatcher by default and not allow users to disable
	it
	+ consolidation process continues in disabled but configured modules
	+ bugfix: Save Changes button doesn't turn red when accessing events for
	first time
1.3.2
	+ bugfix: workaround issue with dhcp configured interfaces at boot time
1.3.1
	+ bugfix: wrong regex in service status check
1.3.0
	+ bugfix: make full backup work again
1.1.30
	+ Change footer to new company holder
	+  RAID does not generate 'change in completion events, some text
	problems fixed with RAID events
	+ Report graphics had a datapoints limit dependent on the active
	time unit
	+ Apache certificate can be replaced by CA module
	+ Fixed regression in detailed report: total row now aggregates
	properly
	+ More characters allowed when changing password from web GUI
	+ Fixed regression with already used values in select types
	+ Do not a button to restart eBox's apache
	+ Fixed auth problem when dumping and restoring postgre database
1.1.20
	+ Added custom view support
	+ Bugfix: report models now can use the limit parameter in
	  reportRows() method
	+ use a regexp to fetch the PID in a pidfile, some files such as
	postfix's add tabs and spaces before the actual number
	+ Changed "pidfile" to "pidfiles" in _daemons() to allow checking more than
one (now it is a array ref instead of scalar)
	+ Modified Service.pm to support another output format for /etc/init.d daemon
status that returns [OK] instead of "running".
	+ unuformized case in menu entries and some more visual fixes
1.1.10
	+ Fix issue when there's a file managed by one module that has been modified
	  when saving changes
	+ Bugfix: events models are working again even if an event aware
	module is uninstalled and it is in a backup to restore
	+ Select.pm returns first value in options as default
       + Added 'parentModule' to model class to avoid recursive problems
	+ Added Float type
	+ Apache module allows to add configuration includes from other modules
	+ Display remote services button if subscribed
	+ Event daemon may received events through a named pipe
	+ Bugfix. SysInfo revokes its config correctly
	+ Added storer property to types in order to store the data in
	somewhere different from GConf
	+ Added protected property 'volatile' to the models to indicate
	that they store nothing in GConf but in somewhere different
	+ System Menu item element 'RAID' is always visible even when RAID
	is not installed
	+ Files in deleted rows are deleted when the changes are saved
	+ Fixed some bug whens backing and restore files
	+ Components can be subModels of the HasMany type
	+ Added EBox::Types::Text::WriteOnce type
	+ Do not use rows(), use row to force iteration over the rows and increase
	performance and reduce memory use.
	+ Do not suggest_sync after read operations in gconf
	+ Increase MaxRequestsPerChild to 200 in eBox's apache
	+ Make apache spawn only one child process
	+ Log module is backed up and restored normally because the old
	problem is not longer here
	+ Backup is more gentle with no backup files in backup directory,
	now it does not delete them
	+ HasMany  can retrieve again the model and row after the weak
	refence is garbage-collected. (Added to solve a bug in the doenload
	bundle dialog)
	+ EBox::Types::DomainName no longer accepts IP addresses as domain
	names
	+ Bugfix: modules that fail at configuration stage no longer appear as enabled
	+ Add parameter to EBox::Types::Select to disable options cache

0.12.103
	+ Bugfix: fix SQL statement to fetch last rows to consolidate
0.12.102
	+ Bugfix: consolidate logs using the last date and not starting from scratch
0.12.101
	+ Bugfix: DomainName type make comparisons case insensitive
	according to RFC 1035
0.12.100
	+ Bugfix: Never skip user's modifications if it set to true
	override user's changes
	+ EBox::Module::writeConfFile and EBox::Service scape file's path
	+ Bugfix. Configure logrotate to actually rotate ebox logs
	+ Fixed bug in ForcePurge logs model
	+ Fixed bug in DataTable: ModelManaged was called with tableName
	instead of context Name
	+ Fixing an `img` tag closed now properly and adding alternative
	text to match W3C validation in head title
	+ Backup pages now includes the size of the archive
	+ Fixed bug in ForcePurge logs model
	+ Now the modules can have more than one tableInfo for logging information
	+ Improve model debugging
	+ Improve restart debugging
	+ Backups and bug reports can be made from the command line
	+ Bugfix: `isEqualTo` is working now for `Boolean` types
	+ Bugfix: check if we must disable file modification checks in
	Manager::skipModification

0.12.99
	+ Add support for reporting
	+ Refresh logs automatically
	+ Reverse log order
	+ Remove temp file after it is downloaded with FromTempDir controller
0.12.3
	+ Bug fix: use the new API in purge method. Now purging logs is working
	again.
0.12.2
	+ Increase random string length used to generate the cookie to
	2048 bits
	+ Logs are show in inverse chronological order
0.12.1
	+ Bug fix: use unsafeParam for progress indicator or some i18 strings
	will fail when saving changes
0.12
	+ Bugfix: Don't assume timecol is 'timestamp' but defined by
	module developer. This allows to purge some logs tables again
	+ Add page titles to models
	+ Set default values when not given in `add` method in models
	+ Add method to manage page size in model
	+ Add hidden field to help with Ajax request and automated testing with
	  ANSTE
	+ Bugfix: cast sql types to filter fields in logs
	+ Bugfix: Restricted resources are back again to make RSS
	access policy work again
	+ Workaround bogus mason warnings
	+ Make postinst script less verbose
	+ Disable keepalive in eBox apache
	+ Do not run a startup script in eBox apache
	+ Set default purge time for logs stored in eBox db to 1 week
	+ Disable LogAdmin actions in `ebox-global-action` until LogAdmin
	feature is completely done
0.11.103
	+ Modify EBox::Types::HasMany to create directory based on its row
	+ Add _setRelationship method to set up relationships between models
	  and submodels
	+ Use the new EBox::Model::Row api
	+ Add help method to EBox::Types::Abstract
	+ Decrease size for percentage value in disk free watcher
	+ Increase channel link field size in RSS dispatcher
0.11.102
	+ Bugfix: cmp in EBox::Types::HostIP now sorts correctly
	+ updatedRowNotify in EBox::Model::DataTable receives old row as
	well as the recently updated row
	+ Added `override_user_modification` configuration parameter to
	avoid user modification checkings and override them without asking
	+ Added EBox::Model::Row to ease the management of data returned
	by models
	+ Added support to pre-save and post-save executable files. They
	must be placed at /etc/ebox/pre-save or /etc/ebox/post-save
	+ Added `findRow` method to ease find and set
0.11.101
	+ Bugfix: Fix memory leak in models while cloning types. Now
	cloning is controlled by clone method in types
	+ Bugfix: Union type now checks for its uniqueness
	+ DESTROY is not an autoloaded method anymore
	+ HasOne fields now may set printable value from the foreign field
	to set its value
	+ findId now searches as well using printableValue
	+ Bugfix. Minor bug found when key is an IP address in autoloaded
	methods
	+ Ordered tables may insert values at the beginning or the end of
	the table by "insertPosition" attribute
	+ Change notConfigured template to fix English and add link to the
	  module status section
	+ Add loading gif to module status actions
	+ Remove debug from ServiceInterface.pm
	+ Add support for custom separators to be used as index separators on
	  exposedMethods
	+ Bugfix. Stop eBox correctly when it's removed
	+ Improve apache-restart to make it more reliable.
0.11.100
	+ Bugfix. Fix issue with event filters and empty hashes
	+ Bugfix. Cache stuff in log and soap watcher to avoid memory leaks
	+ Bugfix. Fix bug that prevented the user from being warned when a row to
	  be deleted is being used by other model
	+ Bugfix. Add missing use of EBox::Global in State event watcher
	+ Added progress screen, now pogress screen keeps track of the changed
	  state of the modules and change the top page element properly
	+ Do not exec() to restart apache outside mod_perl
	+ Improve apache restart script
	+ Improve progress screen
0.11.99
	+ DataTable contains the property 'enableProperty' to set a column
	called 'enabled' to enable/disable rows from the user point of
	view. The 'enabled' column is put the first
	+ Added state to the RAID report instead of simpler active boolean
        + Fix bug when installing new event components and event GConf
	subtree has not changed
	+ Add RSS dispatcher to show eBox events under a RSS feed
	+ Rotate log files when they reach 10MB for 7 rotations
	+ Configurable minimum free space left for being notified by means
	of percentage
	+ Add File type including uploading and downloading
	+ Event daemon now checks if it is possible to send an event
	before actually sending it
	+ Added Action forms to perform an action without modifying
	persistent data
	+ Log queries are faster if there is no results
	+ Show no data stored when there are no logs for a domain
	+ Log watcher is added in order to notify when an event has
	happened. You can configure which log watcher you may enable and
	what you want to be notify by a determined filter and/or event.
	+ RAID watcher is added to check the RAID events that may happen
	when the RAID subsystem is configured in the eBox machine
	+ Change colour dataset in pie chart used for disk usage reporting
	+ Progress indicator now contains a returned value and error
	message as well
	+ Lock session file for HTTP session to avoid bugs
	related to multiple requests (AJAX) in a short time
	+ Upgrade runit dependency until 1.8.0 to avoid runit related
	issues
0.11
	+ Use apache2
	+ Add ebox-unblock-exec to unset signal mask before running  a executable
	+ Fix issue with multiple models and models with params.
	  This triggered a bug in DHCP when there was just one static
	  interface
	+ Fix _checkRowIsUnique and _checkFieldIsUnique
	+ Fix paging
	+ Trim long strings in log table, show tooltip with the whole string
	  and show links for URLs starting with "http://"
0.10.99
	+ Add disk usage information
	+ Show progress in backup process
	+ Add option to purge logs
	+ Create a link from /var/lib/zentyal/log to /var/log/ebox
	+ Fix bug with backup descriptions containing spaces
	+ Add removeAll method on data models
	+ Add HostIP, DomainName and Port types
	+ Add readonly forms to display static information
	+ Add Danish translation thanks to Allan Jacobsen
0.10
	+ New release
0.9.100
	+ Add checking for SOAP session opened
	+ Add EventDaemon
	+ Add Watcher and Dispatch framework to support an event
	  architecture on eBox
	+ Add volatile EBox::Types in order not to store their values
	  on GConf
	+ Add generic form
	+ Improvements on generic table
	+ Added Swedish translation

0.9.99
	+ Added Portuguese from Portugal translation
	+ Added Russian translation
	+ Bugfix: bad changed state in modules after restore

0.9.3
	+ New release

0.9.2
	+ Add browser warning when uploading files
	+ Enable/disable logging modules
0.9.1
	+ Fix backup issue with changed state
	+ Generic table supports custom ordering
0.9
	+ Added Polish translation
        + Bug in recognition of old CD-R writting devices fixed
	+ Added Aragonese translation
	+ Added Dutch translation
	+ Added German translation
	+ Added Portuguese translation

0.8.99
	+ Add data table model for generic Ajax tables
	+ Add types to be used by models
	+ Add MigrationBase and ebox-migrate to upgrade data models
	+ Some English fixes
0.8.1
	+ New release
0.8
	+ Fix backup issue related to bug reports
	+ Improved backup GUI
0.7.99
        + changed sudo stub to be more permissive
	+ added startup file to apache web server
	+ enhanced backup module
	+ added basic CD/DVD support to backup module
	+ added test stubs to simplify testing
	+ added test class in the spirit of Test::Class
	+ Html.pm now uses mason templates
0.7.1
	+ use Apache::Reload to reload modules when changed
	+ GUI consistency (#12)
	+ Fixed a bug for passwords longer than 16 chars
	+ ebox-sudoers-friendly added to not overwrite /etc/sudoers each time
0.7
	+ First public release
0.6
	+ Move to client
	+ Remove obsolete TODO list
	+ Remove firewall module from  base system
	+ Remove objects module from base system
	+ Remove network module from base system
	+ Add modInstances and modInstancesOfType
	+ Raname Base to ClientBase
	+ Remove calls to deprecated methods
	+ API documented using naturaldocs
	+ Update INSTALL
	+ Use a new method to get configkeys, now configkey reads every
	  [0.9
	+ Added Polish translation][0-9]+.conf file from the EBox::Config::etc() dir and
	  tries to get the value from the files in order.
	+ Display date in the correct languae in Summary
	+ Update debian scripts
	+ Several bugfixes
0.5.2
	+ Fix some packaging issues
0.5.1
	+ New menu system
	+ New firewall filtering rules
	+ 802.1q support

0.5
	+ New bug-free menus (actually Internet Explorer is the buggy piece
	  of... software that caused the reimplementation)
	+ Lots of small bugfixes
	+ Firewall: apply rules with no destination address to packets
	  routed through external interfaces only
	+ New debianize script
	+ Firewall: do not require port and protocol parameters as they
	  are now optional.
	+ Include SSL stuff in the dist tarball
	+ Let modules block changes in the network interfaces
	  configuration if they have references to the network config in
	  their config.
	+ Debian network configuration import script
	+ Fix the init.d script: it catches exceptions thrown by modules so that
	  it can try to start/stop all of them if an exception is thrown.
	+ Firewall: fix default policy bug in INPUT chains.
	+ Restore textdomain in exceptions
	+ New services section in the summary
	+ Added Error item to Summary. Catch exceptions from modules in
	  summary and generate error item
	+ Fix several errors with redirections and error handling in CGIs
	+ Several data validation functions were fixed, and a few others added
	+ Prevent the global module from keeping a reference to itself. And make
	  the read-only/read-write behavior of the factory consistent.
	+ Stop using ifconfig-wrapper and implement our own NetWrapper module
	  with wrappers for ifconfig and ip.
	+ Start/stop apache, network and firewall modules in first place.
	+ Ignore some network interface names such as irda, sit0, etc.
	+ The summary page uses read-only module instances.
	+ New DataInUse exception, old one renamed to DataExists.
	+ Network: do not overwrite resolv.conf if there are nameservers
	  given via dhcp.
	+ Do not set a default global policy for the ssh service.
	+ Check for forbiden characters when the parameter value is
	  requested by the CGI, this allows CGI's to handle the error,
	  and make some decissions before it happens.
	+ Create an "edit object" template and remove the object edition stuff
	  from the main objects page.
	+ Fix the apache restarting code.
	+ Network: Remove the route reordering feature, the kernel handles that
	  automatically.
	+ Fix tons of bugs in the network restarting code.
	+ Network: removed the 3rd nameserver configuration.
	+ Network: Get gateway info in the dhcp hook.
	+ Network: Removed default configuration from the gconf schema.
	+ New function for config-file generation
	+ New functions for pid file handling

0.4
	+ debian package
	+ added module to export/import configuration
	+ changes in firewall's API
	+ Added content filter based on dansguardian
	+ Added French translation
	+ Added Catalan translation
	+ Sudoers file is generated automatically based on module's needs
	+ Apache config file is generated by ebox  now
	+ Use SSL
	+ Added ebox.conf file
	+ Added module template generator

0.3
	+ Supports i18n
	+ API name consistency
	+ Use Mason for templates
	+ added tips to GUI
	+ added dhcp hooks
	+ administration port configuration
	+ Fixed bugs to IE compliant
	+ Revoke changes after logout
	+ Several bugfixes

0.2
	+ All modules are now based on gconf.
	+ Removed dependencies on xml-simple, xerces and xpath
	+ New MAC address field in Object members.
	+ Several bugfixes.

0.1
	+ Initial release<|MERGE_RESOLUTION|>--- conflicted
+++ resolved
@@ -1,12 +1,9 @@
-<<<<<<< HEAD
 HEAD
 	+ Added support for haproxy
-=======
 3.2.6
 	+ Show confirmation dialog before upgrading to 3.3
 	+ Fixed general widget packages to avoid error on 'packages to
 	  upgrade' section
->>>>>>> 523586da
 3.2.5
 	+ Upgrade to 3.3 notification in dashboard
 	+ Added new communityEdition() helper method in EBox::Global
