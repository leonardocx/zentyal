HEAD
<<<<<<< HEAD
	+ Changed cookie name to remove forbidden characters to avoid
	  incompatibilities with some applications
=======
	+ Adapted messages in the UI for new editions
>>>>>>> fe710191
	+ Added methods to enable/disable restart triggers
2.3.2
	+ Fixed redis unix socket permissions problem with usercorner
	+ Get row ids without safe characters checking
	+ Added EBox::Util::Random as random string generator
	+ Set log level to debug when cannot compute md5 for a nonexistent file
	+ Filtering in tables is now case insensitive
	+ ProgressIndicator no longer leaves zombie processes in the system
	+ Implemented mysqldump for logs database
	+ Remove zentyal-events cron script which should not be longer necessary
	+ Bugfix: set executable permissions to cron scripts and example hooks
	+ Added a global method to retrieve installed server edition
	+ Log also duration and compMessage to events.log
2.3.1
	+ Updated Standards-Version to 3.9.2
	+ Fixed JS client side table sorting issue due to Prototype
	  library upgrade
	+ Disable InnoDB by default to reduce memory consumption of MySQL
	+ Now events are logged in a new file (events.log) in a more
	  human-readable format
	+ Added legend to DataTables with custom actions
	+ Changed JS to allow the restore of the action cell when a delete
	  action fails
	+ Set milestone to 3.0 when creating bug reports in the trac
	+ Avoid temporal modelInstance errors when adding or removing
	  modules with LogWatchers or LogDispatcher
	+ Unallow administration port change when the port is in use
2.3
	+ Do not launch a passwordless redis instance during first install
	+ New 'types' field in LogObserver and storers/acquirers to store special
	  types like IPs or MACs in an space-efficient way
	+ Use MySQL for the logs database instead of PostgreSQL
	+ Bugfix: logs database is now properly recreated after purge & install
	+ Avoid use of AUTOLOAD to execute redis commands, improves performance
	+ Use UNIX socket to connect to redis for better performance and
	  update default redis 2.2 settings
	+ Use "sudo" group instead of "admin" one for the UI access control
	+ Added EBox::Module::Base::version() to get package version
	+ Fixed problem in consalidation report when accumulating results
	  from queries having a "group by table.field"
	+ Added missing US and Etc zones in timezone selector
	+ Replaced autotools with zbuildtools
	+ Refuse to restore configuration backup from version lesser than
	  2.1 unless forced
	+ Do not retrieve format.js in every graph to improve performance
	+ The purge-module scripts are always managed as root user
	+ New grep-redis tool to search for patterns in redis keys or
	  values
	+ Use partitionFileSystems method from EBox::FileSystem
2.2.4
	+ New internal 'call' command in Zentyal shell to 'auto-use' the module
	+ Zentyal shell now can execute commandline arguments
	+ Bugfix: EBox::Types::IPAddr::isEqualTo allows to change netmask now
	+ Removed some undefined concatenation and compare warnings in error.log
	+ Ignore check operation in RAID event watcher
	+ Skip IP addresses ending in .0 in EBox::Types::IPRange::addresses()
	+ Do not store in redis trailing dots in Host and DomainName types
	+ Added internal command to instance models and other improvements in shell
	+ Now the whole /etc/zentyal directory is backed up and a copy of the
	  previous contents is stored at /var/backups before restoring
	+ Removing a module with a LogWatcher no longer breaks the LogWatcher
	  Configuration page anymore
	+ Fixed error in change-hostname script it does not longer match substrings
	+ Bugfix: Show breadcrumbs even from models which live in a
	  composite
	+ HTTPLink now returns empty string if no HTTPUrlView is defined
	  in DataTable class
	+ Added mising use sentence in EBox::Event::Watcher::Base
2.2.3
	+ Bugfix: Avoid url rewrite to ebox.cgi when requesting to /slave
	+ Fixed logrotate configuration
	+ More resilient way to handle with missing indexes in _find
	+ Added more informative text when mispelling methods whose prefix
	  is an AUTOLOAD action
	+ A more resilient solution to load events components in EventDaemon
	+ Added one and two years to the purge logs periods
	+ Fixed downloads from EBox::Type::File
2.2.2
	+ Revert cookie name change to avoid session loss in upgrades
	+ Do not try to change owner before user ebox is created
2.2.1
	+ Removed obsolete references to /zentyal URL
	+ Create configuration backup directories on install to avoid warnings
	  accessing the samba share when there are no backups
	+ Log result of save changes, either successful or with warnings
	+ Changed cookie name to remove forbidden characters to avoid
	  incompatibilities with some applications
	+ Removed duplicated and incorrect auding logging for password change
	+ Fixed some non-translatable strings
	+ Create automatic bug reports under 2.2.X milestone instead of 2.2
	+ Fixed bug changing background color on selected software packages
2.1.34
	+ Volatile types called password are now also masked in audit log
	+ Adjust padding for module descriptions in basic software view
	+ Removed beta icon
2.1.33
	+ Fixed modal add problems when using unique option on the type
	+ Fixed error management in the first screen of modal add
	+ Unify software selection and progress colors in CSS
	+ Set proper message type in Configure Events model
	+ Fixed error checking permanentMessage types in templates/msg.mas
2.1.32
	+ Added progress bar colors to theme definition
	+ Remove no longer correct UTF8 decode in ProgressIndicator
	+ Fixed UTF8 double-encoding on unexpected error CGI
	+ Reviewed some subscription strings
	+ Always fork before apache restart to avoid port change problems
	+ Stop modules in the correct order (inverse dependencies order)
	+ Better logging of failed modules on restore
2.1.31
	+ Do not start managed daemons on boot if the module is disabled
	+ Better message on redis error
	+ Watch for dependencies before automatic enable of modules on first install
2.1.30
	+ Removed obsolete /ebox URL from RSS link
	+ Changed methods related with extra backup data in modules logs
	  to play along with changes in ebackup module
	+ Set a user for remote access for audit reasons
	+ Detect session loss on AJAX requests
2.1.29
	+ Startup does not fail if SIGPIPE received
2.1.28
	+ Added code to mitigate false positives on module existence
	+ Avoid error in logs full summary due to incorrect syntax in template
	+ Allow unsafe chars in EBox::Types::File to avoid problems in some browsers
	+ Reviewed some subscription strings
	+ Warning about language-packs installed works again after Global changes
	+ Show n components update when only zentyal packages are left to
	  upgrade in the system widget
	+ Do not show debconf warning when installing packages
	+ EBox::Types::IPAddr (and IPNetwork) now works with defaultValue
	+ Allow to hide menu items, separators and dashboard widgets via conf keys
2.1.27
	+ Do not create tables during Disaster Recovery installation
	+ Added new EBox::Util::Debconf::value to get debconf values
	+ DataTable controller does no longer try to get a deleted row
	  for gather elements values for audit log
	+ Check if Updates watcher can be enabled if the subscription
	  level is yet unknown
2.1.26
	+ Detection of broken packages works again after proper deletion
	  of dpkg_running file
	+ Keep first install redis server running until trigger
	+ Unified module restart for package trigger and init.d
	+ Use restart-trigger script in postinst for faster daemons restarting
	+ System -> Halt/Reboot works again after regression in 2.1.25
	+ Added framework to show warning messages after save changes
	+ Change caption of remote services link to Zentyal Cloud
	+ Do not show Cloud link if hide_cloud_link config key is defined
	+ Added widget_ignore_updates key to hide updates in the dashboard
	+ Differentiate ads from notes
	+ Allow custom message type on permanentMessage
	+ Only allow custom themes signed by Zentyal
	+ Removed /zentyal prefix from URLs
	+ Caps lock detection on login page now works again
	+ Added HiddenIfNotAble property to event watchers to be hidden if
	  it is unabled to monitor the event
	+ Dashboard values can be now error and good as well
	+ Include a new software updates widget
	+ Include a new alert for basic subscriptions informing about
	  software updates
	+ Add update-notifier-common to dependencies
	+ EBox::DataTable::enabledRows returns rows in proper order
	+ Use custom ads when available
	+ Disable bug report when hide_bug_report defined on theme
2.1.25
	+ Do not show disabled module warnings in usercorner
	+ Mask passwords and unify boolean values in audit log
	+ Do not override type attribute for EBox::Types::Text subtypes
	+ Corrected installation finished message after first install
	+ Added new disableAutocomplete attribute on DataTables
	+ Optional values can be unset
	+ Minor improvements on nmap scan
2.1.24
	+ Do not try to generate config for unconfigured services
	+ Remove unnecessary redis call getting _serviceConfigured value
	+ Safer sizes for audit log fields
	+ Fix non-translatable "show help" string
	+ Allow links to first install wizard showing a desired page
	+ Fixed bug in disk usage when we have both values greater and
	  lower than 1024 MB
	+ Always return a number in EBox::AuditLogging::isEnabled to avoid
	  issues when returning the module status
	+ Added noDataMsg attribute on DataTable to show a message when
	  there are no rows
2.1.23
	+ Removed some warnings during consolidation process
	+ Depend on libterm-readline-gnu-perl for history support in shells
	+ Fixed error trying to change the admin port with NTP enabled
	+ Fixed breadcrumb destination for full log query page
	+ Use printableActionName in DataTable setter
2.1.22
	+ Fixed parentRow method in EBox::Types::Row
	+ Added new optionalLabel flag to EBox::Types::Abstract to avoid
	  show the label on non-optional values that need to be set as
	  optional when using show/hide viewCustomizers
	+ Added initHTMLStateOrder to View::Customizer to avoid incorrect
	  initial states
	+ Improved exceptions info in CGIs to help bug reporting
	+ Do not show customActions when editing row on DataTables
2.1.21
	+ Fixed bug printing traces at Global.pm
	+ Check new dump_exceptions confkey instead of the debug one in CGIs
	+ Explicit conversion to int those values stored in our database
	  for correct dumping in reporting
	+ Quote values in update overwrite while consolidating for reporting
2.1.20
	+ Fixed regression in edition in place of booleans
	+ Better default balance of the dashboard based on the size of the widgets
	+ Added defaultSelectedType argument to PortRange
2.1.19
	+ Disable KeepAlive as it seems to give performance problems with Firefox
	  and set MaxClients value back to 1 in apache.conf
	+ Throw exceptions when calling methods not aplicable to RO instances
	+ Fixed problems when mixing read/write and read-only instances
	+ Date/Time and Timezone moved from NTP to core under System -> General
	+ Do not instance hidden widgets to improve dashboard performance
	+ New command shell with Zentyal environment at /usr/share/zentyal/shell
	+ Show warning when a language-pack is not installed
	+ Removed unnecessary dump/load operations to .bak yaml files
	+ AuditLogging and Logs constructor now receive the 'ro' parameter
	+ Do not show Audit Logging in Module Status widget
2.1.18
	+ New unificated zentyal-core.logrotate for all the internal logs
	+ Added forceEnabled option for logHelpers
	+ Moved carousel.js to wizard template
	+ Add ordering option to wizard pages
	+ Fixed cmp and isEqualTo methods for EBox::Types::IPAddr
	+ Fixed wrong Mb unit labels in Disk Usage and use GB when > 1024 MB
	+ Now global-action script can be called without progress indicator
	+ Fixed EBox::Types::File JavaScript setter code
	+ Added support for "Add new..." modal boxes in foreign selectors
	+ Each module can have now its customized purge-module script
	  that will be executed after the package is removed
	+ Added Administration Audit Logging to log sessions, configuration
	  changes, and show pending actions in save changes confirmation
	+ User name is stored in session
	+ Remove deprecated extendedRestore from the old Full Backup
2.1.17
	+ Fixed RAID event crash
	+ Added warning on models and composites when the module is disabled
	+ Fixed login page style with some languages
	+ Login page template can now be reused accepting title as parameter
	+ EBox::Types::File does not write on redis when it fails to
	  move the fail to its final destination
	+ Added quote column option for periodic log consolidation and
	  report consolidation
	+ Added exclude module option to backup restore
2.1.16
	+ Do not show incompatible navigator warning on Google Chrome
	+ Fixed syncRows override detection on DataTable find
	+ clean-conf script now deletes also state data
	+ Avoid 'undefined' message in selectors
2.1.15
	+ Move Disk Usage and RAID to the new Maintenance menu
	+ Always call syncRows on find (avoid data inconsistencies)
	+ Filename when downloading a conf backup now contains hostname
	+ Fixed bug in RAID template
	+ Set proper menu order in System menu (fixes NTP position)
	+ Fixed regresion in page size selector on DataTables
	+ Fixed legend style in Import/Export Configuration
2.1.14
	+ Fixed regresion with double quotes in HTML templates
	+ Fixed problems with libredis-perl version dependency
	+ Adding new apparmor profile management
2.1.13
	+ Better control of errors when saving changes
	+ Elements of Union type can be hidden
	+ Model elements can be hidden only in the viewer or the setter
	+ HTML attributtes are double-quoted
	+ Models can have sections of items
	+ Password view modified to show the confirmation field
	+ New multiselect type
	+ Redis backend now throws different kind of exceptions
2.1.12
	+ Revert no longer necessary parents workaround
	+ Hide action on viewCustomizer works now on DataTables
2.1.11
	+ Fixed bug which setted bad directory to models in tab view
	+ Union type: Use selected subtype on trailingText property if the
	  major type does not have the property
	+ Raise MaxClients to 2 to prevent apache slowness
2.1.10
	+ Security [ZSN-2-1]: Avoid XSS in process list widget
2.1.9
	+ Do not try to initialize redis client before EBox::init()
	+ Safer way to delete rows, deleting its id reference first
	+ Delete no longer needed workaround for gconf with "removed" attribute
	+ Fixed regression in port range setter
2.1.8
	+ Fixed regression in menu search
	+ Fixed missing messages of multi state actions
	+ Help toggler is shown if needed when dynamic content is received
	+ Fixed issue when disabling several actions at once in a data table view
	+ All the custom actions are disabled when one is clicked
	+ Submit wizard pages asynchronously and show loading indicator
	+ Added carousel.js for slide effects
2.1.7
	+ Fixed issues with wrong html attributes quotation
	+ Bugfix: volatile types can now calculate their value using other
	  the value from other elements in the row no matter their position
2.1.6
	+ Attach software.log to bug report if there are broken packages
	+ Added keyGenerator option to report queries
	+ Tuned apache conf to provide a better user experience
	+ Actions click handlers can contain custom javascript
	+ Restore configuration with force dependencies option continues
	  when modules referenced in the backup are not present
	+ Added new MultiStateAction type
2.1.5
	+ Avoid problems getting parent if the manager is uninitialized
	+ Rename some icon files with wrong extension
	+ Remove wrong optional attribute for read-only fields in Events
	+ Renamed all /EBox/ CGI URLs to /SysInfo/ for menu folder coherency
	+ Added support for custom actions in DataTables
	+ Replaced Halt/Reboot CGI with a model
	+ Message classes can be set from models
	+ Fixed error in Jabber dispatcher
	+ Show module name properly in log when restart from the dashboard fails
	+ Avoid warning when looking for inexistent PID in pidFileRunning
2.1.4
	+ Changed Component's parent/child relationships implementation
	+ Fixed WikiFormat on automatic bug report tickets
	+ Do not show available community version in Dashboard with QA
 	  updates
2.1.3
	+ Fall back to readonly data in config backup if there are unsaved changes
	+ Allow to automatically send a report in the unexpected error page
	+ Logs and Events are now submenus of the new Maintenance menu
	+ Configuration Report option is now present on the Import/Export section
	+ Require save changes operation after changing the language
	+ Added support for URL aliases via schemas/urls/*.urls files
	+ Allow to sort submenu items via 'order' attribute
	+ Automatically save changes after syncRows is called and mark the module
	  mark the module as unchanged unless it was previously changed
	+ Removed unnecessary ConfigureEvents composite
	+ Removed unnecessary code from syncRows in logs and events
	+ Restore configuration is safer when restoring /etc/zentyal files
	+ Fixed unescaped characters when showing an exception
	+ Fixed nested error page on AJAX requests
	+ Adapted dumpBackupExtraData to new expected return value
	+ Report remoteservices, when required, a change in administration
	  port
	+ Added continueOnModuleFail mode to configuration restore
	+ Fixed Firefox 4 issue when downloading backups
	+ Show scroll when needed in stacktraces (error page)
	+ More informative error messages when trying to restart locked modules
	  from the dashboard
	+ Creation of plpgsql language moved from EBox::Logs::initialSetup
	  to create-db script
	+ Redis backend now throws different kind of exceptions
	+ Avoid unnecesary warnings about PIDs
	+ Update Jabber dispatcher to use Net::XMPP with some refactoring
	+ Save changes messages are correctly shown with international charsets
	+ Support for bitmap option in RAID report
	+ Retry multiInsert line by line if there are encoding errors
	+ Adapted to new location of partitionsFileSystems in EBox::FileSystem
	+ Event messages are cleaned of null characters and truncated
	  before inserting in the database when is necessary
	+ Improve message for "Free storage space" event and send an info
	  message when a given partition is not full anymore
	+ Event messages now can contain newline characters
	+ Objects of select type are compared also by context
	+ Remove cache from optionsFromForeignModel since it produces
	  problems and it is useless
	+ Set title with server name if the server is subscribed
	+ Fix title HTML tag in views for Models and Composites
	+ Added lastEventsReport to be queried by remoteservices module
	+ Added EBox::Types::HTML type
	+ Added missing manage-logs script to the package
	+ Fixed problems with show/hide help switch and dynamic content
	+ Menus with subitems are now kept unfolded until a section on a
	  different menu is accessed
	+ Sliced restore mode fails correctly when schema file is missing,
	  added option to force restore without schema file
	+ Purge conf now purges the state keys as well
	+ Added EBox::Types::IPRange
2.1.2
	+ Now a menu folder can be closed clicking on it while is open
	+ Bugfix: cron scripts are renamed and no longer ignored by run-parts
	+ Added new EBox::Util::Nmap class implementing a nmap wrapper
2.1.1
	+ Fixed incoherency problems with 'on' and '1' in boolean indexes
	+ Move cron scripts from debian packaging to src/scripts/cron
	+ Trigger restart of logs and events when upgrading zentyal-core
	  without any other modules
	+ Don't restart apache twice when upgrading together with more modules
	+ Fixed params validation issues in addRow
2.1
	+ Replace YAML::Tiny with libyaml written in C through YAML::XS wrapper
	+ Minor bugfix: filter invalid '_' param added by Webkit-based browser
	  on EBox::CGI::Base::params() instead of _validateParams(), avoids
	  warning in zentyal.log when enabling modules
	+ All CGI urls renamed from /ebox to /zentyal
	+ New first() and deleteFirst() methods in EBox::Global to check
	  existence and delete the /var/lib/zentyal/.first file
	+ PO files are now included in the language-pack-zentyal-* packages
	+ Migrations are now always located under /usr/share/$package/migration
	  this change only affects to the events and logs migrations
	+ Delete no longer used domain and translationDomain methods/attributes
	+ Unified src/libexec and tools in the new src/scripts directory
	+ Remove the ebox- prefix on all the names of the /usr/share scripts
	+ New EBox::Util::SQL package with helpers to create and drop tables
	  from initial-setup and purge-module for each module
	+ Always drop tables when purging a package
	+ Delete 'ebox' user when purging zentyal-core
	+ Moved all SQL schemas from tools/sqllogs to schemas/sql
	+ SQL time-period tables are now located under schemas/sql/period
	+ Old ebox-clean-gconf renamed to /usr/share/zentyal/clean-conf and
	  ebox-unconfigure-module is now /usr/share/zentyal/unconfigure-module
	+ Added default implementation for enableActions, executing
	  /usr/share/zentyal-$modulename/enable-module if exists
	+ Optimization: Do not check if a row is unique if any field is unique
	+ Never call syncRows on read-only instances
	+ Big performance improvements using hashes and sets in redis
	  database to avoid calls to the keys command
	+ Delete useless calls to exists in EBox::Config::Redis
	+ New regen-redis-db tool to recreate the directory structure
	+ Renamed /etc/cron.hourly/90manageEBoxLogs to 90zentyal-manage-logs
	  and moved the actual code to /usr/share/zentyal/manage-logs
	+ Move /usr/share/ebox/zentyal-redisvi to /usr/share/zentyal/redisvi
	+ New /usr/share/zentyal/initial-setup script for modules postinst
	+ New /usr/share/zentyal/purge-module script for modules postrm
	+ Removed obsolete logs and events migrations
	+ Create plpgsql is now done on EBox::Logs::initialSetup
	+ Replace old ebox-migrate script with EBox::Module::Base::migrate
	+ Rotate duplicity-debug.log log if exists
	+ Bug fix: Port selected during installation is correctly saved
	+ Zentyal web UI is restarted if their dependencies are upgraded
	+ Bug fix: Logs don't include unrelated information now
	+ Add total in disk_usage report
	+ Bugfix: Events report by source now works again
	+ Do not include info messages in the events report
	+ Services event is triggered only after five failed checkings
	+ Do not add redundant includedir lines to /etc/sudoers
	+ Fixed encoding for strings read from redis server
	+ Support for redis-server 2.0 configuration
	+ Move core templates to /usr/share/zentyal/stubs/core
	+ Old /etc/ebox directory replaced with the new /etc/zentyal with
	  renamed core.conf, logs.conf and events.conf files
	+ Fixed broken link to alerts list
2.0.15
	+ Do not check the existence of cloud-prof package during the
	  restore since it is possible not to be installed while disaster
	  recovery process is done
	+ Renamed /etc/init.d/ebox to /etc/init.d/zentyal
	+ Use new zentyal-* package names
	+ Don't check .yaml existence for core modules
2.0.14
	+ Added compMessage in some events to distinguish among events if
	  required
	+ Make source in events non i18n
	+ After restore, set all the restored modules as changed
	+ Added module pre-checks for configuration backup
2.0.13
	+ Fixed dashboard graphs refresh
	+ Fixed module existence check when dpkg is running
	+ Fix typo in sudoers creation to make remote support work again
2.0.12
	+ Include status of packages in the downloadable bug report
	+ Bugfix: Avoid possible problems deleting redis.first file if not exist
2.0.11
	+ New methods entry_exists and st_entry_exists in config backend
2.0.10
	+ Now redis backend returns undef on get for undefined values
	+ Allow custom mason templates under /etc/ebox/stubs
	+ Better checks before restoring a configuration backup with
	  a set of modules different than the installed one
	+ Wait for 10 seconds to the child process when destroying the
	  progress indicator to avoid zombie processes
	+ Caught SIGPIPE when trying to contact Redis server and the
	  socket was already closed
	+ Do not stop redis server when restarting apache but only when
	  the service is asked to stop
	+ Improvements in import/export configuration (know before as
	  configuration backup)
	+ Improvements in ProgressIndicator
	+ Better behaviour of read-only rows with up/down arrows
	+ Added support for printableActionName in DataTable's
	+ Added information about automatic configuration backup
	+ Removed warning on non existent file digest
	+ Safer way to check if core modules exist during installation
2.0.9
	+ Treat wrong installed packages as not-existent modules
	+ Added a warning in dashboard informing about broken packages
	+ File sharing and mailfilter log event watchers works again since
	  it is managed several log tables per module
2.0.8
	+ Replaced zentyal-conf script with the more powerful zentyal-redisvi
	+ Set always the same default order for dashboard widgets
	+ Added help message to the configure widgets dialog
	+ Check for undefined values in logs consolidation
	+ Now dashboard notifies fails when restarting a service
	+ Fixed bug with some special characters in dashboard
	+ Fixed bug with some special characters in disk usage graph
2.0.7
	+ Pre-installation includes sudoers.d into sudoers file if it's not yet
	  installed
	+ Install apache-prefork instead of worker by default
	+ Rename service certificate to Zentyal Administration Web Server
2.0.6
	+ Use mod dependencies as default restore dependencies
	+ Fixed dependencies in events module
	+ Increased recursive dependency threshold to avoid
	  backup restoration problems
2.0.5
	+ Removed deprecated "Full backup" option from configuration backup
	+ Bugfix: SCP method works again after addition of SlicedBackup
	+ Added option in 90eboxpglogger.conf to disable logs consolidation
2.0.4
	+ Removed useless gconf backup during upgrade
	+ Fixed postinstall script problems during upgrade
2.0.3
	+ Added support for the sliced backup of the DB
	+ Hostname change is now visible in the form before saving changes
	+ Fixed config backend problems with _fileList call
	+ Added new bootDepends method to customize daemons boot order
	+ Added permanent message property to Composite
	+ Bugfix: Minor aesthetic fix in horizontal menu
	+ Bugfix: Disk usage is now reported in expected bytes
	+ Bugfix: Event dispatcher is not disabled when it is impossible
	  for it to dispatch the message
2.0.2
	+ Better message for the service status event
	+ Fixed modules configuration purge script
	+ Block enable module button after first click
	+ Avoid division by zero in progress indicator when total ticks is
	  zero
	+ Removed warning during postinst
	+ Added new subscription messages in logs, events and backup
2.0.1
	+ Bugfix: Login from Zentyal Cloud is passwordless again
	+ Some defensive code for the synchronization in Events models
	+ Bugfix: add EBox::Config::Redis::get to fetch scalar or list
	  values. Make GConfModule use it to avoid issues with directories
	  that have both sort of values.
1.5.14
	+ Fixed redis bug with dir keys prefix
	+ Improved login page style
	+ New login method using PAM instead of password file
	+ Allow to change admin passwords under System->General
	+ Avoid auto submit wizard forms
	+ Wizard skip buttons always available
	+ Rebranded post-installation questions
	+ Added zentyal-conf script to get/set redis config keys
1.5.13
	+ Added transition effect on first install slides
	+ Zentyal rebrand
	+ Added web page favicon
	+ Fixed already seen wizards apparition
	+ Fixed ro module creation with redis backend
	+ Use mason for links widgets
	+ Use new domain to official strings for subscriptions
1.5.12
	+ Added option to change hostname under System->General
	+ Show option "return to dashboard" when save changes fails.
1.5.11
	+ Added more tries on redis reconnection
	+ Fixed user corner access problems with redis server
	+ writeFile* methods reorganized
	+ Added cron as dependency as cron.hourly was never executed with anacron
	+ Improvements in consolidation of data for reports
1.5.10
	+ Fixed gconf to redis conversion for boolean values
1.5.9
	+ Improved migrations speed using the same perl interpreter
	+ Redis as configuration backend (instead of gconf)
	+ Improved error messages in ebox-software
	+ Set event source to 256 chars in database to adjust longer event
	  sources
	+ Progress bar AJAX updates are sent using JSON
	+ Fixed progress bar width problems
	+ Fixed top menu on wizards
	+ Improved error message when disconnecting a not connected database
	+ Abort installation if 'ebox' user already exists
	+ Bugfix: IP address is now properly registered if login fails
1.5.8
	+ Added template tableorderer.css.mas
	+ Added buttonless top menu option
	+ Bugfix: Save all modules on first installation
	+ Bugfix: General ebox database is now created if needed when
	  re/starting services
	+ Bugfix: Data to report are now uniform in number of elements per
	  value. This prevents errors when a value is present in a month and
	  not in another
	+ Bugfix: Don't show already visited wizard pages again
1.5.7
	+ Bugfix: Avoid error when RAID is not present
	+ Bugfix: Add ebox-consolidate-reportinfo call in daily cron script
	+ Bugfix: Called multiInsert and unbufferedInsert when necessary
	  after the loggerd reimplementation
	+ Bugfix: EBox::ThirdParty::Apache2::AuthCookie and
	  EBox::ThirdParty::Apache2::AuthCookie::Util package defined just
	  once
	+ Added util SystemKernel
	+ Improved progress indicator
	+ Changes in sudo generation to allow sudo for remote support user
	+ Initial setup wizards support
1.5.6
	+ Reimplementation of loggerd using inotify instead of File::Tail
1.5.5
	+ Asynchronous load of dashboard widgets for a smoother interface
1.5.4
	+ Changed dbus-check script to accept config file as a parameter
1.5.3
	+ Function _isDaemonRunning works now with snort in lucid
	+ Javascript refreshing instead of meta tag in log pages
	+ Updated links in dashboard widget
	+ Add package versions to downloadable ebox.log
	+ Fixed postgresql data dir path for disk usage with pg 8.4
	+ GUI improvements in search box
1.5.2
	+ Security [ESN-1-1]: Validate referer to avoid CSRF attacks
	+ Added reporting structure to events module
	+ Added new CGI to download the last lines of ebox.log
1.5.1
	+ Bugfix: Catch exception when upstart daemon does not exist and
	  return a stopped status
	+ Added method in logs module to dump database in behalf of
	ebackup module
	+ Bugfix: Do not check in row uniqueness for optional fields that
	are not passed as parameters
	+ Improve the output of ebox module status, to be consistent with the one
	  shown in the interface
	+ Add options to the report generation to allow queries to be more
	  flexible
	+ Events: Add possibility to enable watchers by default
	+ Bugfix: Adding a new field to a model now uses default
	  value instead of an empty value
	+ Added script and web interface for configuration report, added
	  more log files to the configuration report
1.5
	+ Use built-in authentication
	+ Use new upstart directory "init" instead of "event.d"
	+ Use new libjson-perl API
	+ Increase PerlInterpMaxRequests to 200
	+ Increase MaxRequestsPerChild (mpm-worker) to 200
	+ Fix issue with enconding in Ajax error responses
	+ Loggerd: if we don't have any file to watch we just sleep otherwise the process
	  will finish and upstart will try to start it over again and again.
	+ Make /etc/init.d/ebox depend on $network virtual facility
	+ Show uptime and users on General Information widget.
1.4.2
	+ Start services in the appropriate order (by dependencies) to fix a problem
	  when running /etc/init.d/ebox start in slaves (mail and other modules
	  were started before usersandgroups and thus failed)
1.4.1
	+ Remove network workarounds from /etc/init.d/ebox as we don't bring
	  interfaces down anymore
1.4
	+ Bug fix: i18n. setDomain in composites and models.
1.3.19
	+ Make the module dashboard widget update as the rest of the widgets
	+ Fix problem regarding translation of module names: fixes untranslated
	  module names in the dashboard, module status and everywhere else where
	  a module name is written
1.3.18
	+ Add version comparing function and use it instead of 'gt' in the
	  general widget
1.3.17
	+ Minor bug fix: check if value is defined in EBox::Type::Union
1.3.16
	+ Move enable field to first row in ConfigureDispatcherDataTable
	+ Add a warning to let users know that a module with unsaved changes
	  is disabled
	+ Remove events migration directory:
		- 0001_add_conf_configureeventtable.pl
		- 0002_add_conf_diskfree_watcher.pl
	+ Bug fix: We don't use names to stringify date to avoid issues
	  with DB insertions and localisation in event logging
	+ Bug fix: do not warn about disabled services which return false from
	  showModuleStatus()
	+ Add blank line under "Module Status"
	+ Installed and latest available versions of the core are now displayed
	  in the General Information widget
1.3.15
	+ Bug fix: Call EBox::Global::sortModulesByDependencies when
	  saving all modules and remove infinite loop in that method.
	  EBox::Global::modifiedModules now requires an argument to sort
	  its result dependending on enableDepends or depends attribute.
	+ Bug fix: keep menu folders open during page reloads
	+ Bug fix: enable the log events dispatcher by default now works
	+ Bug fix: fixed _lock function in EBox::Module::Base
	+ Bug fix: composites honor menuFolder()
	+ Add support for in-place edition for boolean types. (Closes
	  #1664)
	+ Add method to add new database table columnts to EBox::Migration::Helpers
	+ Bug fix: enable "Save Changes" button after an in-place edition
1.3.14
	+ Bug fix: fix critical bug in migration helper that caused some log
	  log tables to disappear
	+ Create events table
	+ Bug fix: log watcher works again
	+ Bug fix: delete cache if log index is not found as it could be
	  disabled
1.3.13
	+ Bug fix: critical error in EventDaemon that prevented properly start
	+ Cron script for manage logs does not run if another is already
	  running, hope that this will avoid problems with large logs
	+ Increased maximum size of message field in events
	+ Added script to purge logs
	+ Bug fix: multi-domain logs can be enabled again
1.3.12
	+ Added type for EBox::Dashboard::Value to stand out warning
	  messages in dashboard
	+ Added EBox::MigrationHelpers to include migration helpers, for now,
	  include a db table renaming one
	+ Bug fix: Fix mismatch in event table field names
	+ Bug fix: Add migration to create language plpgsql in database
	+ Bug fix: Add missing script for report log consolidation
	+ Bug fix: Don't show modules in logs if they are not configured. This
	  prevents some crashes when modules need information only available when
	  configured, such as mail which holds the vdomains in LDAP
	+ Added method EBox::Global::lastModificationTime to know when
	  eBox configuration was modified for last time
	+ Add support for breadcrumbs on the UI
	+ Bug fix: in Loggerd files are only parsed one time regardless of
	  how many LogHelper reference them
	+ Added precondition for Loggerd: it does not run if there isnt
	anything to watch
1.3.11
	+ Support customFilter in models for big tables
	+ Added EBox::Events::sendEvent method to send events using Perl
	  code (used by ebackup module)
	+ Bug fix: EBox::Type::Service::cmp now works when only the
	  protocols are different
	+ Check $self is defined in PgDBEngine::DESTROY
	+ Do not watch files in ebox-loggerd related to disabled modules and
	  other improvements in the daemon
	+ Silent some exceptions that are used for flow control
	+ Improve the message from Service Event Watcher
1.3.10
	+ Show warning when accesing the UI with unsupported browsers
	+ Add disableApparmorProfile to EBox::Module::Service
	+ Bug fix: add missing use
	+ Bug fix: Make EventDaemon more robust against malformed sent
	  events by only accepting EBox::Event objects
1.3.8
	+ Bug fix: fixed order in EBox::Global::modified modules. Now
	  Global and Backup use the same method to order the module list
	  by dependencies
1.3.7
	+ Bug fix: generate public.css and login.css in dynamic-www directory
	  which is /var/lib/zentyal/dynamicwww/css/ and not in /usr/share/ebox/www/css
	  as these files are generate every time eBox's apache is
	  restarted
	+ Bug fix: modules are restored now in the correct dependency
	  order
	+ ebox-make-backup accepts --destinaton flag to set backup's file name
	+ Add support for permanent messages to EBox::View::Customizer
1.3.6
	+ Bug fix: override _ids in EBox::Events::Watcher::Log to not return ids
	which do not exist
	+ Bug fix: fixed InverseMatchSelect type which is used by Firewall module
	+ New widget for the dashboard showing useful support information
	+ Bugfix: wrong permissions on CSS files caused problem with usercorner
	+ CSS are now templates for easier rebranding
	+ Added default.theme with eBox colors
1.3.5
	+ Bugfix: Allow unsafe characters in password type
	+ Add FollowSymLinks in eBox apache configuration. This is useful
	  if we use js libraries provided by packages
1.3.4
	+ Updated company name in the footer
	+ Bugfix: humanEventMessage works with multiple tableInfos now
	+ Add ebox-dbus-check to test if we can actually connect to dbus
1.3.4
	+ bugfix: empty cache before calling updatedRowNotify
	+ enable Log dispatcher by default and not allow users to disable
	it
	+ consolidation process continues in disabled but configured modules
	+ bugfix: Save Changes button doesn't turn red when accessing events for
	first time
1.3.2
	+ bugfix: workaround issue with dhcp configured interfaces at boot time
1.3.1
	+ bugfix: wrong regex in service status check
1.3.0
	+ bugfix: make full backup work again
1.1.30
	+ Change footer to new company holder
	+  RAID does not generate 'change in completion events, some text
	problems fixed with RAID events
	+ Report graphics had a datapoints limit dependent on the active
	time unit
	+ Apache certificate can be replaced by CA module
	+ Fixed regression in detailed report: total row now aggregates
	properly
	+ More characters allowed when changing password from web GUI
	+ Fixed regression with already used values in select types
	+ Do not a button to restart eBox's apache
	+ Fixed auth problem when dumping and restoring postgre database
1.1.20
	+ Added custom view support
	+ Bugfix: report models now can use the limit parameter in
	  reportRows() method
	+ use a regexp to fetch the PID in a pidfile, some files such as
	postfix's add tabs and spaces before the actual number
	+ Changed "pidfile" to "pidfiles" in _daemons() to allow checking more than
one (now it is a array ref instead of scalar)
	+ Modified Service.pm to support another output format for /etc/init.d daemon
status that returns [OK] instead of "running".
	+ unuformized case in menu entries and some more visual fixes
1.1.10
	+ Fix issue when there's a file managed by one module that has been modified
	  when saving changes
	+ Bugfix: events models are working again even if an event aware
	module is uninstalled and it is in a backup to restore
	+ Select.pm returns first value in options as default
       + Added 'parentModule' to model class to avoid recursive problems
	+ Added Float type
	+ Apache module allows to add configuration includes from other modules
	+ Display remote services button if subscribed
	+ Event daemon may received events through a named pipe
	+ Bugfix. SysInfo revokes its config correctly
	+ Added storer property to types in order to store the data in
	somewhere different from GConf
	+ Added protected property 'volatile' to the models to indicate
	that they store nothing in GConf but in somewhere different
	+ System Menu item element 'RAID' is always visible even when RAID
	is not installed
	+ Files in deleted rows are deleted when the changes are saved
	+ Fixed some bug whens backing and restore files
	+ Components can be subModels of the HasMany type
	+ Added EBox::Types::Text::WriteOnce type
	+ Do not use rows(), use row to force iteration over the rows and increase
	performance and reduce memory use.
	+ Do not suggest_sync after read operations in gconf
	+ Increase MaxRequestsPerChild to 200 in eBox's apache
	+ Make apache spawn only one child process
	+ Log module is backed up and restored normally because the old
	problem is not longer here
	+ Backup is more gentle with no backup files in backup directory,
	now it does not delete them
	+ HasMany  can retrieve again the model and row after the weak
	refence is garbage-collected. (Added to solve a bug in the doenload
	bundle dialog)
	+ EBox::Types::DomainName no longer accepts IP addresses as domain
	names
	+ Bugfix: modules that fail at configuration stage no longer appear as enabled
	+ Add parameter to EBox::Types::Select to disable options cache

0.12.103
	+ Bugfix: fix SQL statement to fetch last rows to consolidate
0.12.102
	+ Bugfix: consolidate logs using the last date and not starting from scratch
0.12.101
	+ Bugfix: DomainName type make comparisons case insensitive
	according to RFC 1035
0.12.100
	+ Bugfix: Never skip user's modifications if it set to true
	override user's changes
	+ EBox::Module::writeConfFile and EBox::Service scape file's path
	+ Bugfix. Configure logrotate to actually rotate ebox logs
	+ Fixed bug in ForcePurge logs model
	+ Fixed bug in DataTable: ModelManaged was called with tableName
	instead of context Name
	+ Fixing an `img` tag closed now properly and adding alternative
	text to match W3C validation in head title
	+ Backup pages now includes the size of the archive
	+ Fixed bug in ForcePurge logs model
	+ Now the modules can have more than one tableInfo for logging information
	+ Improve model debugging
	+ Improve restart debugging
	+ Backups and bug reports can be made from the command line
	+ Bugfix: `isEqualTo` is working now for `Boolean` types
	+ Bugfix: check if we must disable file modification checks in
	Manager::skipModification

0.12.99
	+ Add support for reporting
	+ Refresh logs automatically
	+ Reverse log order
	+ Remove temp file after it is downloaded with FromTempDir controller
0.12.3
	+ Bug fix: use the new API in purge method. Now purging logs is working
	again.
0.12.2
	+ Increase random string length used to generate the cookie to
	2048 bits
	+ Logs are show in inverse chronological order
0.12.1
	+ Bug fix: use unsafeParam for progress indicator or some i18 strings
	will fail when saving changes
0.12
	+ Bugfix: Don't assume timecol is 'timestamp' but defined by
	module developer. This allows to purge some logs tables again
	+ Add page titles to models
	+ Set default values when not given in `add` method in models
	+ Add method to manage page size in model
	+ Add hidden field to help with Ajax request and automated testing with
	  ANSTE
	+ Bugfix: cast sql types to filter fields in logs
	+ Bugfix: Restricted resources are back again to make RSS
	access policy work again
	+ Workaround bogus mason warnings
	+ Make postinst script less verbose
	+ Disable keepalive in eBox apache
	+ Do not run a startup script in eBox apache
	+ Set default purge time for logs stored in eBox db to 1 week
	+ Disable LogAdmin actions in `ebox-global-action` until LogAdmin
	feature is completely done
0.11.103
	+ Modify EBox::Types::HasMany to create directory based on its row
	+ Add _setRelationship method to set up relationships between models
	  and submodels
	+ Use the new EBox::Model::Row api
	+ Add help method to EBox::Types::Abstract
	+ Decrease size for percentage value in disk free watcher
	+ Increase channel link field size in RSS dispatcher
0.11.102
	+ Bugfix: cmp in EBox::Types::HostIP now sorts correctly
	+ updatedRowNotify in EBox::Model::DataTable receives old row as
	well as the recently updated row
	+ Added `override_user_modification` configuration parameter to
	avoid user modification checkings and override them without asking
	+ Added EBox::Model::Row to ease the management of data returned
	by models
	+ Added support to pre-save and post-save executable files. They
	must be placed at /etc/ebox/pre-save or /etc/ebox/post-save
	+ Added `findRow` method to ease find and set
0.11.101
	+ Bugfix: Fix memory leak in models while cloning types. Now
	cloning is controlled by clone method in types
	+ Bugfix: Union type now checks for its uniqueness
	+ DESTROY is not an autoloaded method anymore
	+ HasOne fields now may set printable value from the foreign field
	to set its value
	+ findId now searches as well using printableValue
	+ Bugfix. Minor bug found when key is an IP address in autoloaded
	methods
	+ Ordered tables may insert values at the beginning or the end of
	the table by "insertPosition" attribute
	+ Change notConfigured template to fix English and add link to the
	  module status section
	+ Add loading gif to module status actions
	+ Remove debug from ServiceInterface.pm
	+ Add support for custom separators to be used as index separators on
	  exposedMethods
	+ Bugfix. Stop eBox correctly when it's removed
	+ Improve apache-restart to make it more reliable.
0.11.100
	+ Bugfix. Fix issue with event filters and empty hashes
	+ Bugfix. Cache stuff in log and soap watcher to avoid memory leaks
	+ Bugfix. Fix bug that prevented the user from being warned when a row to
	  be deleted is being used by other model
	+ Bugfix. Add missing use of EBox::Global in State event watcher
	+ Added progress screen, now pogress screen keeps track of the changed
	  state of the modules and change the top page element properly
	+ Do not exec() to restart apache outside mod_perl
	+ Improve apache restart script
	+ Improve progress screen
0.11.99
	+ DataTable contains the property 'enableProperty' to set a column
	called 'enabled' to enable/disable rows from the user point of
	view. The 'enabled' column is put the first
	+ Added state to the RAID report instead of simpler active boolean
        + Fix bug when installing new event components and event GConf
	subtree has not changed
	+ Add RSS dispatcher to show eBox events under a RSS feed
	+ Rotate log files when they reach 10MB for 7 rotations
	+ Configurable minimum free space left for being notified by means
	of percentage
	+ Add File type including uploading and downloading
	+ Event daemon now checks if it is possible to send an event
	before actually sending it
	+ Added Action forms to perform an action without modifying
	persistent data
	+ Log queries are faster if there is no results
	+ Show no data stored when there are no logs for a domain
	+ Log watcher is added in order to notify when an event has
	happened. You can configure which log watcher you may enable and
	what you want to be notify by a determined filter and/or event.
	+ RAID watcher is added to check the RAID events that may happen
	when the RAID subsystem is configured in the eBox machine
	+ Change colour dataset in pie chart used for disk usage reporting
	+ Progress indicator now contains a returned value and error
	message as well
	+ Lock session file for HTTP session to avoid bugs
	related to multiple requests (AJAX) in a short time
	+ Upgrade runit dependency until 1.8.0 to avoid runit related
	issues
0.11
	+ Use apache2
	+ Add ebox-unblock-exec to unset signal mask before running  a executable
	+ Fix issue with multiple models and models with params.
	  This triggered a bug in DHCP when there was just one static
	  interface
	+ Fix _checkRowIsUnique and _checkFieldIsUnique
	+ Fix paging
	+ Trim long strings in log table, show tooltip with the whole string
	  and show links for URLs starting with "http://"
0.10.99
	+ Add disk usage information
	+ Show progress in backup process
	+ Add option to purge logs
	+ Create a link from /var/lib/zentyal/log to /var/log/ebox
	+ Fix bug with backup descriptions containing spaces
	+ Add removeAll method on data models
	+ Add HostIP, DomainName and Port types
	+ Add readonly forms to display static information
	+ Add Danish translation thanks to Allan Jacobsen
0.10
	+ New release
0.9.100
	+ Add checking for SOAP session opened
	+ Add EventDaemon
	+ Add Watcher and Dispatch framework to support an event
	  architecture on eBox
	+ Add volatile EBox::Types in order not to store their values
	  on GConf
	+ Add generic form
	+ Improvements on generic table
	+ Added Swedish translation

0.9.99
	+ Added Portuguese from Portugal translation
	+ Added Russian translation
	+ Bugfix: bad changed state in modules after restore

0.9.3
	+ New release

0.9.2
	+ Add browser warning when uploading files
	+ Enable/disable logging modules
0.9.1
	+ Fix backup issue with changed state
	+ Generic table supports custom ordering
0.9
	+ Added Polish translation
        + Bug in recognition of old CD-R writting devices fixed
	+ Added Aragonese translation
	+ Added Dutch translation
	+ Added German translation
	+ Added Portuguese translation

0.8.99
	+ Add data table model for generic Ajax tables
	+ Add types to be used by models
	+ Add MigrationBase and ebox-migrate to upgrade data models
	+ Some English fixes
0.8.1
	+ New release
0.8
	+ Fix backup issue related to bug reports
	+ Improved backup GUI
0.7.99
        + changed sudo stub to be more permissive
	+ added startup file to apache web server
	+ enhanced backup module
	+ added basic CD/DVD support to backup module
	+ added test stubs to simplify testing
	+ added test class in the spirit of Test::Class
	+ Html.pm now uses mason templates
0.7.1
	+ use Apache::Reload to reload modules when changed
	+ GUI consistency (#12)
	+ Fixed a bug for passwords longer than 16 chars
	+ ebox-sudoers-friendly added to not overwrite /etc/sudoers each time
0.7
	+ First public release
0.6
	+ Move to client
	+ Remove obsolete TODO list
	+ Remove firewall module from  base system
	+ Remove objects module from base system
	+ Remove network module from base system
	+ Add modInstances and modInstancesOfType
	+ Raname Base to ClientBase
	+ Remove calls to deprecated methods
	+ API documented using naturaldocs
	+ Update INSTALL
	+ Use a new method to get configkeys, now configkey reads every
	  [0.9
	+ Added Polish translation][0-9]+.conf file from the EBox::Config::etc() dir and
	  tries to get the value from the files in order.
	+ Display date in the correct languae in Summary
	+ Update debian scripts
	+ Several bugfixes
0.5.2
	+ Fix some packaging issues
0.5.1
	+ New menu system
	+ New firewall filtering rules
	+ 802.1q support

0.5
	+ New bug-free menus (actually Internet Explorer is the buggy piece
	  of... software that caused the reimplementation)
	+ Lots of small bugfixes
	+ Firewall: apply rules with no destination address to packets
	  routed through external interfaces only
	+ New debianize script
	+ Firewall: do not require port and protocol parameters as they
	  are now optional.
	+ Include SSL stuff in the dist tarball
	+ Let modules block changes in the network interfaces
	  configuration if they have references to the network config in
	  their config.
	+ Debian network configuration import script
	+ Fix the init.d script: it catches exceptions thrown by modules so that
	  it can try to start/stop all of them if an exception is thrown.
	+ Firewall: fix default policy bug in INPUT chains.
	+ Restore textdomain in exceptions
	+ New services section in the summary
	+ Added Error item to Summary. Catch exceptions from modules in
	  summary and generate error item
	+ Fix several errors with redirections and error handling in CGIs
	+ Several data validation functions were fixed, and a few others added
	+ Prevent the global module from keeping a reference to itself. And make
	  the read-only/read-write behavior of the factory consistent.
	+ Stop using ifconfig-wrapper and implement our own NetWrapper module
	  with wrappers for ifconfig and ip.
	+ Start/stop apache, network and firewall modules in first place.
	+ Ignore some network interface names such as irda, sit0, etc.
	+ The summary page uses read-only module instances.
	+ New DataInUse exception, old one renamed to DataExists.
	+ Network: do not overwrite resolv.conf if there are nameservers
	  given via dhcp.
	+ Do not set a default global policy for the ssh service.
	+ Check for forbiden characters when the parameter value is
	  requested by the CGI, this allows CGI's to handle the error,
	  and make some decissions before it happens.
	+ Create an "edit object" template and remove the object edition stuff
	  from the main objects page.
	+ Fix the apache restarting code.
	+ Network: Remove the route reordering feature, the kernel handles that
	  automatically.
	+ Fix tons of bugs in the network restarting code.
	+ Network: removed the 3rd nameserver configuration.
	+ Network: Get gateway info in the dhcp hook.
	+ Network: Removed default configuration from the gconf schema.
	+ New function for config-file generation
	+ New functions for pid file handling

0.4
	+ debian package
	+ added module to export/import configuration
	+ changes in firewall's API
	+ Added content filter based on dansguardian
	+ Added French translation
	+ Added Catalan translation
	+ Sudoers file is generated automatically based on module's needs
	+ Apache config file is generated by ebox  now
	+ Use SSL
	+ Added ebox.conf file
	+ Added module template generator

0.3
	+ Supports i18n
	+ API name consistency
	+ Use Mason for templates
	+ added tips to GUI
	+ added dhcp hooks
	+ administration port configuration
	+ Fixed bugs to IE compliant
	+ Revoke changes after logout
	+ Several bugfixes

0.2
	+ All modules are now based on gconf.
	+ Removed dependencies on xml-simple, xerces and xpath
	+ New MAC address field in Object members.
	+ Several bugfixes.

0.1
	+ Initial release<|MERGE_RESOLUTION|>--- conflicted
+++ resolved
@@ -1,10 +1,7 @@
 HEAD
-<<<<<<< HEAD
+	+ Adapted messages in the UI for new editions
 	+ Changed cookie name to remove forbidden characters to avoid
 	  incompatibilities with some applications
-=======
-	+ Adapted messages in the UI for new editions
->>>>>>> fe710191
 	+ Added methods to enable/disable restart triggers
 2.3.2
 	+ Fixed redis unix socket permissions problem with usercorner
