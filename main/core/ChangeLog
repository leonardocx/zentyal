3.4
<<<<<<< HEAD
	+ Increaded the buffer size for uwsgi applications to allow big submits
	  like the one from automatic error report
	+ Added a UnhandledError middleware to catch any die or exception not
	  handled by Zentyal
	+ Added a Devel::StackTrace helper view that shows pretty backtraces
=======
	+ Enable crash reports by default
>>>>>>> c9326124
	+ Added template for download link
	+ Created EBox::Util::Certificate, refactored create-certificate
	  script
	+ Changes in haproxy port validation and allow haproxy internal services
	+ Restore AdminPort model for WebAdmin to improve usability
	+ Added EBox::Module::Config::replicationExcludeKeys()
	+ Added EBox::WebAdmin::PortObserver to be used by ha and
	  remoteservices modules by the moment
	+ Added EBox::GlobalImpl::addModuleToPostSave to save modules
	  after normal save changes process
	+ Added a way for HAProxy to retrieve the CA certificate entry that should
	  be used
	+ Added a left-right composite layout
	+ Search and pagination forms can be omitted using showFilterForm
	  and showPaginationForm properties
	+ Show nice error when global-action fails using die + scalar
	+ EBox::Util::Random now accepts a set of chars to have a random string
	+ Notify HA when a module which must have a single instance in the
	  cluster is enabled/disabled.
	+ Added enabled action to /etc/init.d/zentyal to display whether a
	  module is enabled or disabled
	+ Pass model, type and id to enabled subroutine in
	  EBox::Types::MultiStateAction to be ortoghonal to handler property
	+ Fixed JS error on showing errors in customActionClicked
	+ Added middleware to have auth based on a env variable
	+ Updated nginx to server static files directly always so apache shouldn't
	  ever get this kind of requests
	+ Use uWSGI instead of Apache mod_perl for running CGIs
	+ Updated automatic bug report URL to new bug report endpoint.
	+ Give support to custom actions without image. Those actions will
	  not appear in the legend.
	+ Added to findValueMultipleFields and findValue the nosync parameter
	+ Added support for haproxy 1.5
	+ Moved nginx to listen on localhost
	+ Integration with HA module in save changes process
	+ Added icon for new zentyal-ha module
	+ Migrate rs_verify_servers in remoteservices.conf to
	  rest_verify_servers core.conf
	+ Include basic support to free-format Template models to be
	  included in Composites
	+ Move run-pending-ops script from remoteservices to core
	+ Rename EBox::RemoteServices::RESTResult to EBox::RESTClient::Result
	+ Move EBox::RemoteServices::RESTClient to EBox::RESTClient as it
	  is used in ha and remoteservices module.
	+ Adapt init.d and upstart running checks to Ubuntu 13.10
	+ Use service instead of deprecated invoke-rc.d for init.d scripts
	+ Adapted apache configuration to 2.4
	+ Adapted EBox::Config::Redis to the new libredis-perl API
	+ Adapted redis.conf to redis 2.6
	+ Avoid division by zero while using page navigation
	+ Fix tab selection in tabbed composite from URL path anchor,
	  for instance, /Maintenance/Events#ConfigureDispatchers
	+ Avoid errors triggered on web administration port validation
	+ ManageAdmins model now also add/removes lpadmin group
	+ Show nice error when global-action fails using die + scalar
	+ Fixed JS error on showing errors in customActionClicked
	+ Fixed rethrown of exception in restartService() and
	  EBox::CGI::Base::upload methods
	+ Remove lock file in EBox::Util::Lock::unlock()
	+ Fixed mason component root for custom stubs
	+ Fixed regression in clone action
	+ Decode to utf8 the MySQL database results
	+ Create log database using utf8 charset
	+ Better way to set MySQL password for all the root accounts
	+ Use same JSON reply file for changeRowForm and dataInUse
	+ Fixed regression in AJAX changes with raised error when a
	  data in use exception was found
	+ Fixed css error that hide information in the logs tables
	+ Use sharedscripts in zentyal-core logrotate to avoid triggering
	  in every log file
	+ Take into account view customizer on audit logging
	+ Show complex types (more than one field) in audit log
	  while editing by storing the dump of the value
	+ Fix EBox::Types::Composite::cmp to store changes when only last type
	  is modified
	+ Fixed general widget packages to avoid error on 'packages to
	  upgrade' section
	+ Fixed regression when table size is set to 'view all'
	+ Set version to 3.4
3.3.1
	+ Fixed redirects in table/form JSON replies
	+ Set automated ticket report milestone to 3.3.X
3.3
	+ Refactored module not enabled warning
	+ Add version to header logo
	+ HTML body can now have different styles based on the menu section
	+ Hide close button on saving changes and backup progess
	  dialogs. Don't allow to close it with esc key on those cases.
	+ Fix error when pageSize parameter is not supplied to the model controller
	+ Workaround against modules changed when saving all changes
	+ Recover from widget function exceptions
	+ Use the same Mason interpreter for most HTML templates
	+ Use more granular AJAX for table actions
	+ Use stand-alone AJAX call to refresh save changes button
	+ Added missing use to EBox::CGI::Base
	+ Allow to submit apport crash reports if debug=yes
	+ Switch from Error to TryCatch for exception handling
	+ Added new communityEdition() helper method in EBox::Global
	+ Add version to header logo
	+ Always reload page after saving changes
	+ Use AJAX call to refresh save change buttons
	+ Copy all the redis keys from 'conf' to 'ro' when saving changes of
	  any module to prevent incoherences
	+ Delete unused stopAllModules() and restartAllModules() in EBox::Global
	+ Workaround against modules changed when saving all changes
	+ Display remote services messages if they exist on Dashboard
	+ Recover from widget function exceptions
	+ Fixed mdstat output processing to remove "(auto-read-only)"
	+ Fixed audit logging of delete actions
	+ Fixed errors with row ID in ManageAdmins table
	+ Added missing EBox::Exceptions uses
	+ Fixed bug in selectSetter which hitted selects on DataForm with
	  'unique' option enabled
	+ EBox::WebServer::removeNginxInclude does not longer throws
	  a exception if the path to remove is not included
	+ Copy all the redis keys from 'conf' to 'ro' when saving changes of
	  any module to prevent incoherences
	+ Delete unused stopAllModules() and restartAllModules() in EBox::Global
	+ Use printableName in Configure Module popup
	+ Replace fork of Apache2::AuthCookie with libapache2-authcookie-perl
	+ Added EBox::Types::IPRange::addressesFromBeginToEnd class method
	+ Set proper trial link in advertisements
	+ Show register link in local backup when not registered
	+ Strip the 'C:\fakepath\' that chrome adds to the file input
	+ Make dump_exceptions key work also for mason exceptions
	+ Pass HTTP_PROXY system environment variable to CGIs as they are
	  used in Zentyal modules
	+ Waiting for Zentyal ready page check is more robust now
	+ Fixed error in the recursive method for getting module dependencies
	+ Fixed JS typo which disabled export backup dialog
	+ Added dbus dependency to avoid problems on some minimal installations
	+ When restoring pre-3.2 backups take in account that apache
	  module was renamed to webadmin
	+ Make sure that we always commit/discard audit of changes when we
	  save/revoke all modules
	+ Add new row attribute "disabled"
	+ Fixed JS glitch which broke the dashboard periodical updates
	+ Better check of referer which skips cloud domain if it does not exists
	+ Avoid warning when stopping a module without FirewallHelper
	+ Include contents of /etc/resolv.conf in bug report
	+ Avoid Apache error screen in login when entering through Zentyal
	  Remote using password
	+ Fix warning comparing undefined string in DomainName type
	+ Rewrite row isEqualTo method using hashElements instead of elements
	+ Only allow to move dashboard widget by its handle
	+ Do not fail if zentyal-mysql.passwd ends with a newline character
	+ Removed old migration code from 3.0 to 3.2
	+ Added Number.prototype.toTimeDiffString in format.js
	+ Added .btn-black CSS class
	+ Set version to 3.3
	+ Added enableInnoDbIfNeeded() to MyDBEngine
	+ Fix loading on custom action buttons
	+ Add icon for openchange module
	+ Add missing use statement in EBox::Types::MultiStateAction
	+ Add icon for openchange module
	+ Service type setter works again
3.2
	+ Set 3.2 versions and non-beta logo
3.1.13
	+ Added missing EBox::Gettext uses, fixes crash in view logs refresh
	+ Minor CSS style fixes
	+ Added missing use statement in EBox::Types::MultiStateAction
3.1.12
	+ Do not crash if /etc/timezone does not exist
	+ Clean /var/lib/zentyal/tmp at the first moments of boot instead of
	  when running zentyal start, this fixes problems with leftover locks
	  that affect dhclient hooks
	+ Fixed wrong case in some class names for the save changes button
	+ Fixed autoscroll in dashboard widgets
	+ Added placeholder for drag & drop of table rows
	+ No autoscroll is done when overflow happens. This makes sortable
	  work in chromium
	+ Set audit after logs when enabling in first install
	+ Avoid getting unsaved changes by using readonly instance in manage-logs
3.1.11
	+ Initial setup for webadmin is now executed in postinst
	+ Fixed webadmin port migration
3.1.10
	+ Use DATETIME type in date column for consolidation tables
	+ Summarised reports shows graphs again
	+ Events summarised report has breadcrumbs now
	+ Base EBox::Logs::Composite::SummarizedReport to let summarised
	  reports have common breadcrumbs
	+ Added migration from 3.0 (apache -> webadmin)
3.1.9
	+ Fixed in-place boolean edit with non-basic types different to Union
	+ Removed some warnings in error.log
	+ Fixed confirmation dialogs warning style
	+ Fixed configure widgets width and drop behavior
	+ Fixed regression in dashboard register link after jQuery migration
	+ Always set as changed without checking RO value, this fixes some
	  situations in which the save changes button was not enabled
	+ Fixed regression in audit log IP addresses after nginx integration
	+ Added datetime time formatter to JS graphs which show dates in X
	  axis and date and time in the tracker
	+ Fixed bug sending parameters in Zentyal.Tabs prototype
	+ Fixed side-effect in Model::Manager::_modelHasMultipleInstances() that
	  tried to load composite as model by mistake, the bug was at least
	  present sometimes when trying to generate the configuration report
	+ Throw internal exception in valueByName if elementByName is undef
	+ Added captiveportal icons to CSS
	+ Restore configuration backup from file now works again after JS
	  framework change
	+ Configuration backup download, restore and delete from the list
	  works again after the UI changes
	+ Fixed regression in tabbed composites with the jQuery changes
	+ Set proper title in dialogs when loading in an existent one
	+ Fixed regression on dashboard which allowed to move already
	  present dashboard widgets
3.1.8
	+ Always log Perl errors that are not Zentyal exceptions
	+ Move package icons from software to core as required for the menu
	+ Use dpkg --clear-avail to avoid incoherent updates information
	+ Show printableModelName in DataTables when precondition fails
	+ Fixed number of decimals in Disk Usage when unit is MB
	+ Fixed UTF-8 encoding problems in TreeView
	+ Copyright footer is now at the bottom of the menu
	+ Fixed regression on logs search caused by autoFilter changes
	+ Fix bytes formatter in graphs
	+ Simplified CSS and improved styles and icons
	+ Improved dashboard drag&drop behavior in Chrome
	+ Allow to define permanentMessage directly on models
	+ Show placeholder in dashboard widgets drag&drop
	+ Fixed crash reloading dashboard after configure widgets
	+ Only apply redirect port fix on administration port
	+ Fixed regression in user interface with DataInUse exceptions
	+ Fixed wrong behavior of software updates in dashboard widget
	+ Always show proper language name for english locales
	+ Fixed wrong redirects when using a non-default admin port
	+ Fixed regression in webadmin reload after changing the language
	+ Remove unnecessary and problematic desktop services code
	+ Added icons for disabled users.
3.1.7
	+ Avoid eval operation when using standard HtmlBlocks class
	+ Changed some code to not trigger some unnecesary warnings
	+ Fixed regression on active menu entry highlight
	+ No-committed changes does not appear in configuration changes
	  log table
	+ Added autoFilter property to method tableInfo
	+ Modules can now be marked for restart after save changes via
	  post_save_modules redis key of the global module
	+ Make all dashboards div of the same height to ease drag and drop
	+ Don't allow invalid email in create report CGI
	+ DBEngineFactory is now a singleton
	+ EBox::Util::Random mentions /dev/urandom in its error messages
	  to ease troubleshooting
	+ Assure that type's references to its row are not lost in the
	  edit form template methods
3.1.6
	+ Restyled UI
	+ Added form.js
	+ Added better 502 error page for nginx with redirect when apache is ready
	+ Always call udpateRowNotify in row update, even when the new
	  values are the same than old ones
	+ Fixed bad call to EBox::CGI::Run::urlToClass in EBox::CGi::Base
	+ Added icons for top-level menu entries and module status page
	+ Fixed bad arguments in CGI::Controller::Composite call to SUPER::new()
	+ More flexible EBox::CGI::run for inheritance
	+ Fixed encoding of parameters in confirmation dialogs
	+ Check backup integrity by listing the tar file, throw
	  InvalidData exception if the tar is corrupted
	+ Do not use hidden form fields for generating confirmation dialog JS
	+ Fixed log bugs: use correct RO mode in loggerd, fixed behaviour
	  when all log helpers are disabled, enable logs correctly when
	  added by first time to configure logs table
	+ Fixed bad interpolation in JS code in booleanInPlaceViewer.mas
	+ WizardPage CGIs can now return JSON replies as response
	+ unconfigure-module script disables also the module
	+ Restart firewall module when a firewall observer module is
	  stopped/started using zentyal init.d script
	+ Added temporary stopped state to a Service module to know if a
	  module is stopped but enabled
	+ Redirect to / from /ebox using remote access to avoid blank page
	+ Removed no longer necessary jQuery noConflict()
	+ Added combobox.js
	+ Added EBox::Model::Base as base for DataTable and the new TreeView
	+ Adapted EBox::CGI::Run for the new TreeView models
	+ Fixed DataTable row removal from the UI with 100% volatile models with
	  'ids' method overriden.
3.1.5
	+ Increased webadmin default timeout.
	+ Disable drag & drop on tables with only one row
3.1.4
	+ Don't allow to move read-only rows
	+ Better prefix for user configuration redis keys
	+ Hide disabled carousel buttons, fix modal template
	+ Fixed modal dialog template
	+ Mark save changes button as changed when moving rows
	+ Remove unused parameter in Zentyal.DataTable.changeRow
3.1.3
	+ Enhanced UI styles: dialogs, progress bars, carousel, colors and images
	+ Rows of tables can now be moved using drag & drop
	+ Added logout dialog with option of discarding changes
	+ Remember page size options per users, added 'View all' page size option
	+ Added storage of options per user
	+ Enable and/or conifgure module dependencies automatically in
	  Module Status page
	+ Adapted CGIs to new modal dialogs
	+ Ported graphs from flotr.js to flot.js
	+ Ported JS code to jQuery and jQuery-ui
	+ Removed Modalbox.js, table_orderer.js and carousel.js
	+ Left menu keyword search is now case insensitive
3.1.2
	+ Make manage administrators table resilent against invalid users
	+ Remove deprecated backup domains related from logs module
	+ Added EBox::Types::URI type
	+ Added saveReload method to use reload instead of restart to
	  reduce service downtime. Use with care and programatically
	+ Added findValueMultipleFields() to DataTable and refactor _find()
	  to allow search by multiple fields
	+ Fixed disk usage report for logs component
3.1.1
	+ Do not dump unnecessary .bak files to /var/lib/zentyal/conf
	+ Restart all the core daemons instead of only apache after logrotate
	+ Fixed graph template so it could be feed with data using decimal
	  comma, it will convert it to a JS array without problems
	+ Fixed regression parsing ModalController urls
	+ Fixed regression non-model CGIs with aliases
	+ Added a way to retrieve all Models inside a Composite and its children.
	+ Increased the size limit for file uploads.
	+ Implemented a way to include configuration files for Nginx so the SOAP
	  services are able to use Nginx for SSL.
3.1
	+ Improved the message shown when there are no changes pending to save on
	  logout.
	+ Use the X-Forwarded-Proto header for redirects construction.
	+ Added nginx as the public HTTP server of Zentyal.
	+ Renamed 'Apache' module to 'WebAdmin' module. If you need to restart the
	  web administration you must use 'service zentyal webadmin restart'.
	+ Set trac milestone for reported bugs to 3.1.X
	+ CGIs are now EBox::Module::CGI::* instead of EBox::CGI::Module::*
	+ Daemons are now disabled when configuring a module, so Zentyal can
	  manage them directly instead of being autostarted by the system
	+ EBox::Model::DataForm::formSubmitted called even where there is no
	  previous row
	+ Added Pre-Depends on mysql-server to avoid problems with upgrades
	+ Depend on mysql-server metapackage instead of mysql-server-5.5
	+ Depend on zentyal-common 3.1
3.0.20
	+ Check against inexistent path in EBox::Util::SHM::subkeys
	+ Silent diff in EBox::Types::File::isEqualTo
	+ Print correctly UTF8 characters from configuration backup description
	+ When host name is changed, update /etc/hostname
	+ Proper link to remote in configuration backup page
3.0.19
	+ Removed full restore option for restore-backup tool and
	  EBox:Backup relevant methods
	+ Optimise loading Test::Deep::NoTest to avoid test environment creation
	+ Use EBox::Module::Base::writeConfFileNoCheck to write apache
	  configuration file
	+ Log events after dispatching them in the EventDaemon and catch exception
	  to avoid crashes when mysql is already stopped
	+ Emit events on zentyal start and stop
	+ Refactor some events-related code
	+ Changed MB_widedialog CSS class to use all width available in
	  the screen
	+ Fixed a broken link to SysInfo/Composite/General when activating the
	  WebServer module.
3.0.18
	+ Pass model instance when invoking EBox::Types::Select populate function
	+ Improve dynamic editable property detection for framework types
	+ Override _validateReferer method in Desktop services CGI
	+ Don't abort configuration backup when we get a error retrieving the
	  partition table information
	+ In EBox:Model::Row, refactored elementExists and
	  elementByName to make them to have similiar code structure
	+ Improvement in test help classes and added test fakes for
	  EBox::Model::Manager and EBox::Util::SHMLock
	+ Prevented unuseful warning in
	  EBox::Model::DataTable::setDirectory when the old directory is undef
	+ Fixed unit tests under EBox/Model/t, backup configuration tests and
	  some others
	+ Remove unused method EBox::Auth::alreadyLogged()
	+ Apache::setRestrictedResource updates properly if already exists
	+ Global and Module::Config allow to set redis instance to ease testing
	+ Now EBox::GlobalImpl::lastModificationTime also checks
	  modification time of configuration files
	+ Rows in events models are now synced before running EventDaemon
	+ Better way of checking if event daemon is needed
3.0.17
	+ Allow numeric zero as search filter
	+ When filtering rows don't match agains link urls or hidden values
	+ Avoid CA file check when removing it from Apache module
	+ Silent removeCA and removeInclude exceptions when removing
	  non-existant element
	+ Fixed rollback operation in redis config backend
	+ Desktop services CGI now only returns JSON responses
	+ Log error when dynamic loading a class fails in
	  ConfigureDispatchers model
	+ Update total ticks dynamically in progress indicator if ticks overflow
3.0.16
	+ Fixed regression in boolean in-place edit with Union types
	+ Added some missing timezones to EBox::Types::TimeZone
	+ Add a new method to DBEngine 'checkForColumn' to retrieve columns
	  definition from a given table
	+ Reload models info in model manager if new modules are installed
3.0.15
	+ Make sure that halt/reboot button can be clicked only once
	+ Cleaner way of disabling dependant modules when the parent is disabled,
	  avoiding unnecessary calls to enableService each time the module status
	  page is loaded.
	+ Show confirmation dialog when trying to change host or domain
	  if zentyal-samba is installed and provisioned
	+ Modified data table controller so edit boolean in place reuses
	  the code of regular edits, avoiding getting incorrect read-only
	  values from cache
3.0.14
	+ Allow search filters with a leading '*'
	+ Better error reporting when choosing a bad search filter
	+ External exceptions from _print method are caught correctly in CGIs
	+ EBox::CGI::run now supports correct handling of APR::Error
	+ Fixed dashboard check updates ajax requests in Chrome
	+ Fixed errors with zero digits components in time type
3.0.13
	+ Better warning if size file is missing in a backup when
	  restoring it
	+ Fixed table cache behaviour on cache miss in logs module
	+ Fix wrong button label when deleting rows in 'datainuse' template
	+ Removed unused method EBox::Model::DataTable::_tailoredOrder
	+ Added force default mode and permission to writeConfFileNoCheck(),
	  writeFile() and derivatives
	+ Fixed bug in EBox:::Logs::CGI::Index with internationalized
	  parameter names
	+ DataTables with sortedBy are now orderer alphabetically with
	  proper case treatment
	+ Display messages in model even when there are not elements and
	  table body is not shown
3.0.12
	+ Improve change-hostname script, delete all references to current name
	+ Faster dashboard loading with asynchronous check of software updates
	+ Workaround for when the progress id parameter has been lost
	+ Fixed problems calling upstart coomands from cron jobs with wrong PATH
	+ Decode CGI unsafeParams as utf8
	+ Avoid double encoding when printing JSON response in EBox::CGI::Base
	+ Remove warning in EBox::Menu::Folder when currentfolder is not defined
	+ Removed unnecesary and misleading method new from EBox::Auth package
3.0.11
	+ Avoid flickering loading pages when switching between menu entries
	+ Incorrect regular expression in logs search page are correctly handled
	+ Fix input badly hidden in the logs screen
	+ reloadTable from DataTable now remove cached fields as well
3.0.10
	+ Fixed unsafe characters error when getting title of progress
	  indicator in progress dialog
	+ Added use utf8 to dashboard template to fix look of closable messages
3.0.9
	+ Adapted file downloads to the new utf8 fixes
	+ Write backup files in raw mode to avoid utf8 problems
	+ Print always utf8 in STDOUT on all CGIs
	+ Decode CGI params of values entered at the interface as utf8
	+ Proper encode/decode of utf8 with also pretty JSON
	+ Fixed utf8 decoding in date shown at dashboard
	+ Removed old workarounds for utf8 problems
	+ Added new recoveryEnabled() helper method to Module::Base
	+ Added recoveryDomainName() method to SyncProvider interface
	+ Restore backup can now install missing modules in Disaster Recovery
	+ Show specific slides when installing a commercial edition
	+ Redirect to proper CGI after login in disaster recovery mode
	+ Removed old debconf workaround for first stage installation
	+ Log redis start message as debug instead of info to avoid flood
	+ Use unsafeParam in EBox::CGI::Base::paramsAsHash
	+ EBox::Module::Service does not raise exception and logs
	  nothing when using init.d status
	+ Fixed glitch in backup CGI which sometimes showed
	  the modal dialog with a incorrect template
3.0.8
	+ Use path for default name in SyncFolders::Folder
	+ Do not restrict characters in data table searchs
	+ Fixed automatic bug report regression
	+ Fixed refresh of the table and temporal control states
	  in customActionClicked callback
	+ Modified modalbox-zentyal.js to accept wideDialog parameter
	+ Fixed template method in MultiStateAction to return the default
	  template when it is not any supplied to the object
	+ Fixed sendInPlaceBooleanValue method from table-helper.js; it
	  aborted because bad parameters of Ajax.Updater
	+ Fixed bug that made that the lock was shared between owners
	+ Some fixes in the function to add the rule for desktops services
	  to the firewall
	+ Delete obsolete EBox::CGI::MenuCSS package
3.0.7
	+ Add new EBox::Module::Service::Observer to notify modules about
	  changes in the service status
	+ Administration accounts management reflects the changes in
	  system accounts in ids() or row() method call
	+ Some fixes in the RAID event watcher
	+ foreignModelInstance returns undef if foreignModel is
	  undef. This happens when a module has been uninstalled and it is
	  referenced in other installed module (events)
	+ loggerd shows loaded LogHelpers when in debug mode
	+ Added additional info to events from RAID watcher
	+ Use sudo to remove temporal files/diectories in backup, avoiding
	  permissions errors
	+ Added exception for cloud-prof module to events dependencies
3.0.6
	+ Skip keys deleted in cache in Redis::_keys()
	+ Fixed events modules dependencies to depend on any module which
	  provides watchers or dispatchers
	+ Always call enableActions before enableService when configuring modules
	+ Added needsSaveAfterConfig state to service modules
	+ Better exceptions logging in EBox::CGI::Run
	+ Fixed 'element not exists' error when enabling a log watcher
	+ Scroll up when showing modal dialog
	+ Added fqdnChanged methods to SysInfo::Observer
	+ Fixed SSL configuration conflicts betwen SOAPClient and RESTClient
3.0.5
	+ Template ajax/simpleModalDialog.mas can now accept text
	+ Used poweroff instead of halt to assure that system is powered
	  off after halt
	+ Fixed log audit database insert error when halting or rebooting
	+ Added time-based closable notification messages
	+ Adapted to new EBox::setLocaleEnvironment method
	+ EBox::Type::File now allows ebox user to own files in directories
	  which are not writable by him
	+ Removed cron daily invocation of deprecated report scripts
3.0.4
	+ Added EBox::SyncFolders interface
	+ Fixed invokation of tar for backup of model files
	+ New observer for sysinfo module to notify modules implementing the
	  SysInfo::Observer interface when the host name or host domain is
	  changed by the user, before and after the change takes effect
	+ Stop and start apache after language change to force environment reload
	+ Reload page after language change
	+ EBox::Module::Service::isRunning() skips daemons whose precondition fail
	+ Fixed undefined reference in DataTable controller for log audit
	+ Added and used serviceId field for service certificates
	+ Fixed SQL quoting of column names in unbuffered inserts and consolidation
3.0.3
	+ Fixed bug which prevented highlight of selected item in menu
	+ Fixed base class of event dispatcher to be compatible with the
	  changes dispatcher configuration table
	+ Fixed event daemon to use dumped variables
	+ Fixed need of double-click when closing menu items in some cases
	+ Fixed logs consolidation to avoid high CPU usage
	+ In view log table: correctly align previous and first page buttons
	+ Improve host name and domain validation.
	+ Forbidden the use of a qualified hostname in change hostname form
	+ Update samba hostname-dependent fields when hostname is changed
	+ Confirmation dialog when the local domain is changed and with a
	  warning if local domain which ends in .local
3.0.2
	+ The synchronization of redis cache refuses with log message to set
	  undefined values
	+ Fixed wrong sql statement which cause unwanted logs purge
	+ DataForm does not check for uniqueness of its fields, as it only
	  contains a single row
	+ In ConfigureLogs, restored printable names for log domains
	+ Fixed dashboard update error on modules widget, counter-graph
	  widget and widget without sections
	+ Better way to fix non-root warnings during boot without interfering
	  on manual restart commands in the shell
3.0.1
	+ Properly set default language as the first element of the Select to
	  avoid its loss on the first apache restart
	+ Set milestone to 3.0.X when creating tickets in trac.zentyal.org
	+ Removed forced setting of LANG variables in mod_perl which made progress
	  indicator fail when using any language different to English
	+ Removed some frequent undef warnings
	+ Added executeOnBrothers method to EBox::Model::Component
	+ Fixed repetition of 'add' and 'number change' events in RAID watcher
	+ Fixed incorrect display of edit button in tables without editField action
	+ Cache MySQL password to avoid reading it all the time
	+ Fixed request came from non-root user warnings during boot
	+ Send info event in Runit watcher only if the service was down
	  MAX_DOWN_PERIODS
3.0
	+ Removed beta logo
	+ Set 'firstInstall' flag on modules when installing during initial install
	+ Set 'restoringBackup' flag on modules when restoring backup
	+ Call enableService after initialSetup while restoring backup
	+ Registration link in widget now have appropiate content when either
	  remoteservices or software are not installed
	+ Fixed style for disabled buttons
	+ Composite and DataTable viewers recover from errors in pageTitle method
	+ Fixed intermitent failure in progress when there are no slides
	+ Rollback redis transaction on otherwise instead finally block
	+ Members of the 'admin' group can now login again on Zentyal
	+ Multi-admin management for commercial editions
	+ First and last move row buttons are now disabled instead of hidden
	+ In save changes dialog set focus always in the 'save' button
	+ Fixed i18n problem in some cases where environment variables
	  were different than the selected locale on Zentyal UI, now
	  LANG and LC_MESSAGES are explicitly passed to mod_perl
	+ Reviewed registration strings
	+ Added template attribute to MultiStateAction to provide any kind
	  of HTML to display an action
	+ Changed icon, name and link for Zentyal Remote
	+ Fixed some compatibility issues with Internet Explorer 9
	+ Show warning with Internet Explorer 8 or older
	+ Improved dashboard buttons colors
2.3.24
	+ Do not cache undef values in EBox::Config::Redis::get()
	+ Code fix on subscription retrieval for Updates event
	+ Update validate referer to new Remote Services module API
	+ In-place booleans now properly mark the module as changed
	+ Do not try to read slides if software module is not installed
	+ Fixed wrong call in Events::isEnabledDispatcher()
	+ Updated 'created by' footer
2.3.23
	+ Change the default domain name from 'zentyal.lan' to
	  'zentyal-domain.lan'
	+ Changes in first enable to avoid letting modules unsaved
	+ Type File now accepts spaces in the file name
	+ Added setTimezone method to MyDBEngine
	+ Enable consolidation after reviewing and pruning
	+ Code typo fix in Events::isEnabledWatcher
	+ Remove all report code from core
	+ Move SysInfo report related to remoteservices module
	+ Fixed regression which removed scroll bars from popups
	+ New carousel transition for the installation slides
	+ Added option to not show final notes in progress bar
	+ EBox::Model::Component::modelGetter does not die when trying to
	  get a model for an uninstalled module
	+ Added previous/next buttons to manually switch installation slides
	+ New installation slides format
	+ Added compatibility with MS Internet Explorer >= 8
2.3.22
	+ Changed first installation workflow and wizard infraestructure
	+ Improved firewall icons
	+ Set hover style for configure rules button in firewall
	+ Do not disable InnoDB in mysql if there are other databases
	+ Progress indicator no longer calls showAds if it is undefined
	+ Send cache headers on static files to improve browsing speed
	+ Added foreignNoSyncRows and foreignFilter options to EBox::Types::Select
	+ Improved settings icon
	+ Fixed modalboxes style
	+ Improve host domain validation. Single label domains are not allowed.
2.3.21
	+ Fixes on notifyActions
	+ Check for isDaemonRunning now compatible with asterisk status
	+ Fixed warning call in EBox::Types::HasMany
2.3.20
	+ New look & feel for the web interface
	+ Adjust slides transition timeout during installation
	+ Audit changes table in save changes popup has scroll and better style
	+ Model messages are printed below model title
	+ noDataMsg now allows to add elements if it makes sense
	+ Fixed ajax/form.mas to avoid phantom change button
	+ EBox::Model::Manager::_setupModelDepends uses full paths so the
	  dependecies can discriminate between models with the same name
	+ Default row addition in DataForm does not fires validateTypedRow
	+ Code typo fix in change administration port model
	+ Set only Remote as option to export/import configuration to a
	  remote site
	+ Return undef in HasMany type when a model is not longer
	  available due to being uninstalled
	+ Added onclick atribute to the link.mas template
	+ Fix exception raising when no event component is found
	+ table_ordered.js : more robust trClick event method
	+ Changed dashboard JS which sometimes halted widget updates
	+ Added popup dialogs for import/export configuration
	+ Changes in styles and sizes of the save/revoke dialog
	+ Removed redudant code in ConfigureWatchers::syncRows which made module
	  to have an incorrect modified state
	+ Dont show in bug report removed packages with configuration
	  held as broken packages
	+ DataTable::size() now calls to syncRows()
	+ EBox::Module::Config::set_list quivalent now has the same
	  behaviour than EBox::Module::Config::set
2.3.19
	+ Manually set up models for events to take into account the
	  dynamic models from the log watcher filtering models
	+ Fixed warnings when deleting a row which is referenced in other model
	+ Disable HTML form autocompletion in admin password change model
	+ Fixed incorrect non-editable warnings in change date and time model
	+ Fixed parsing value bug in EBox::Types::Date and EBox::Types::Time
	+ Reworked mdstat parsing, added failure_spare status
	+ Configuration backup implicitly preserves ownership of files
	+ Changes in styles and sizes of the save/revoke dialog
	+ New data form row is copied from default row, avoiding letting hidden
	  fields without its default value and causing missing fields errors
	+ Always fill abstract type with its default value, this avoids
	  errors with hidden fields with default value
	+ Different page to show errors when there are broken software packages
	+ InverseMatchSelect and InverseMatchUnion use 'not' instead of '!' to
	  denote inverse match. This string is configurable with a type argument
	+ Fixed types EBox::Type::InverseMatchSelect and InverseMatchUnion
	+ Fixed bug in DataTable::setTypedRow() which produced an incorrect 'id'
	  row element in DataTable::updateRowNotify()
	+ In tableBody.mas template: decomposed table topToolbar section in methods
	+ Fixed bug in discard changes dialog
	+ Confirmation dialogs now use styled modalboxes
	+ Do not reload page after save changes dialog if operation is successful
	+ Maintenance menu is now kept open when visiting the logs index page
2.3.18
	+ Manual clone of row in DataTable::setTypedRow to avoid segfault
	+ Avoid undef warnings in EBox::Model::DataTable::_find when the
	  element value is undef
	+ Fixed kill of ebox processes during postrm
	+ Set MySQL root password in create-db script and added mysql script
	  to /usr/share/zentyal for easy access to the zentyal database
	+ Increased timeout redirecting to wizards on installation to 5 seconds
	  to avoid problems on some slow or loaded machines
	+ Save changes dialog do not appear if there are no changes
	+ Delete no longer needed duplicated code
	+ Do not go to save changes after a regular package installation
	  they are saved only in the first install
	+ Progress bar in installation refactored
2.3.17
	+ Do not use modal box for save changes during installation
	+ Hidden fields in DataTables are no longer considered compulsory
	+ Select type has now its own viewer that allows use of filter function
	+ User is now enabled together with the rest of modules on first install
2.3.16
	+ Fix 'oldRow' parameter in UpdatedRowNotify
	+ Use Clone::Fast instead of Clone
	+ Modal dialog for the save and discard changes operations
	+ Use a different lock file for the usercorner redis
	+ Improved look of tables when checkAll controls are present
	+ Better icons for clone action
	+ Added confirmation dialog feature to models; added confirmation
	  dialog to change hostname model
	+ Dynamic default values are now properly updated when adding a row
	+ Kill processes owned by the ebox user before trying to delete it
	+ Do not use sudo to call status command at EBox::Service::running
	+ Fixed regression setting default CSS class in notes
2.3.15
	+ Added missing call to updateRowNotify in DataForms
	+ Fixed silent error in EBox::Types::File templates for non-readable
	  by ebox files
	+ Use pkill instead of killall in postinst
	+ Use unset instead of delete_dir when removing rows
	+ Do not set order list for DataForms
	+ Only try to clean tmp dir on global system start
2.3.14
	+ Error message for failure in package cache creation
	+ Fixed regression when showing a data table in a modal view
	+ Do not do a redis transaction for network module init actions
	+ Fixed EBox::Module::Config::st_unset()
	+ Allowed error class in msg template
2.3.13
	+ Fixed problems in EventDaemon with JSON and blessed references
	+ More crashes avoided when watchers or dispatchers doesn't exist
	+ Proper RAID watcher reimplementation using the new state API
	+ EBox::Config::Redis singleton has now a instance() method instead of new()
	+ Deleted wrong use in ForcePurge model
2.3.12
	+ Fixed problem with watchers and dispatchers after a module deletion
	+ Fixed EBox::Model::DataTable::_checkFieldIsUnique, it failed when the
	  printableValue of the element was different to its value
	+ Fixed separation between Add table link and table body
	+ Adaptation of EventDaemon to model and field changes
	+ Disabled logs consolidation on purge until it is reworked, fixed
	  missing use in purge logs model
	+ Fixed Componet::parentRow, it not longer tries to get a row with
	  undefined id
	+ Fix typo in ConfigureLogs model
	+ Mark files for removing before deleting the row from backend in
	  removeRow
	+ The Includes directives are set just for the main virtual host
	+ Fixed EventDaemon crash
2.3.11
	+ Mark files for removing before deleting the row from backend in removeRow
	+ Dashboard widgets now always read the information from RO
	+ Enable actions are now executed before enableService()
	+ Fixed regression which prevented update of the administration service
	  port when it was changed in the interface
	+ New EBox::Model::Composite::componentNames() for dynamic composites
	+ Remove _exposedMethods() feature to reduce use of AUTOLOAD
	+ Removed any message set in the model in syncRows method
	+ Added global() method to modules and components to get a coherent
	  read-write or read-only instance depending on the context
	+ Removed Model::Report and Composite::Report namespaces to simplify model
	  management and specification
	+ New redis key naming, with $mod/conf/*, $mod/state and $mod/ro/* replacing
	  /ebox/modules/$mod/*, /ebox/state/$mod/* and /ebox-ro/modules/$mod/*
	+ Removed unnecessary parentComposite methods in EBox::Model::Component
	+ Only mark modules as changed when data has really changed
	+ EBox::Global::modChange() throws exception if instance is readonly
	+ New get_state() and set_state() methods, st_* methods are kept for
	  backwards compatibility, but they are deprecated
	+ Simplified events module internals with Watcher and Dispatcher providers
	+ Model Manager is now able to properly manage read-only instances
	+ Composites can now use parentModule() like Models
	+ Renamed old EBox::GConfModule to EBox::Module::Config
	+ Unified model and composite management in the new EBox::Model::Manager
	+ Model and composites are loaded on demand to reduce memory consumption
	+ Model and composite information is now stored in .yaml schemas
	+ ModelProvider and CompositeProvider are no longer necessary
	+ Simplified DataForm using more code from DataTable
	+ Adapted RAID and restrictedResources() to the new JSON objects in redis
	+ Remove unused override modifications code
	+ Added /usr/share/zentyal/redis-cli wrapper for low-level debugging
	+ Use simpler "key: value" format for dumps instead of YAML
	+ Row id prefixes are now better chosen to avoid confusion
	+ Use JSON instead of list and hash redis types (some operations,
	  specially on lists, are up to 50% faster and caching is much simpler)
	+ Store rows as hashes instead of separated keys
	+ Remove deprecated all_dirs and all_entries methods
	+ Remove obsolete EBox::Order package
	+ Remove no longer needed redis directory tree sets
	+ Fixed isEqualTo() method on EBox::Types::Time
	+ EBox::Types::Abstract now provides default implementations of fields(),
	  _storeInGConf() and _restoreFromHash() using the new _attrs() method
	+ Remove indexes on DataTables to reduce complexity, no longer needed
	+ Simplified ProgressIndicator implementation using shared memory
	+ New EBox::Util::SHMLock package
	+ Implemented transactions for redis operations
	+ Replace old MVC cache system with a new low-level redis one
	+ Delete no longer necessary regen-redis-db tool
	+ Added new checkAll property to DataTable description to allow
	  multiple check/uncheck of boolean columns
2.3.10
	+ Added Desktop::ServiceProvider to allow modules to implement
	  requests from Zentyal desktop
	+ Added VirtualHost to manage desktop requests to Zentyal server
	+ Fix EventDaemon in the transition to MySQL
	+ Send EventDaemon errors to new rotated log file /var/log/zentyal/events.err
	+ Send an event to Zentyal Cloud when the updates are up-to-date
	+ Send an info event when modules come back to running
	+ Include additional info for current event watchers
	+ Fixed RAID report for some cases of spare devices and bitmaps
	+ Fixed log purge, SQL call must be a statement not a query
	+ Fixed regex syntax in user log queries
	+ Added missing "use Filesys::Df" to SysInfo
	+ Disabled consolidation by default until is fixed or reimplemented
	+ Fixed regresion in full log page for events
	+ Added clone action to data tables
	+ Fixed regression in modal popup when showing element table
	+ Added new type EBox::Types::KrbRealm
	+ Fix broken packages when dist-upgrading from old versions: stop ebox
	  owned processes before changing home directory
	+ Log the start and finish of start/stop modules actions
	+ Added usesPort() method to apache module
2.3.9
	+ Enable SSLInsecureRenegotiation to avoid master -> slave SOAP handsake
	  problems
	+ Added validateRowRemoval method to EBox::Model::DataTable
	+ Use rm -rf instead of remove_tree to avoid chdir permission problems
	+ Avoid problems restarting apache when .pid file does not exist
	+ Do not use graceful on apache to allow proper change of listen port
	+ Simplified apache restart mechanism and avoid some problems
2.3.8
	+ Create tables using MyISAM engine by default
	+ Delete obsolete 'admin' table
2.3.7
	+ Fixed printableName for apache module and remove entry in status widget
	+ Merged tableBodyWithoutActions.mas into tableBody.mas
	+ Removed tableBodyWithoutEdit.mas because it is no longer used
	+ Better form validation message when there are no ids for
	  foreign rows in select control with add new popup
	+ Fixed branding of RSS channel items
	+ Fixed destination path when copying zentyal.cnf to /etc/mysql/conf.d
	+ Packaging fixes for precise
2.3.6
	+ Switch from CGIs to models in System -> General
	+ New value() and setValue() methods in DataForm::setValue() for cleaner
	  code avoiding use of AUTOLOAD
	+ Added new EBox::Types::Time, EBox::Types::Date and EBox::Types::TimeZone
	+ Added new attribute 'enabled' to the Action and MultiStateAction types
	  to allow disabling an action. Accepts a scalar or a CODE ref
	+ The 'defaultValue' parameter of the types now accept a CODE ref that
	  returns the default value.
2.3.5
	+ Added force parameter in validateTypedRow
	+ Fixed 'hidden' on types when using method references
	+ Removed some console problematic characters from Util::Random::generate
	+ Added methods to manage apache CA certificates
	+ Use IO::Socket::SSL for SOAPClient connections
	+ Removed apache rewrite from old slaves implementation
	+ Do not show RSS image if custom_prefix defined
2.3.4
	+ Avoid 'negative radius' error in DiskUsage chart
	+ Fixed call to partitionFileSystems in EBox::SysInfo::logReportInfo
	+ Log audit does not ignore fields which their values could be interpreted
	  as boolean false
	+ Avoid ebox.cgi failure when showing certain strings in the error template
	+ Do not calculate md5 digests if override_user_modification is enabled
	+ Clean /var/lib/zentyal/tmp on boot
	+ Stop apache gracefully and delete unused code in Apache.pm
	+ Cache contents of module.yaml files in Global
2.3.3
	+ The editable attribute of the types now accept a reference to a function
	  to dinamically enable or disable the field.
	+ In progress bar CGIs AJAX call checks the availability of the
	  next page before loading it
	+ Replaced community logo
	+ Adapted messages in the UI for new editions
	+ Changed cookie name to remove forbidden characters to avoid
	  incompatibilities with some applications
	+ Added methods to enable/disable restart triggers
2.3.2
	+ Fixed redis unix socket permissions problem with usercorner
	+ Get row ids without safe characters checking
	+ Added EBox::Util::Random as random string generator
	+ Set log level to debug when cannot compute md5 for a nonexistent file
	+ Filtering in tables is now case insensitive
	+ ProgressIndicator no longer leaves zombie processes in the system
	+ Implemented mysqldump for logs database
	+ Remove zentyal-events cron script which should not be longer necessary
	+ Bugfix: set executable permissions to cron scripts and example hooks
	+ Added a global method to retrieve installed server edition
	+ Log also duration and compMessage to events.log
2.3.1
	+ Updated Standards-Version to 3.9.2
	+ Fixed JS client side table sorting issue due to Prototype
	  library upgrade
	+ Disable InnoDB by default to reduce memory consumption of MySQL
	+ Now events are logged in a new file (events.log) in a more
	  human-readable format
	+ Added legend to DataTables with custom actions
	+ Changed JS to allow the restore of the action cell when a delete
	  action fails
	+ Set milestone to 3.0 when creating bug reports in the trac
	+ Avoid temporal modelInstance errors when adding or removing
	  modules with LogWatchers or LogDispatcher
	+ Unallow administration port change when the port is in use
2.3
	+ Do not launch a passwordless redis instance during first install
	+ New 'types' field in LogObserver and storers/acquirers to store special
	  types like IPs or MACs in an space-efficient way
	+ Use MySQL for the logs database instead of PostgreSQL
	+ Bugfix: logs database is now properly recreated after purge & install
	+ Avoid use of AUTOLOAD to execute redis commands, improves performance
	+ Use UNIX socket to connect to redis for better performance and
	  update default redis 2.2 settings
	+ Use "sudo" group instead of "admin" one for the UI access control
	+ Added EBox::Module::Base::version() to get package version
	+ Fixed problem in consalidation report when accumulating results
	  from queries having a "group by table.field"
	+ Added missing US and Etc zones in timezone selector
	+ Replaced autotools with zbuildtools
	+ Refuse to restore configuration backup from version lesser than
	  2.1 unless forced
	+ Do not retrieve format.js in every graph to improve performance
	+ The purge-module scripts are always managed as root user
	+ New grep-redis tool to search for patterns in redis keys or
	  values
	+ Use partitionFileSystems method from EBox::FileSystem
2.2.4
	+ New internal 'call' command in Zentyal shell to 'auto-use' the module
	+ Zentyal shell now can execute commandline arguments
	+ Bugfix: EBox::Types::IPAddr::isEqualTo allows to change netmask now
	+ Removed some undefined concatenation and compare warnings in error.log
	+ Ignore check operation in RAID event watcher
	+ Skip IP addresses ending in .0 in EBox::Types::IPRange::addresses()
	+ Do not store in redis trailing dots in Host and DomainName types
	+ Added internal command to instance models and other improvements in shell
	+ Now the whole /etc/zentyal directory is backed up and a copy of the
	  previous contents is stored at /var/backups before restoring
	+ Removing a module with a LogWatcher no longer breaks the LogWatcher
	  Configuration page anymore
	+ Fixed error in change-hostname script it does not longer match substrings
	+ Bugfix: Show breadcrumbs even from models which live in a
	  composite
	+ HTTPLink now returns empty string if no HTTPUrlView is defined
	  in DataTable class
	+ Added mising use sentence in EBox::Event::Watcher::Base
2.2.3
	+ Bugfix: Avoid url rewrite to ebox.cgi when requesting to /slave
	+ Fixed logrotate configuration
	+ More resilient way to handle with missing indexes in _find
	+ Added more informative text when mispelling methods whose prefix
	  is an AUTOLOAD action
	+ A more resilient solution to load events components in EventDaemon
	+ Added one and two years to the purge logs periods
	+ Fixed downloads from EBox::Type::File
2.2.2
	+ Revert cookie name change to avoid session loss in upgrades
	+ Do not try to change owner before user ebox is created
2.2.1
	+ Removed obsolete references to /zentyal URL
	+ Create configuration backup directories on install to avoid warnings
	  accessing the samba share when there are no backups
	+ Log result of save changes, either successful or with warnings
	+ Changed cookie name to remove forbidden characters to avoid
	  incompatibilities with some applications
	+ Removed duplicated and incorrect auding logging for password change
	+ Fixed some non-translatable strings
	+ Create automatic bug reports under 2.2.X milestone instead of 2.2
	+ Fixed bug changing background color on selected software packages
2.1.34
	+ Volatile types called password are now also masked in audit log
	+ Adjust padding for module descriptions in basic software view
	+ Removed beta icon
2.1.33
	+ Fixed modal add problems when using unique option on the type
	+ Fixed error management in the first screen of modal add
	+ Unify software selection and progress colors in CSS
	+ Set proper message type in Configure Events model
	+ Fixed error checking permanentMessage types in templates/msg.mas
2.1.32
	+ Added progress bar colors to theme definition
	+ Remove no longer correct UTF8 decode in ProgressIndicator
	+ Fixed UTF8 double-encoding on unexpected error CGI
	+ Reviewed some subscription strings
	+ Always fork before apache restart to avoid port change problems
	+ Stop modules in the correct order (inverse dependencies order)
	+ Better logging of failed modules on restore
2.1.31
	+ Do not start managed daemons on boot if the module is disabled
	+ Better message on redis error
	+ Watch for dependencies before automatic enable of modules on first install
2.1.30
	+ Removed obsolete /ebox URL from RSS link
	+ Changed methods related with extra backup data in modules logs
	  to play along with changes in ebackup module
	+ Set a user for remote access for audit reasons
	+ Detect session loss on AJAX requests
2.1.29
	+ Startup does not fail if SIGPIPE received
2.1.28
	+ Added code to mitigate false positives on module existence
	+ Avoid error in logs full summary due to incorrect syntax in template
	+ Allow unsafe chars in EBox::Types::File to avoid problems in some browsers
	+ Reviewed some subscription strings
	+ Warning about language-packs installed works again after Global changes
	+ Show n components update when only zentyal packages are left to
	  upgrade in the system widget
	+ Do not show debconf warning when installing packages
	+ EBox::Types::IPAddr (and IPNetwork) now works with defaultValue
	+ Allow to hide menu items, separators and dashboard widgets via conf keys
2.1.27
	+ Do not create tables during Disaster Recovery installation
	+ Added new EBox::Util::Debconf::value to get debconf values
	+ DataTable controller does no longer try to get a deleted row
	  for gather elements values for audit log
	+ Check if Updates watcher can be enabled if the subscription
	  level is yet unknown
2.1.26
	+ Detection of broken packages works again after proper deletion
	  of dpkg_running file
	+ Keep first install redis server running until trigger
	+ Unified module restart for package trigger and init.d
	+ Use restart-trigger script in postinst for faster daemons restarting
	+ System -> Halt/Reboot works again after regression in 2.1.25
	+ Added framework to show warning messages after save changes
	+ Change caption of remote services link to Zentyal Cloud
	+ Do not show Cloud link if hide_cloud_link config key is defined
	+ Added widget_ignore_updates key to hide updates in the dashboard
	+ Differentiate ads from notes
	+ Allow custom message type on permanentMessage
	+ Only allow custom themes signed by Zentyal
	+ Removed /zentyal prefix from URLs
	+ Caps lock detection on login page now works again
	+ Added HiddenIfNotAble property to event watchers to be hidden if
	  it is unabled to monitor the event
	+ Dashboard values can be now error and good as well
	+ Include a new software updates widget
	+ Include a new alert for basic subscriptions informing about
	  software updates
	+ Add update-notifier-common to dependencies
	+ EBox::DataTable::enabledRows returns rows in proper order
	+ Use custom ads when available
	+ Disable bug report when hide_bug_report defined on theme
2.1.25
	+ Do not show disabled module warnings in usercorner
	+ Mask passwords and unify boolean values in audit log
	+ Do not override type attribute for EBox::Types::Text subtypes
	+ Corrected installation finished message after first install
	+ Added new disableAutocomplete attribute on DataTables
	+ Optional values can be unset
	+ Minor improvements on nmap scan
2.1.24
	+ Do not try to generate config for unconfigured services
	+ Remove unnecessary redis call getting _serviceConfigured value
	+ Safer sizes for audit log fields
	+ Fix non-translatable "show help" string
	+ Allow links to first install wizard showing a desired page
	+ Fixed bug in disk usage when we have both values greater and
	  lower than 1024 MB
	+ Always return a number in EBox::AuditLogging::isEnabled to avoid
	  issues when returning the module status
	+ Added noDataMsg attribute on DataTable to show a message when
	  there are no rows
2.1.23
	+ Removed some warnings during consolidation process
	+ Depend on libterm-readline-gnu-perl for history support in shells
	+ Fixed error trying to change the admin port with NTP enabled
	+ Fixed breadcrumb destination for full log query page
	+ Use printableActionName in DataTable setter
2.1.22
	+ Fixed parentRow method in EBox::Types::Row
	+ Added new optionalLabel flag to EBox::Types::Abstract to avoid
	  show the label on non-optional values that need to be set as
	  optional when using show/hide viewCustomizers
	+ Added initHTMLStateOrder to View::Customizer to avoid incorrect
	  initial states
	+ Improved exceptions info in CGIs to help bug reporting
	+ Do not show customActions when editing row on DataTables
2.1.21
	+ Fixed bug printing traces at Global.pm
	+ Check new dump_exceptions confkey instead of the debug one in CGIs
	+ Explicit conversion to int those values stored in our database
	  for correct dumping in reporting
	+ Quote values in update overwrite while consolidating for reporting
2.1.20
	+ Fixed regression in edition in place of booleans
	+ Better default balance of the dashboard based on the size of the widgets
	+ Added defaultSelectedType argument to PortRange
2.1.19
	+ Disable KeepAlive as it seems to give performance problems with Firefox
	  and set MaxClients value back to 1 in apache.conf
	+ Throw exceptions when calling methods not aplicable to RO instances
	+ Fixed problems when mixing read/write and read-only instances
	+ Date/Time and Timezone moved from NTP to core under System -> General
	+ Do not instance hidden widgets to improve dashboard performance
	+ New command shell with Zentyal environment at /usr/share/zentyal/shell
	+ Show warning when a language-pack is not installed
	+ Removed unnecessary dump/load operations to .bak yaml files
	+ AuditLogging and Logs constructor now receive the 'ro' parameter
	+ Do not show Audit Logging in Module Status widget
2.1.18
	+ New unificated zentyal-core.logrotate for all the internal logs
	+ Added forceEnabled option for logHelpers
	+ Moved carousel.js to wizard template
	+ Add ordering option to wizard pages
	+ Fixed cmp and isEqualTo methods for EBox::Types::IPAddr
	+ Fixed wrong Mb unit labels in Disk Usage and use GB when > 1024 MB
	+ Now global-action script can be called without progress indicator
	+ Fixed EBox::Types::File JavaScript setter code
	+ Added support for "Add new..." modal boxes in foreign selectors
	+ Each module can have now its customized purge-module script
	  that will be executed after the package is removed
	+ Added Administration Audit Logging to log sessions, configuration
	  changes, and show pending actions in save changes confirmation
	+ User name is stored in session
	+ Remove deprecated extendedRestore from the old Full Backup
2.1.17
	+ Fixed RAID event crash
	+ Added warning on models and composites when the module is disabled
	+ Fixed login page style with some languages
	+ Login page template can now be reused accepting title as parameter
	+ EBox::Types::File does not write on redis when it fails to
	  move the fail to its final destination
	+ Added quote column option for periodic log consolidation and
	  report consolidation
	+ Added exclude module option to backup restore
2.1.16
	+ Do not show incompatible navigator warning on Google Chrome
	+ Fixed syncRows override detection on DataTable find
	+ clean-conf script now deletes also state data
	+ Avoid 'undefined' message in selectors
2.1.15
	+ Move Disk Usage and RAID to the new Maintenance menu
	+ Always call syncRows on find (avoid data inconsistencies)
	+ Filename when downloading a conf backup now contains hostname
	+ Fixed bug in RAID template
	+ Set proper menu order in System menu (fixes NTP position)
	+ Fixed regresion in page size selector on DataTables
	+ Fixed legend style in Import/Export Configuration
2.1.14
	+ Fixed regresion with double quotes in HTML templates
	+ Fixed problems with libredis-perl version dependency
	+ Adding new apparmor profile management
2.1.13
	+ Better control of errors when saving changes
	+ Elements of Union type can be hidden
	+ Model elements can be hidden only in the viewer or the setter
	+ HTML attributtes are double-quoted
	+ Models can have sections of items
	+ Password view modified to show the confirmation field
	+ New multiselect type
	+ Redis backend now throws different kind of exceptions
2.1.12
	+ Revert no longer necessary parents workaround
	+ Hide action on viewCustomizer works now on DataTables
2.1.11
	+ Fixed bug which setted bad directory to models in tab view
	+ Union type: Use selected subtype on trailingText property if the
	  major type does not have the property
	+ Raise MaxClients to 2 to prevent apache slowness
2.1.10
	+ Security [ZSN-2-1]: Avoid XSS in process list widget
2.1.9
	+ Do not try to initialize redis client before EBox::init()
	+ Safer way to delete rows, deleting its id reference first
	+ Delete no longer needed workaround for gconf with "removed" attribute
	+ Fixed regression in port range setter
2.1.8
	+ Fixed regression in menu search
	+ Fixed missing messages of multi state actions
	+ Help toggler is shown if needed when dynamic content is received
	+ Fixed issue when disabling several actions at once in a data table view
	+ All the custom actions are disabled when one is clicked
	+ Submit wizard pages asynchronously and show loading indicator
	+ Added carousel.js for slide effects
2.1.7
	+ Fixed issues with wrong html attributes quotation
	+ Bugfix: volatile types can now calculate their value using other
	  the value from other elements in the row no matter their position
2.1.6
	+ Attach software.log to bug report if there are broken packages
	+ Added keyGenerator option to report queries
	+ Tuned apache conf to provide a better user experience
	+ Actions click handlers can contain custom javascript
	+ Restore configuration with force dependencies option continues
	  when modules referenced in the backup are not present
	+ Added new MultiStateAction type
2.1.5
	+ Avoid problems getting parent if the manager is uninitialized
	+ Rename some icon files with wrong extension
	+ Remove wrong optional attribute for read-only fields in Events
	+ Renamed all /EBox/ CGI URLs to /SysInfo/ for menu folder coherency
	+ Added support for custom actions in DataTables
	+ Replaced Halt/Reboot CGI with a model
	+ Message classes can be set from models
	+ Fixed error in Jabber dispatcher
	+ Show module name properly in log when restart from the dashboard fails
	+ Avoid warning when looking for inexistent PID in pidFileRunning
2.1.4
	+ Changed Component's parent/child relationships implementation
	+ Fixed WikiFormat on automatic bug report tickets
	+ Do not show available community version in Dashboard with QA
 	  updates
2.1.3
	+ Fall back to readonly data in config backup if there are unsaved changes
	+ Allow to automatically send a report in the unexpected error page
	+ Logs and Events are now submenus of the new Maintenance menu
	+ Configuration Report option is now present on the Import/Export section
	+ Require save changes operation after changing the language
	+ Added support for URL aliases via schemas/urls/*.urls files
	+ Allow to sort submenu items via 'order' attribute
	+ Automatically save changes after syncRows is called and mark the module
	  mark the module as unchanged unless it was previously changed
	+ Removed unnecessary ConfigureEvents composite
	+ Removed unnecessary code from syncRows in logs and events
	+ Restore configuration is safer when restoring /etc/zentyal files
	+ Fixed unescaped characters when showing an exception
	+ Fixed nested error page on AJAX requests
	+ Adapted dumpBackupExtraData to new expected return value
	+ Report remoteservices, when required, a change in administration
	  port
	+ Added continueOnModuleFail mode to configuration restore
	+ Fixed Firefox 4 issue when downloading backups
	+ Show scroll when needed in stacktraces (error page)
	+ More informative error messages when trying to restart locked modules
	  from the dashboard
	+ Creation of plpgsql language moved from EBox::Logs::initialSetup
	  to create-db script
	+ Redis backend now throws different kind of exceptions
	+ Avoid unnecesary warnings about PIDs
	+ Update Jabber dispatcher to use Net::XMPP with some refactoring
	+ Save changes messages are correctly shown with international charsets
	+ Support for bitmap option in RAID report
	+ Retry multiInsert line by line if there are encoding errors
	+ Adapted to new location of partitionsFileSystems in EBox::FileSystem
	+ Event messages are cleaned of null characters and truncated
	  before inserting in the database when is necessary
	+ Improve message for "Free storage space" event and send an info
	  message when a given partition is not full anymore
	+ Event messages now can contain newline characters
	+ Objects of select type are compared also by context
	+ Remove cache from optionsFromForeignModel since it produces
	  problems and it is useless
	+ Set title with server name if the server is subscribed
	+ Fix title HTML tag in views for Models and Composites
	+ Added lastEventsReport to be queried by remoteservices module
	+ Added EBox::Types::HTML type
	+ Added missing manage-logs script to the package
	+ Fixed problems with show/hide help switch and dynamic content
	+ Menus with subitems are now kept unfolded until a section on a
	  different menu is accessed
	+ Sliced restore mode fails correctly when schema file is missing,
	  added option to force restore without schema file
	+ Purge conf now purges the state keys as well
	+ Added EBox::Types::IPRange
2.1.2
	+ Now a menu folder can be closed clicking on it while is open
	+ Bugfix: cron scripts are renamed and no longer ignored by run-parts
	+ Added new EBox::Util::Nmap class implementing a nmap wrapper
2.1.1
	+ Fixed incoherency problems with 'on' and '1' in boolean indexes
	+ Move cron scripts from debian packaging to src/scripts/cron
	+ Trigger restart of logs and events when upgrading zentyal-core
	  without any other modules
	+ Don't restart apache twice when upgrading together with more modules
	+ Fixed params validation issues in addRow
2.1
	+ Replace YAML::Tiny with libyaml written in C through YAML::XS wrapper
	+ Minor bugfix: filter invalid '_' param added by Webkit-based browser
	  on EBox::CGI::Base::params() instead of _validateParams(), avoids
	  warning in zentyal.log when enabling modules
	+ All CGI urls renamed from /ebox to /zentyal
	+ New first() and deleteFirst() methods in EBox::Global to check
	  existence and delete the /var/lib/zentyal/.first file
	+ PO files are now included in the language-pack-zentyal-* packages
	+ Migrations are now always located under /usr/share/$package/migration
	  this change only affects to the events and logs migrations
	+ Delete no longer used domain and translationDomain methods/attributes
	+ Unified src/libexec and tools in the new src/scripts directory
	+ Remove the ebox- prefix on all the names of the /usr/share scripts
	+ New EBox::Util::SQL package with helpers to create and drop tables
	  from initial-setup and purge-module for each module
	+ Always drop tables when purging a package
	+ Delete 'ebox' user when purging zentyal-core
	+ Moved all SQL schemas from tools/sqllogs to schemas/sql
	+ SQL time-period tables are now located under schemas/sql/period
	+ Old ebox-clean-gconf renamed to /usr/share/zentyal/clean-conf and
	  ebox-unconfigure-module is now /usr/share/zentyal/unconfigure-module
	+ Added default implementation for enableActions, executing
	  /usr/share/zentyal-$modulename/enable-module if exists
	+ Optimization: Do not check if a row is unique if any field is unique
	+ Never call syncRows on read-only instances
	+ Big performance improvements using hashes and sets in redis
	  database to avoid calls to the keys command
	+ Delete useless calls to exists in EBox::Config::Redis
	+ New regen-redis-db tool to recreate the directory structure
	+ Renamed /etc/cron.hourly/90manageEBoxLogs to 90zentyal-manage-logs
	  and moved the actual code to /usr/share/zentyal/manage-logs
	+ Move /usr/share/ebox/zentyal-redisvi to /usr/share/zentyal/redisvi
	+ New /usr/share/zentyal/initial-setup script for modules postinst
	+ New /usr/share/zentyal/purge-module script for modules postrm
	+ Removed obsolete logs and events migrations
	+ Create plpgsql is now done on EBox::Logs::initialSetup
	+ Replace old ebox-migrate script with EBox::Module::Base::migrate
	+ Rotate duplicity-debug.log log if exists
	+ Bug fix: Port selected during installation is correctly saved
	+ Zentyal web UI is restarted if their dependencies are upgraded
	+ Bug fix: Logs don't include unrelated information now
	+ Add total in disk_usage report
	+ Bugfix: Events report by source now works again
	+ Do not include info messages in the events report
	+ Services event is triggered only after five failed checkings
	+ Do not add redundant includedir lines to /etc/sudoers
	+ Fixed encoding for strings read from redis server
	+ Support for redis-server 2.0 configuration
	+ Move core templates to /usr/share/zentyal/stubs/core
	+ Old /etc/ebox directory replaced with the new /etc/zentyal with
	  renamed core.conf, logs.conf and events.conf files
	+ Fixed broken link to alerts list
2.0.15
	+ Do not check the existence of cloud-prof package during the
	  restore since it is possible not to be installed while disaster
	  recovery process is done
	+ Renamed /etc/init.d/ebox to /etc/init.d/zentyal
	+ Use new zentyal-* package names
	+ Don't check .yaml existence for core modules
2.0.14
	+ Added compMessage in some events to distinguish among events if
	  required
	+ Make source in events non i18n
	+ After restore, set all the restored modules as changed
	+ Added module pre-checks for configuration backup
2.0.13
	+ Fixed dashboard graphs refresh
	+ Fixed module existence check when dpkg is running
	+ Fix typo in sudoers creation to make remote support work again
2.0.12
	+ Include status of packages in the downloadable bug report
	+ Bugfix: Avoid possible problems deleting redis.first file if not exist
2.0.11
	+ New methods entry_exists and st_entry_exists in config backend
2.0.10
	+ Now redis backend returns undef on get for undefined values
	+ Allow custom mason templates under /etc/ebox/stubs
	+ Better checks before restoring a configuration backup with
	  a set of modules different than the installed one
	+ Wait for 10 seconds to the child process when destroying the
	  progress indicator to avoid zombie processes
	+ Caught SIGPIPE when trying to contact Redis server and the
	  socket was already closed
	+ Do not stop redis server when restarting apache but only when
	  the service is asked to stop
	+ Improvements in import/export configuration (know before as
	  configuration backup)
	+ Improvements in ProgressIndicator
	+ Better behaviour of read-only rows with up/down arrows
	+ Added support for printableActionName in DataTable's
	+ Added information about automatic configuration backup
	+ Removed warning on non existent file digest
	+ Safer way to check if core modules exist during installation
2.0.9
	+ Treat wrong installed packages as not-existent modules
	+ Added a warning in dashboard informing about broken packages
	+ File sharing and mailfilter log event watchers works again since
	  it is managed several log tables per module
2.0.8
	+ Replaced zentyal-conf script with the more powerful zentyal-redisvi
	+ Set always the same default order for dashboard widgets
	+ Added help message to the configure widgets dialog
	+ Check for undefined values in logs consolidation
	+ Now dashboard notifies fails when restarting a service
	+ Fixed bug with some special characters in dashboard
	+ Fixed bug with some special characters in disk usage graph
2.0.7
	+ Pre-installation includes sudoers.d into sudoers file if it's not yet
	  installed
	+ Install apache-prefork instead of worker by default
	+ Rename service certificate to Zentyal Administration Web Server
2.0.6
	+ Use mod dependencies as default restore dependencies
	+ Fixed dependencies in events module
	+ Increased recursive dependency threshold to avoid
	  backup restoration problems
2.0.5
	+ Removed deprecated "Full backup" option from configuration backup
	+ Bugfix: SCP method works again after addition of SlicedBackup
	+ Added option in 90eboxpglogger.conf to disable logs consolidation
2.0.4
	+ Removed useless gconf backup during upgrade
	+ Fixed postinstall script problems during upgrade
2.0.3
	+ Added support for the sliced backup of the DB
	+ Hostname change is now visible in the form before saving changes
	+ Fixed config backend problems with _fileList call
	+ Added new bootDepends method to customize daemons boot order
	+ Added permanent message property to Composite
	+ Bugfix: Minor aesthetic fix in horizontal menu
	+ Bugfix: Disk usage is now reported in expected bytes
	+ Bugfix: Event dispatcher is not disabled when it is impossible
	  for it to dispatch the message
2.0.2
	+ Better message for the service status event
	+ Fixed modules configuration purge script
	+ Block enable module button after first click
	+ Avoid division by zero in progress indicator when total ticks is
	  zero
	+ Removed warning during postinst
	+ Added new subscription messages in logs, events and backup
2.0.1
	+ Bugfix: Login from Zentyal Cloud is passwordless again
	+ Some defensive code for the synchronization in Events models
	+ Bugfix: add EBox::Config::Redis::get to fetch scalar or list
	  values. Make GConfModule use it to avoid issues with directories
	  that have both sort of values.
1.5.14
	+ Fixed redis bug with dir keys prefix
	+ Improved login page style
	+ New login method using PAM instead of password file
	+ Allow to change admin passwords under System->General
	+ Avoid auto submit wizard forms
	+ Wizard skip buttons always available
	+ Rebranded post-installation questions
	+ Added zentyal-conf script to get/set redis config keys
1.5.13
	+ Added transition effect on first install slides
	+ Zentyal rebrand
	+ Added web page favicon
	+ Fixed already seen wizards apparition
	+ Fixed ro module creation with redis backend
	+ Use mason for links widgets
	+ Use new domain to official strings for subscriptions
1.5.12
	+ Added option to change hostname under System->General
	+ Show option "return to dashboard" when save changes fails.
1.5.11
	+ Added more tries on redis reconnection
	+ Fixed user corner access problems with redis server
	+ writeFile* methods reorganized
	+ Added cron as dependency as cron.hourly was never executed with anacron
	+ Improvements in consolidation of data for reports
1.5.10
	+ Fixed gconf to redis conversion for boolean values
1.5.9
	+ Improved migrations speed using the same perl interpreter
	+ Redis as configuration backend (instead of gconf)
	+ Improved error messages in ebox-software
	+ Set event source to 256 chars in database to adjust longer event
	  sources
	+ Progress bar AJAX updates are sent using JSON
	+ Fixed progress bar width problems
	+ Fixed top menu on wizards
	+ Improved error message when disconnecting a not connected database
	+ Abort installation if 'ebox' user already exists
	+ Bugfix: IP address is now properly registered if login fails
1.5.8
	+ Added template tableorderer.css.mas
	+ Added buttonless top menu option
	+ Bugfix: Save all modules on first installation
	+ Bugfix: General ebox database is now created if needed when
	  re/starting services
	+ Bugfix: Data to report are now uniform in number of elements per
	  value. This prevents errors when a value is present in a month and
	  not in another
	+ Bugfix: Don't show already visited wizard pages again
1.5.7
	+ Bugfix: Avoid error when RAID is not present
	+ Bugfix: Add ebox-consolidate-reportinfo call in daily cron script
	+ Bugfix: Called multiInsert and unbufferedInsert when necessary
	  after the loggerd reimplementation
	+ Bugfix: EBox::ThirdParty::Apache2::AuthCookie and
	  EBox::ThirdParty::Apache2::AuthCookie::Util package defined just
	  once
	+ Added util SystemKernel
	+ Improved progress indicator
	+ Changes in sudo generation to allow sudo for remote support user
	+ Initial setup wizards support
1.5.6
	+ Reimplementation of loggerd using inotify instead of File::Tail
1.5.5
	+ Asynchronous load of dashboard widgets for a smoother interface
1.5.4
	+ Changed dbus-check script to accept config file as a parameter
1.5.3
	+ Function _isDaemonRunning works now with snort in lucid
	+ Javascript refreshing instead of meta tag in log pages
	+ Updated links in dashboard widget
	+ Add package versions to downloadable ebox.log
	+ Fixed postgresql data dir path for disk usage with pg 8.4
	+ GUI improvements in search box
1.5.2
	+ Security [ESN-1-1]: Validate referer to avoid CSRF attacks
	+ Added reporting structure to events module
	+ Added new CGI to download the last lines of ebox.log
1.5.1
	+ Bugfix: Catch exception when upstart daemon does not exist and
	  return a stopped status
	+ Added method in logs module to dump database in behalf of
	ebackup module
	+ Bugfix: Do not check in row uniqueness for optional fields that
	are not passed as parameters
	+ Improve the output of ebox module status, to be consistent with the one
	  shown in the interface
	+ Add options to the report generation to allow queries to be more
	  flexible
	+ Events: Add possibility to enable watchers by default
	+ Bugfix: Adding a new field to a model now uses default
	  value instead of an empty value
	+ Added script and web interface for configuration report, added
	  more log files to the configuration report
1.5
	+ Use built-in authentication
	+ Use new upstart directory "init" instead of "event.d"
	+ Use new libjson-perl API
	+ Increase PerlInterpMaxRequests to 200
	+ Increase MaxRequestsPerChild (mpm-worker) to 200
	+ Fix issue with enconding in Ajax error responses
	+ Loggerd: if we don't have any file to watch we just sleep otherwise the process
	  will finish and upstart will try to start it over again and again.
	+ Make /etc/init.d/ebox depend on $network virtual facility
	+ Show uptime and users on General Information widget.
1.4.2
	+ Start services in the appropriate order (by dependencies) to fix a problem
	  when running /etc/init.d/ebox start in slaves (mail and other modules
	  were started before usersandgroups and thus failed)
1.4.1
	+ Remove network workarounds from /etc/init.d/ebox as we don't bring
	  interfaces down anymore
1.4
	+ Bug fix: i18n. setDomain in composites and models.
1.3.19
	+ Make the module dashboard widget update as the rest of the widgets
	+ Fix problem regarding translation of module names: fixes untranslated
	  module names in the dashboard, module status and everywhere else where
	  a module name is written
1.3.18
	+ Add version comparing function and use it instead of 'gt' in the
	  general widget
1.3.17
	+ Minor bug fix: check if value is defined in EBox::Type::Union
1.3.16
	+ Move enable field to first row in ConfigureDispatcherDataTable
	+ Add a warning to let users know that a module with unsaved changes
	  is disabled
	+ Remove events migration directory:
		- 0001_add_conf_configureeventtable.pl
		- 0002_add_conf_diskfree_watcher.pl
	+ Bug fix: We don't use names to stringify date to avoid issues
	  with DB insertions and localisation in event logging
	+ Bug fix: do not warn about disabled services which return false from
	  showModuleStatus()
	+ Add blank line under "Module Status"
	+ Installed and latest available versions of the core are now displayed
	  in the General Information widget
1.3.15
	+ Bug fix: Call EBox::Global::sortModulesByDependencies when
	  saving all modules and remove infinite loop in that method.
	  EBox::Global::modifiedModules now requires an argument to sort
	  its result dependending on enableDepends or depends attribute.
	+ Bug fix: keep menu folders open during page reloads
	+ Bug fix: enable the log events dispatcher by default now works
	+ Bug fix: fixed _lock function in EBox::Module::Base
	+ Bug fix: composites honor menuFolder()
	+ Add support for in-place edition for boolean types. (Closes
	  #1664)
	+ Add method to add new database table columnts to EBox::Migration::Helpers
	+ Bug fix: enable "Save Changes" button after an in-place edition
1.3.14
	+ Bug fix: fix critical bug in migration helper that caused some log
	  log tables to disappear
	+ Create events table
	+ Bug fix: log watcher works again
	+ Bug fix: delete cache if log index is not found as it could be
	  disabled
1.3.13
	+ Bug fix: critical error in EventDaemon that prevented properly start
	+ Cron script for manage logs does not run if another is already
	  running, hope that this will avoid problems with large logs
	+ Increased maximum size of message field in events
	+ Added script to purge logs
	+ Bug fix: multi-domain logs can be enabled again
1.3.12
	+ Added type for EBox::Dashboard::Value to stand out warning
	  messages in dashboard
	+ Added EBox::MigrationHelpers to include migration helpers, for now,
	  include a db table renaming one
	+ Bug fix: Fix mismatch in event table field names
	+ Bug fix: Add migration to create language plpgsql in database
	+ Bug fix: Add missing script for report log consolidation
	+ Bug fix: Don't show modules in logs if they are not configured. This
	  prevents some crashes when modules need information only available when
	  configured, such as mail which holds the vdomains in LDAP
	+ Added method EBox::Global::lastModificationTime to know when
	  eBox configuration was modified for last time
	+ Add support for breadcrumbs on the UI
	+ Bug fix: in Loggerd files are only parsed one time regardless of
	  how many LogHelper reference them
	+ Added precondition for Loggerd: it does not run if there isnt
	anything to watch
1.3.11
	+ Support customFilter in models for big tables
	+ Added EBox::Events::sendEvent method to send events using Perl
	  code (used by ebackup module)
	+ Bug fix: EBox::Type::Service::cmp now works when only the
	  protocols are different
	+ Check $self is defined in PgDBEngine::DESTROY
	+ Do not watch files in ebox-loggerd related to disabled modules and
	  other improvements in the daemon
	+ Silent some exceptions that are used for flow control
	+ Improve the message from Service Event Watcher
1.3.10
	+ Show warning when accesing the UI with unsupported browsers
	+ Add disableApparmorProfile to EBox::Module::Service
	+ Bug fix: add missing use
	+ Bug fix: Make EventDaemon more robust against malformed sent
	  events by only accepting EBox::Event objects
1.3.8
	+ Bug fix: fixed order in EBox::Global::modified modules. Now
	  Global and Backup use the same method to order the module list
	  by dependencies
1.3.7
	+ Bug fix: generate public.css and login.css in dynamic-www directory
	  which is /var/lib/zentyal/dynamicwww/css/ and not in /usr/share/ebox/www/css
	  as these files are generate every time eBox's apache is
	  restarted
	+ Bug fix: modules are restored now in the correct dependency
	  order
	+ ebox-make-backup accepts --destinaton flag to set backup's file name
	+ Add support for permanent messages to EBox::View::Customizer
1.3.6
	+ Bug fix: override _ids in EBox::Events::Watcher::Log to not return ids
	which do not exist
	+ Bug fix: fixed InverseMatchSelect type which is used by Firewall module
	+ New widget for the dashboard showing useful support information
	+ Bugfix: wrong permissions on CSS files caused problem with usercorner
	+ CSS are now templates for easier rebranding
	+ Added default.theme with eBox colors
1.3.5
	+ Bugfix: Allow unsafe characters in password type
	+ Add FollowSymLinks in eBox apache configuration. This is useful
	  if we use js libraries provided by packages
1.3.4
	+ Updated company name in the footer
	+ Bugfix: humanEventMessage works with multiple tableInfos now
	+ Add ebox-dbus-check to test if we can actually connect to dbus
1.3.4
	+ bugfix: empty cache before calling updatedRowNotify
	+ enable Log dispatcher by default and not allow users to disable
	it
	+ consolidation process continues in disabled but configured modules
	+ bugfix: Save Changes button doesn't turn red when accessing events for
	first time
1.3.2
	+ bugfix: workaround issue with dhcp configured interfaces at boot time
1.3.1
	+ bugfix: wrong regex in service status check
1.3.0
	+ bugfix: make full backup work again
1.1.30
	+ Change footer to new company holder
	+  RAID does not generate 'change in completion events, some text
	problems fixed with RAID events
	+ Report graphics had a datapoints limit dependent on the active
	time unit
	+ Apache certificate can be replaced by CA module
	+ Fixed regression in detailed report: total row now aggregates
	properly
	+ More characters allowed when changing password from web GUI
	+ Fixed regression with already used values in select types
	+ Do not a button to restart eBox's apache
	+ Fixed auth problem when dumping and restoring postgre database
1.1.20
	+ Added custom view support
	+ Bugfix: report models now can use the limit parameter in
	  reportRows() method
	+ use a regexp to fetch the PID in a pidfile, some files such as
	postfix's add tabs and spaces before the actual number
	+ Changed "pidfile" to "pidfiles" in _daemons() to allow checking more than
one (now it is a array ref instead of scalar)
	+ Modified Service.pm to support another output format for /etc/init.d daemon
status that returns [OK] instead of "running".
	+ unuformized case in menu entries and some more visual fixes
1.1.10
	+ Fix issue when there's a file managed by one module that has been modified
	  when saving changes
	+ Bugfix: events models are working again even if an event aware
	module is uninstalled and it is in a backup to restore
	+ Select.pm returns first value in options as default
       + Added 'parentModule' to model class to avoid recursive problems
	+ Added Float type
	+ Apache module allows to add configuration includes from other modules
	+ Display remote services button if subscribed
	+ Event daemon may received events through a named pipe
	+ Bugfix. SysInfo revokes its config correctly
	+ Added storer property to types in order to store the data in
	somewhere different from GConf
	+ Added protected property 'volatile' to the models to indicate
	that they store nothing in GConf but in somewhere different
	+ System Menu item element 'RAID' is always visible even when RAID
	is not installed
	+ Files in deleted rows are deleted when the changes are saved
	+ Fixed some bug whens backing and restore files
	+ Components can be subModels of the HasMany type
	+ Added EBox::Types::Text::WriteOnce type
	+ Do not use rows(), use row to force iteration over the rows and increase
	performance and reduce memory use.
	+ Do not suggest_sync after read operations in gconf
	+ Increase MaxRequestsPerChild to 200 in eBox's apache
	+ Make apache spawn only one child process
	+ Log module is backed up and restored normally because the old
	problem is not longer here
	+ Backup is more gentle with no backup files in backup directory,
	now it does not delete them
	+ HasMany  can retrieve again the model and row after the weak
	refence is garbage-collected. (Added to solve a bug in the doenload
	bundle dialog)
	+ EBox::Types::DomainName no longer accepts IP addresses as domain
	names
	+ Bugfix: modules that fail at configuration stage no longer appear as enabled
	+ Add parameter to EBox::Types::Select to disable options cache

0.12.103
	+ Bugfix: fix SQL statement to fetch last rows to consolidate
0.12.102
	+ Bugfix: consolidate logs using the last date and not starting from scratch
0.12.101
	+ Bugfix: DomainName type make comparisons case insensitive
	according to RFC 1035
0.12.100
	+ Bugfix: Never skip user's modifications if it set to true
	override user's changes
	+ EBox::Module::writeConfFile and EBox::Service scape file's path
	+ Bugfix. Configure logrotate to actually rotate ebox logs
	+ Fixed bug in ForcePurge logs model
	+ Fixed bug in DataTable: ModelManaged was called with tableName
	instead of context Name
	+ Fixing an `img` tag closed now properly and adding alternative
	text to match W3C validation in head title
	+ Backup pages now includes the size of the archive
	+ Fixed bug in ForcePurge logs model
	+ Now the modules can have more than one tableInfo for logging information
	+ Improve model debugging
	+ Improve restart debugging
	+ Backups and bug reports can be made from the command line
	+ Bugfix: `isEqualTo` is working now for `Boolean` types
	+ Bugfix: check if we must disable file modification checks in
	Manager::skipModification

0.12.99
	+ Add support for reporting
	+ Refresh logs automatically
	+ Reverse log order
	+ Remove temp file after it is downloaded with FromTempDir controller
0.12.3
	+ Bug fix: use the new API in purge method. Now purging logs is working
	again.
0.12.2
	+ Increase random string length used to generate the cookie to
	2048 bits
	+ Logs are show in inverse chronological order
0.12.1
	+ Bug fix: use unsafeParam for progress indicator or some i18 strings
	will fail when saving changes
0.12
	+ Bugfix: Don't assume timecol is 'timestamp' but defined by
	module developer. This allows to purge some logs tables again
	+ Add page titles to models
	+ Set default values when not given in `add` method in models
	+ Add method to manage page size in model
	+ Add hidden field to help with Ajax request and automated testing with
	  ANSTE
	+ Bugfix: cast sql types to filter fields in logs
	+ Bugfix: Restricted resources are back again to make RSS
	access policy work again
	+ Workaround bogus mason warnings
	+ Make postinst script less verbose
	+ Disable keepalive in eBox apache
	+ Do not run a startup script in eBox apache
	+ Set default purge time for logs stored in eBox db to 1 week
	+ Disable LogAdmin actions in `ebox-global-action` until LogAdmin
	feature is completely done
0.11.103
	+ Modify EBox::Types::HasMany to create directory based on its row
	+ Add _setRelationship method to set up relationships between models
	  and submodels
	+ Use the new EBox::Model::Row api
	+ Add help method to EBox::Types::Abstract
	+ Decrease size for percentage value in disk free watcher
	+ Increase channel link field size in RSS dispatcher
0.11.102
	+ Bugfix: cmp in EBox::Types::HostIP now sorts correctly
	+ updatedRowNotify in EBox::Model::DataTable receives old row as
	well as the recently updated row
	+ Added `override_user_modification` configuration parameter to
	avoid user modification checkings and override them without asking
	+ Added EBox::Model::Row to ease the management of data returned
	by models
	+ Added support to pre-save and post-save executable files. They
	must be placed at /etc/ebox/pre-save or /etc/ebox/post-save
	+ Added `findRow` method to ease find and set
0.11.101
	+ Bugfix: Fix memory leak in models while cloning types. Now
	cloning is controlled by clone method in types
	+ Bugfix: Union type now checks for its uniqueness
	+ DESTROY is not an autoloaded method anymore
	+ HasOne fields now may set printable value from the foreign field
	to set its value
	+ findId now searches as well using printableValue
	+ Bugfix. Minor bug found when key is an IP address in autoloaded
	methods
	+ Ordered tables may insert values at the beginning or the end of
	the table by "insertPosition" attribute
	+ Change notConfigured template to fix English and add link to the
	  module status section
	+ Add loading gif to module status actions
	+ Remove debug from ServiceInterface.pm
	+ Add support for custom separators to be used as index separators on
	  exposedMethods
	+ Bugfix. Stop eBox correctly when it's removed
	+ Improve apache-restart to make it more reliable.
0.11.100
	+ Bugfix. Fix issue with event filters and empty hashes
	+ Bugfix. Cache stuff in log and soap watcher to avoid memory leaks
	+ Bugfix. Fix bug that prevented the user from being warned when a row to
	  be deleted is being used by other model
	+ Bugfix. Add missing use of EBox::Global in State event watcher
	+ Added progress screen, now pogress screen keeps track of the changed
	  state of the modules and change the top page element properly
	+ Do not exec() to restart apache outside mod_perl
	+ Improve apache restart script
	+ Improve progress screen
0.11.99
	+ DataTable contains the property 'enableProperty' to set a column
	called 'enabled' to enable/disable rows from the user point of
	view. The 'enabled' column is put the first
	+ Added state to the RAID report instead of simpler active boolean
        + Fix bug when installing new event components and event GConf
	subtree has not changed
	+ Add RSS dispatcher to show eBox events under a RSS feed
	+ Rotate log files when they reach 10MB for 7 rotations
	+ Configurable minimum free space left for being notified by means
	of percentage
	+ Add File type including uploading and downloading
	+ Event daemon now checks if it is possible to send an event
	before actually sending it
	+ Added Action forms to perform an action without modifying
	persistent data
	+ Log queries are faster if there is no results
	+ Show no data stored when there are no logs for a domain
	+ Log watcher is added in order to notify when an event has
	happened. You can configure which log watcher you may enable and
	what you want to be notify by a determined filter and/or event.
	+ RAID watcher is added to check the RAID events that may happen
	when the RAID subsystem is configured in the eBox machine
	+ Change colour dataset in pie chart used for disk usage reporting
	+ Progress indicator now contains a returned value and error
	message as well
	+ Lock session file for HTTP session to avoid bugs
	related to multiple requests (AJAX) in a short time
	+ Upgrade runit dependency until 1.8.0 to avoid runit related
	issues
0.11
	+ Use apache2
	+ Add ebox-unblock-exec to unset signal mask before running  a executable
	+ Fix issue with multiple models and models with params.
	  This triggered a bug in DHCP when there was just one static
	  interface
	+ Fix _checkRowIsUnique and _checkFieldIsUnique
	+ Fix paging
	+ Trim long strings in log table, show tooltip with the whole string
	  and show links for URLs starting with "http://"
0.10.99
	+ Add disk usage information
	+ Show progress in backup process
	+ Add option to purge logs
	+ Create a link from /var/lib/zentyal/log to /var/log/ebox
	+ Fix bug with backup descriptions containing spaces
	+ Add removeAll method on data models
	+ Add HostIP, DomainName and Port types
	+ Add readonly forms to display static information
	+ Add Danish translation thanks to Allan Jacobsen
0.10
	+ New release
0.9.100
	+ Add checking for SOAP session opened
	+ Add EventDaemon
	+ Add Watcher and Dispatch framework to support an event
	  architecture on eBox
	+ Add volatile EBox::Types in order not to store their values
	  on GConf
	+ Add generic form
	+ Improvements on generic table
	+ Added Swedish translation

0.9.99
	+ Added Portuguese from Portugal translation
	+ Added Russian translation
	+ Bugfix: bad changed state in modules after restore

0.9.3
	+ New release

0.9.2
	+ Add browser warning when uploading files
	+ Enable/disable logging modules
0.9.1
	+ Fix backup issue with changed state
	+ Generic table supports custom ordering
0.9
	+ Added Polish translation
        + Bug in recognition of old CD-R writting devices fixed
	+ Added Aragonese translation
	+ Added Dutch translation
	+ Added German translation
	+ Added Portuguese translation

0.8.99
	+ Add data table model for generic Ajax tables
	+ Add types to be used by models
	+ Add MigrationBase and ebox-migrate to upgrade data models
	+ Some English fixes
0.8.1
	+ New release
0.8
	+ Fix backup issue related to bug reports
	+ Improved backup GUI
0.7.99
        + changed sudo stub to be more permissive
	+ added startup file to apache web server
	+ enhanced backup module
	+ added basic CD/DVD support to backup module
	+ added test stubs to simplify testing
	+ added test class in the spirit of Test::Class
	+ Html.pm now uses mason templates
0.7.1
	+ use Apache::Reload to reload modules when changed
	+ GUI consistency (#12)
	+ Fixed a bug for passwords longer than 16 chars
	+ ebox-sudoers-friendly added to not overwrite /etc/sudoers each time
0.7
	+ First public release
0.6
	+ Move to client
	+ Remove obsolete TODO list
	+ Remove firewall module from  base system
	+ Remove objects module from base system
	+ Remove network module from base system
	+ Add modInstances and modInstancesOfType
	+ Raname Base to ClientBase
	+ Remove calls to deprecated methods
	+ API documented using naturaldocs
	+ Update INSTALL
	+ Use a new method to get configkeys, now configkey reads every
	  [0.9
	+ Added Polish translation][0-9]+.conf file from the EBox::Config::etc() dir and
	  tries to get the value from the files in order.
	+ Display date in the correct languae in Summary
	+ Update debian scripts
	+ Several bugfixes
0.5.2
	+ Fix some packaging issues
0.5.1
	+ New menu system
	+ New firewall filtering rules
	+ 802.1q support

0.5
	+ New bug-free menus (actually Internet Explorer is the buggy piece
	  of... software that caused the reimplementation)
	+ Lots of small bugfixes
	+ Firewall: apply rules with no destination address to packets
	  routed through external interfaces only
	+ New debianize script
	+ Firewall: do not require port and protocol parameters as they
	  are now optional.
	+ Include SSL stuff in the dist tarball
	+ Let modules block changes in the network interfaces
	  configuration if they have references to the network config in
	  their config.
	+ Debian network configuration import script
	+ Fix the init.d script: it catches exceptions thrown by modules so that
	  it can try to start/stop all of them if an exception is thrown.
	+ Firewall: fix default policy bug in INPUT chains.
	+ Restore textdomain in exceptions
	+ New services section in the summary
	+ Added Error item to Summary. Catch exceptions from modules in
	  summary and generate error item
	+ Fix several errors with redirections and error handling in CGIs
	+ Several data validation functions were fixed, and a few others added
	+ Prevent the global module from keeping a reference to itself. And make
	  the read-only/read-write behavior of the factory consistent.
	+ Stop using ifconfig-wrapper and implement our own NetWrapper module
	  with wrappers for ifconfig and ip.
	+ Start/stop apache, network and firewall modules in first place.
	+ Ignore some network interface names such as irda, sit0, etc.
	+ The summary page uses read-only module instances.
	+ New DataInUse exception, old one renamed to DataExists.
	+ Network: do not overwrite resolv.conf if there are nameservers
	  given via dhcp.
	+ Do not set a default global policy for the ssh service.
	+ Check for forbiden characters when the parameter value is
	  requested by the CGI, this allows CGI's to handle the error,
	  and make some decissions before it happens.
	+ Create an "edit object" template and remove the object edition stuff
	  from the main objects page.
	+ Fix the apache restarting code.
	+ Network: Remove the route reordering feature, the kernel handles that
	  automatically.
	+ Fix tons of bugs in the network restarting code.
	+ Network: removed the 3rd nameserver configuration.
	+ Network: Get gateway info in the dhcp hook.
	+ Network: Removed default configuration from the gconf schema.
	+ New function for config-file generation
	+ New functions for pid file handling

0.4
	+ debian package
	+ added module to export/import configuration
	+ changes in firewall's API
	+ Added content filter based on dansguardian
	+ Added French translation
	+ Added Catalan translation
	+ Sudoers file is generated automatically based on module's needs
	+ Apache config file is generated by ebox  now
	+ Use SSL
	+ Added ebox.conf file
	+ Added module template generator

0.3
	+ Supports i18n
	+ API name consistency
	+ Use Mason for templates
	+ added tips to GUI
	+ added dhcp hooks
	+ administration port configuration
	+ Fixed bugs to IE compliant
	+ Revoke changes after logout
	+ Several bugfixes

0.2
	+ All modules are now based on gconf.
	+ Removed dependencies on xml-simple, xerces and xpath
	+ New MAC address field in Object members.
	+ Several bugfixes.

0.1
	+ Initial release<|MERGE_RESOLUTION|>--- conflicted
+++ resolved
@@ -1,13 +1,10 @@
 3.4
-<<<<<<< HEAD
 	+ Increaded the buffer size for uwsgi applications to allow big submits
 	  like the one from automatic error report
 	+ Added a UnhandledError middleware to catch any die or exception not
 	  handled by Zentyal
 	+ Added a Devel::StackTrace helper view that shows pretty backtraces
-=======
 	+ Enable crash reports by default
->>>>>>> c9326124
 	+ Added template for download link
 	+ Created EBox::Util::Certificate, refactored create-certificate
 	  script
