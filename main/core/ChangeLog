HEAD
<<<<<<< HEAD
	+ Added exception for cloud-prof to events dependencies
=======
	+ Use sudo to remove temporal files/diectories in backup, avoiding
	permissions errors
>>>>>>> dab4bb62
3.0.6
	+ Skip keys deleted in cache in Redis::_keys()
	+ Fixed events modules dependencies to depend on any module which
	  provides watchers or dispatchers
	+ Always call enableActions before enableService when configuring modules
	+ Added needsSaveAfterConfig state to service modules
	+ Better logging of exceptions in EBox::CGI::Run
	+ Fixed 'element not exists' error when enabling a log watcher
	+ Scroll up when showing modal dialog
	+ Added fqdnChanged methods to SysInfo::Observer
	+ Fixed SSL configuration conflicts betwen SOAPClient and RESTClient
3.0.5
	+ Template ajax/simpleModalDialog.mas can now accept text
	+ Used poweroff instead of halt to assure that system is powered
	  off after halt
	+ Fixed log audit database insert error when halting or rebooting
	+ Added time-based closable notification messages
	+ Adapted to new EBox::setLocaleEnvironment method
	+ EBox::Type::File now allows ebox user to own files in directories
	  which are not writable by him
	+ Removed cron daily invocation of deprecated report scripts
3.0.4
	+ Added EBox::SyncFolders interface
	+ Fixed invokation of tar for backup of model files
	+ New observer for sysinfo module to notify modules implementing the
	  SysInfo::Observer interface when the host name or host domain is
	  changed by the user, before and after the change takes effect
	+ Stop and start apache after language change to force environment reload
	+ Reload page after language change
	+ EBox::Module::Service::isRunning() skips daemons whose precondition fail
	+ Fixed undefined reference in DataTable controller for log audit
	+ Added and used serviceId field for service certificates
	+ Fixed SQL quoting of column names in unbuffered inserts and consolidation
3.0.3
	+ Fixed bug which prevented highlight of selected item in menu
	+ Fixed base class of event dispatcher to be compatible with the
	  changes dispatcher configuration table
	+ Fixed event daemon to use dumped variables
	+ Fixed need of double-click when closing menu items in some cases
	+ Fixed logs consolidation to avoid high CPU usage
	+ In view log table: correctly align previous and first page buttons
	+ Improve host name and domain validation.
	+ Forbidden the use of a qualified hostname in change hostname form
	+ Update samba hostname-dependent fields when hostname is changed
	+ Confirmation dialog when the local domain is changed and with a
	  warning if local domain which ends in .local
3.0.2
	+ The synchronization of redis cache refuses with log message to set
	  undefined values
	+ Fixed wrong sql statement which cause unwanted logs purge
	+ DataForm does not check for uniqueness of its fields, as it only
	  contains a single row
	+ In ConfigureLogs, restored printable names for log domains
	+ Fixed dashboard update error on modules widget, counter-graph
	  widget and widget without sections
	+ Better way to fix non-root warnings during boot without interfering
	  on manual restart commands in the shell
3.0.1
	+ Properly set default language as the first element of the Select to
	  avoid its loss on the first apache restart
	+ Set milestone to 3.0.X when creating tickets in trac.zentyal.org
	+ Removed forced setting of LANG variables in mod_perl which made progress
	  indicator fail when using any language different to English
	+ Removed some frequent undef warnings
	+ Added executeOnBrothers method to EBox::Model::Component
	+ Fixed repetition of 'add' and 'number change' events in RAID watcher
	+ Fixed incorrect display of edit button in tables without editField action
	+ Cache MySQL password to avoid reading it all the time
	+ Fixed request came from non-root user warnings during boot
	+ Send info event in Runit watcher only if the service was down
	  MAX_DOWN_PERIODS
3.0
	+ Removed beta logo
	+ Set 'firstInstall' flag on modules when installing during initial install
	+ Set 'restoringBackup' flag on modules when restoring backup
	+ Call enableService after initialSetup while restoring backup
	+ Registration link in widget now have appropiate content when either
	  remoteservices or software are not installed
	+ Fixed style for disabled buttons
	+ Composite and DataTable viewers recover from errors in pageTitle method
	+ Fixed intermitent failure in progress when there are no slides
	+ Rollback redis transaction on otherwise instead finally block
	+ Members of the 'admin' group can now login again on Zentyal
	+ Multi-admin management for commercial editions
	+ First and last move row buttons are now disabled instead of hidden
	+ In save changes dialog set focus always in the 'save' button
	+ Fixed i18n problem in some cases where environment variables
	  were different than the selected locale on Zentyal UI, now
	  LANG and LC_MESSAGES are explicitly passed to mod_perl
	+ Reviewed registration strings
	+ Added template attribute to MultiStateAction to provide any kind
	  of HTML to display an action
	+ Changed icon, name and link for Zentyal Remote
	+ Fixed some compatibility issues with Internet Explorer 9
	+ Show warning with Internet Explorer 8 or older
	+ Improved dashboard buttons colors
2.3.24
	+ Do not cache undef values in EBox::Config::Redis::get()
	+ Code fix on subscription retrieval for Updates event
	+ Update validate referer to new Remote Services module API
	+ In-place booleans now properly mark the module as changed
	+ Do not try to read slides if software module is not installed
	+ Fixed wrong call in Events::isEnabledDispatcher()
	+ Updated 'created by' footer
2.3.23
	+ Change the default domain name from 'zentyal.lan' to
	  'zentyal-domain.lan'
	+ Changes in first enable to avoid letting modules unsaved
	+ Type File now accepts spaces in the file name
	+ Added setTimezone method to MyDBEngine
	+ Enable consolidation after reviewing and pruning
	+ Code typo fix in Events::isEnabledWatcher
	+ Remove all report code from core
	+ Move SysInfo report related to remoteservices module
	+ Fixed regression which removed scroll bars from popups
	+ New carousel transition for the installation slides
	+ Added option to not show final notes in progress bar
	+ EBox::Model::Component::modelGetter does not die when trying to
	  get a model for an uninstalled module
	+ Added previous/next buttons to manually switch installation slides
	+ New installation slides format
	+ Added compatibility with MS Internet Explorer >= 8
2.3.22
	+ Changed first installation workflow and wizard infraestructure
	+ Improved firewall icons
	+ Set hover style for configure rules button in firewall
	+ Do not disable InnoDB in mysql if there are other databases
	+ Progress indicator no longer calls showAds if it is undefined
	+ Send cache headers on static files to improve browsing speed
	+ Added foreignNoSyncRows and foreignFilter options to EBox::Types::Select
	+ Improved settings icon
	+ Fixed modalboxes style
	+ Improve host domain validation. Single label domains are not allowed.
2.3.21
	+ Fixes on notifyActions
	+ Check for isDaemonRunning now compatible with asterisk status
	+ Fixed warning call in EBox::Types::HasMany
2.3.20
	+ New look & feel for the web interface
	+ Adjust slides transition timeout during installation
	+ Audit changes table in save changes popup has scroll and better style
	+ Model messages are printed below model title
	+ noDataMsg now allows to add elements if it makes sense
	+ Fixed ajax/form.mas to avoid phantom change button
	+ EBox::Model::Manager::_setupModelDepends uses full paths so the
	  dependecies can discriminate between models with the same name
	+ Default row addition in DataForm does not fires validateTypedRow
	+ Code typo fix in change administration port model
	+ Set only Remote as option to export/import configuration to a
	  remote site
	+ Return undef in HasMany type when a model is not longer
	  available due to being uninstalled
	+ Added onclick atribute to the link.mas template
	+ Fix exception raising when no event component is found
	+ table_ordered.js : more robust trClick event method
	+ Changed dashboard JS which sometimes halted widget updates
	+ Added popup dialogs for import/export configuration
	+ Changes in styles and sizes of the save/revoke dialog
	+ Removed redudant code in ConfigureWatchers::syncRows which made module
	  to have an incorrect modified state
	+ Dont show in bug report removed packages with configuration
	  held as broken packages
	+ DataTable::size() now calls to syncRows()
	+ EBox::Module::Config::set_list quivalent now has the same
	  behaviour than EBox::Module::Config::set
2.3.19
	+ Manually set up models for events to take into account the
	  dynamic models from the log watcher filtering models
	+ Fixed warnings when deleting a row which is referenced in other model
	+ Disable HTML form autocompletion in admin password change model
	+ Fixed incorrect non-editable warnings in change date and time model
	+ Fixed parsing value bug in EBox::Types::Date and EBox::Types::Time
	+ Reworked mdstat parsing, added failure_spare status
	+ Configuration backup implicitly preserves ownership of files
	+ Changes in styles and sizes of the save/revoke dialog
	+ New data form row is copied from default row, avoiding letting hidden
	  fields without its default value and causing missing fields errors
	+ Always fill abstract type with its default value, this avoids
	  errors with hidden fields with default value
	+ Different page to show errors when there are broken software packages
	+ InverseMatchSelect and InverseMatchUnion use 'not' instead of '!' to
	  denote inverse match. This string is configurable with a type argument
	+ Fixed types EBox::Type::InverseMatchSelect and InverseMatchUnion
	+ Fixed bug in DataTable::setTypedRow() which produced an incorrect 'id'
	  row element in DataTable::updateRowNotify()
	+ In tableBody.mas template: decomposed table topToolbar section in methods
	+ Fixed bug in discard changes dialog
	+ Confirmation dialogs now use styled modalboxes
	+ Do not reload page after save changes dialog if operation is successful
	+ Maintenance menu is now kept open when visiting the logs index page
2.3.18
	+ Manual clone of row in DataTable::setTypedRow to avoid segfault
	+ Avoid undef warnings in EBox::Model::DataTable::_find when the
	  element value is undef
	+ Fixed kill of ebox processes during postrm
	+ Set MySQL root password in create-db script and added mysql script
	  to /usr/share/zentyal for easy access to the zentyal database
	+ Increased timeout redirecting to wizards on installation to 5 seconds
	  to avoid problems on some slow or loaded machines
	+ Save changes dialog do not appear if there are no changes
	+ Delete no longer needed duplicated code
	+ Do not go to save changes after a regular package installation
	  they are saved only in the first install
	+ Progress bar in installation refactored
2.3.17
	+ Do not use modal box for save changes during installation
	+ Hidden fields in DataTables are no longer considered compulsory
	+ Select type has now its own viewer that allows use of filter function
	+ User is now enabled together with the rest of modules on first install
2.3.16
	+ Fix 'oldRow' parameter in UpdatedRowNotify
	+ Use Clone::Fast instead of Clone
	+ Modal dialog for the save and discard changes operations
	+ Use a different lock file for the usercorner redis
	+ Improved look of tables when checkAll controls are present
	+ Better icons for clone action
	+ Added confirmation dialog feature to models; added confirmation
	  dialog to change hostname model
	+ Dynamic default values are now properly updated when adding a row
	+ Kill processes owned by the ebox user before trying to delete it
	+ Do not use sudo to call status command at EBox::Service::running
	+ Fixed regression setting default CSS class in notes
2.3.15
	+ Added missing call to updateRowNotify in DataForms
	+ Fixed silent error in EBox::Types::File templates for non-readable
	  by ebox files
	+ Use pkill instead of killall in postinst
	+ Use unset instead of delete_dir when removing rows
	+ Do not set order list for DataForms
	+ Only try to clean tmp dir on global system start
2.3.14
	+ Error message for failure in package cache creation
	+ Fixed regression when showing a data table in a modal view
	+ Do not do a redis transaction for network module init actions
	+ Fixed EBox::Module::Config::st_unset()
	+ Allowed error class in msg template
2.3.13
	+ Fixed problems in EventDaemon with JSON and blessed references
	+ More crashes avoided when watchers or dispatchers doesn't exist
	+ Proper RAID watcher reimplementation using the new state API
	+ EBox::Config::Redis singleton has now a instance() method instead of new()
	+ Deleted wrong use in ForcePurge model
2.3.12
	+ Fixed problem with watchers and dispatchers after a module deletion
	+ Fixed EBox::Model::DataTable::_checkFieldIsUnique, it failed when the
	  printableValue of the element was different to its value
	+ Fixed separation between Add table link and table body
	+ Adaptation of EventDaemon to model and field changes
	+ Disabled logs consolidation on purge until it is reworked, fixed
	  missing use in purge logs model
	+ Fixed Componet::parentRow, it not longer tries to get a row with
	  undefined id
	+ Fix typo in ConfigureLogs model
	+ Mark files for removing before deleting the row from backend in
	  removeRow
	+ The Includes directives are set just for the main virtual host
	+ Fixed EventDaemon crash
2.3.11
	+ Mark files for removing before deleting the row from backend in removeRow
	+ Dashboard widgets now always read the information from RO
	+ Enable actions are now executed before enableService()
	+ Fixed regression which prevented update of the administration service
	  port when it was changed in the interface
	+ New EBox::Model::Composite::componentNames() for dynamic composites
	+ Remove _exposedMethods() feature to reduce use of AUTOLOAD
	+ Removed any message set in the model in syncRows method
	+ Added global() method to modules and components to get a coherent
	  read-write or read-only instance depending on the context
	+ Removed Model::Report and Composite::Report namespaces to simplify model
	  management and specification
	+ New redis key naming, with $mod/conf/*, $mod/state and $mod/ro/* replacing
	  /ebox/modules/$mod/*, /ebox/state/$mod/* and /ebox-ro/modules/$mod/*
	+ Removed unnecessary parentComposite methods in EBox::Model::Component
	+ Only mark modules as changed when data has really changed
	+ EBox::Global::modChange() throws exception if instance is readonly
	+ New get_state() and set_state() methods, st_* methods are kept for
	  backwards compatibility, but they are deprecated
	+ Simplified events module internals with Watcher and Dispatcher providers
	+ Model Manager is now able to properly manage read-only instances
	+ Composites can now use parentModule() like Models
	+ Renamed old EBox::GConfModule to EBox::Module::Config
	+ Unified model and composite management in the new EBox::Model::Manager
	+ Model and composites are loaded on demand to reduce memory consumption
	+ Model and composite information is now stored in .yaml schemas
	+ ModelProvider and CompositeProvider are no longer necessary
	+ Simplified DataForm using more code from DataTable
	+ Adapted RAID and restrictedResources() to the new JSON objects in redis
	+ Remove unused override modifications code
	+ Added /usr/share/zentyal/redis-cli wrapper for low-level debugging
	+ Use simpler "key: value" format for dumps instead of YAML
	+ Row id prefixes are now better chosen to avoid confusion
	+ Use JSON instead of list and hash redis types (some operations,
	  specially on lists, are up to 50% faster and caching is much simpler)
	+ Store rows as hashes instead of separated keys
	+ Remove deprecated all_dirs and all_entries methods
	+ Remove obsolete EBox::Order package
	+ Remove no longer needed redis directory tree sets
	+ Fixed isEqualTo() method on EBox::Types::Time
	+ EBox::Types::Abstract now provides default implementations of fields(),
	  _storeInGConf() and _restoreFromHash() using the new _attrs() method
	+ Remove indexes on DataTables to reduce complexity, no longer needed
	+ Simplified ProgressIndicator implementation using shared memory
	+ New EBox::Util::SHMLock package
	+ Implemented transactions for redis operations
	+ Replace old MVC cache system with a new low-level redis one
	+ Delete no longer necessary regen-redis-db tool
	+ Added new checkAll property to DataTable description to allow
	  multiple check/uncheck of boolean columns
2.3.10
	+ Added Desktop::ServiceProvider to allow modules to implement
	  requests from Zentyal desktop
	+ Added VirtualHost to manage desktop requests to Zentyal server
	+ Fix EventDaemon in the transition to MySQL
	+ Send EventDaemon errors to new rotated log file /var/log/zentyal/events.err
	+ Send an event to Zentyal Cloud when the updates are up-to-date
	+ Send an info event when modules come back to running
	+ Include additional info for current event watchers
	+ Fixed RAID report for some cases of spare devices and bitmaps
	+ Fixed log purge, SQL call must be a statement not a query
	+ Fixed regex syntax in user log queries
	+ Added missing "use Filesys::Df" to SysInfo
	+ Disabled consolidation by default until is fixed or reimplemented
	+ Fixed regresion in full log page for events
	+ Added clone action to data tables
	+ Fixed regression in modal popup when showing element table
	+ Added new type EBox::Types::KrbRealm
	+ Fix broken packages when dist-upgrading from old versions: stop ebox
	  owned processes before changing home directory
	+ Log the start and finish of start/stop modules actions
	+ Added usesPort() method to apache module
2.3.9
	+ Enable SSLInsecureRenegotiation to avoid master -> slave SOAP handsake
	  problems
	+ Added validateRowRemoval method to EBox::Model::DataTable
	+ Use rm -rf instead of remove_tree to avoid chdir permission problems
	+ Avoid problems restarting apache when .pid file does not exist
	+ Do not use graceful on apache to allow proper change of listen port
	+ Simplified apache restart mechanism and avoid some problems
2.3.8
	+ Create tables using MyISAM engine by default
	+ Delete obsolete 'admin' table
2.3.7
	+ Fixed printableName for apache module and remove entry in status widget
	+ Merged tableBodyWithoutActions.mas into tableBody.mas
	+ Removed tableBodyWithoutEdit.mas because it is no longer used
	+ Better form validation message when there are no ids for
	  foreign rows in select control with add new popup
	+ Fixed branding of RSS channel items
	+ Fixed destination path when copying zentyal.cnf to /etc/mysql/conf.d
	+ Packaging fixes for precise
2.3.6
	+ Switch from CGIs to models in System -> General
	+ New value() and setValue() methods in DataForm::setValue() for cleaner
	  code avoiding use of AUTOLOAD
	+ Added new EBox::Types::Time, EBox::Types::Date and EBox::Types::TimeZone
	+ Added new attribute 'enabled' to the Action and MultiStateAction types
	  to allow disabling an action. Accepts a scalar or a CODE ref
	+ The 'defaultValue' parameter of the types now accept a CODE ref that
	  returns the default value.
2.3.5
	+ Added force parameter in validateTypedRow
	+ Fixed 'hidden' on types when using method references
	+ Removed some console problematic characters from Util::Random::generate
	+ Added methods to manage apache CA certificates
	+ Use IO::Socket::SSL for SOAPClient connections
	+ Removed apache rewrite from old slaves implementation
	+ Do not show RSS image if custom_prefix defined
2.3.4
	+ Avoid 'negative radius' error in DiskUsage chart
	+ Fixed call to partitionFileSystems in EBox::SysInfo::logReportInfo
	+ Log audit does not ignore fields which their values could be interpreted
	  as boolean false
	+ Avoid ebox.cgi failure when showing certain strings in the error template
	+ Do not calculate md5 digests if override_user_modification is enabled
	+ Clean /var/lib/zentyal/tmp on boot
	+ Stop apache gracefully and delete unused code in Apache.pm
	+ Cache contents of module.yaml files in Global
2.3.3
	+ The editable attribute of the types now accept a reference to a function
	  to dinamically enable or disable the field.
	+ In progress bar CGIs AJAX call checks the availability of the
	  next page before loading it
	+ Replaced community logo
	+ Adapted messages in the UI for new editions
	+ Changed cookie name to remove forbidden characters to avoid
	  incompatibilities with some applications
	+ Added methods to enable/disable restart triggers
2.3.2
	+ Fixed redis unix socket permissions problem with usercorner
	+ Get row ids without safe characters checking
	+ Added EBox::Util::Random as random string generator
	+ Set log level to debug when cannot compute md5 for a nonexistent file
	+ Filtering in tables is now case insensitive
	+ ProgressIndicator no longer leaves zombie processes in the system
	+ Implemented mysqldump for logs database
	+ Remove zentyal-events cron script which should not be longer necessary
	+ Bugfix: set executable permissions to cron scripts and example hooks
	+ Added a global method to retrieve installed server edition
	+ Log also duration and compMessage to events.log
2.3.1
	+ Updated Standards-Version to 3.9.2
	+ Fixed JS client side table sorting issue due to Prototype
	  library upgrade
	+ Disable InnoDB by default to reduce memory consumption of MySQL
	+ Now events are logged in a new file (events.log) in a more
	  human-readable format
	+ Added legend to DataTables with custom actions
	+ Changed JS to allow the restore of the action cell when a delete
	  action fails
	+ Set milestone to 3.0 when creating bug reports in the trac
	+ Avoid temporal modelInstance errors when adding or removing
	  modules with LogWatchers or LogDispatcher
	+ Unallow administration port change when the port is in use
2.3
	+ Do not launch a passwordless redis instance during first install
	+ New 'types' field in LogObserver and storers/acquirers to store special
	  types like IPs or MACs in an space-efficient way
	+ Use MySQL for the logs database instead of PostgreSQL
	+ Bugfix: logs database is now properly recreated after purge & install
	+ Avoid use of AUTOLOAD to execute redis commands, improves performance
	+ Use UNIX socket to connect to redis for better performance and
	  update default redis 2.2 settings
	+ Use "sudo" group instead of "admin" one for the UI access control
	+ Added EBox::Module::Base::version() to get package version
	+ Fixed problem in consalidation report when accumulating results
	  from queries having a "group by table.field"
	+ Added missing US and Etc zones in timezone selector
	+ Replaced autotools with zbuildtools
	+ Refuse to restore configuration backup from version lesser than
	  2.1 unless forced
	+ Do not retrieve format.js in every graph to improve performance
	+ The purge-module scripts are always managed as root user
	+ New grep-redis tool to search for patterns in redis keys or
	  values
	+ Use partitionFileSystems method from EBox::FileSystem
2.2.4
	+ New internal 'call' command in Zentyal shell to 'auto-use' the module
	+ Zentyal shell now can execute commandline arguments
	+ Bugfix: EBox::Types::IPAddr::isEqualTo allows to change netmask now
	+ Removed some undefined concatenation and compare warnings in error.log
	+ Ignore check operation in RAID event watcher
	+ Skip IP addresses ending in .0 in EBox::Types::IPRange::addresses()
	+ Do not store in redis trailing dots in Host and DomainName types
	+ Added internal command to instance models and other improvements in shell
	+ Now the whole /etc/zentyal directory is backed up and a copy of the
	  previous contents is stored at /var/backups before restoring
	+ Removing a module with a LogWatcher no longer breaks the LogWatcher
	  Configuration page anymore
	+ Fixed error in change-hostname script it does not longer match substrings
	+ Bugfix: Show breadcrumbs even from models which live in a
	  composite
	+ HTTPLink now returns empty string if no HTTPUrlView is defined
	  in DataTable class
	+ Added mising use sentence in EBox::Event::Watcher::Base
2.2.3
	+ Bugfix: Avoid url rewrite to ebox.cgi when requesting to /slave
	+ Fixed logrotate configuration
	+ More resilient way to handle with missing indexes in _find
	+ Added more informative text when mispelling methods whose prefix
	  is an AUTOLOAD action
	+ A more resilient solution to load events components in EventDaemon
	+ Added one and two years to the purge logs periods
	+ Fixed downloads from EBox::Type::File
2.2.2
	+ Revert cookie name change to avoid session loss in upgrades
	+ Do not try to change owner before user ebox is created
2.2.1
	+ Removed obsolete references to /zentyal URL
	+ Create configuration backup directories on install to avoid warnings
	  accessing the samba share when there are no backups
	+ Log result of save changes, either successful or with warnings
	+ Changed cookie name to remove forbidden characters to avoid
	  incompatibilities with some applications
	+ Removed duplicated and incorrect auding logging for password change
	+ Fixed some non-translatable strings
	+ Create automatic bug reports under 2.2.X milestone instead of 2.2
	+ Fixed bug changing background color on selected software packages
2.1.34
	+ Volatile types called password are now also masked in audit log
	+ Adjust padding for module descriptions in basic software view
	+ Removed beta icon
2.1.33
	+ Fixed modal add problems when using unique option on the type
	+ Fixed error management in the first screen of modal add
	+ Unify software selection and progress colors in CSS
	+ Set proper message type in Configure Events model
	+ Fixed error checking permanentMessage types in templates/msg.mas
2.1.32
	+ Added progress bar colors to theme definition
	+ Remove no longer correct UTF8 decode in ProgressIndicator
	+ Fixed UTF8 double-encoding on unexpected error CGI
	+ Reviewed some subscription strings
	+ Always fork before apache restart to avoid port change problems
	+ Stop modules in the correct order (inverse dependencies order)
	+ Better logging of failed modules on restore
2.1.31
	+ Do not start managed daemons on boot if the module is disabled
	+ Better message on redis error
	+ Watch for dependencies before automatic enable of modules on first install
2.1.30
	+ Removed obsolete /ebox URL from RSS link
	+ Changed methods related with extra backup data in modules logs
	  to play along with changes in ebackup module
	+ Set a user for remote access for audit reasons
	+ Detect session loss on AJAX requests
2.1.29
	+ Startup does not fail if SIGPIPE received
2.1.28
	+ Added code to mitigate false positives on module existence
	+ Avoid error in logs full summary due to incorrect syntax in template
	+ Allow unsafe chars in EBox::Types::File to avoid problems in some browsers
	+ Reviewed some subscription strings
	+ Warning about language-packs installed works again after Global changes
	+ Show n components update when only zentyal packages are left to
	  upgrade in the system widget
	+ Do not show debconf warning when installing packages
	+ EBox::Types::IPAddr (and IPNetwork) now works with defaultValue
	+ Allow to hide menu items, separators and dashboard widgets via conf keys
2.1.27
	+ Do not create tables during Disaster Recovery installation
	+ Added new EBox::Util::Debconf::value to get debconf values
	+ DataTable controller does no longer try to get a deleted row
	  for gather elements values for audit log
	+ Check if Updates watcher can be enabled if the subscription
	  level is yet unknown
2.1.26
	+ Detection of broken packages works again after proper deletion
	  of dpkg_running file
	+ Keep first install redis server running until trigger
	+ Unified module restart for package trigger and init.d
	+ Use restart-trigger script in postinst for faster daemons restarting
	+ System -> Halt/Reboot works again after regression in 2.1.25
	+ Added framework to show warning messages after save changes
	+ Change caption of remote services link to Zentyal Cloud
	+ Do not show Cloud link if hide_cloud_link config key is defined
	+ Added widget_ignore_updates key to hide updates in the dashboard
	+ Differentiate ads from notes
	+ Allow custom message type on permanentMessage
	+ Only allow custom themes signed by Zentyal
	+ Removed /zentyal prefix from URLs
	+ Caps lock detection on login page now works again
	+ Added HiddenIfNotAble property to event watchers to be hidden if
	  it is unabled to monitor the event
	+ Dashboard values can be now error and good as well
	+ Include a new software updates widget
	+ Include a new alert for basic subscriptions informing about
	  software updates
	+ Add update-notifier-common to dependencies
	+ EBox::DataTable::enabledRows returns rows in proper order
	+ Use custom ads when available
	+ Disable bug report when hide_bug_report defined on theme
2.1.25
	+ Do not show disabled module warnings in usercorner
	+ Mask passwords and unify boolean values in audit log
	+ Do not override type attribute for EBox::Types::Text subtypes
	+ Corrected installation finished message after first install
	+ Added new disableAutocomplete attribute on DataTables
	+ Optional values can be unset
	+ Minor improvements on nmap scan
2.1.24
	+ Do not try to generate config for unconfigured services
	+ Remove unnecessary redis call getting _serviceConfigured value
	+ Safer sizes for audit log fields
	+ Fix non-translatable "show help" string
	+ Allow links to first install wizard showing a desired page
	+ Fixed bug in disk usage when we have both values greater and
	  lower than 1024 MB
	+ Always return a number in EBox::AuditLogging::isEnabled to avoid
	  issues when returning the module status
	+ Added noDataMsg attribute on DataTable to show a message when
	  there are no rows
2.1.23
	+ Removed some warnings during consolidation process
	+ Depend on libterm-readline-gnu-perl for history support in shells
	+ Fixed error trying to change the admin port with NTP enabled
	+ Fixed breadcrumb destination for full log query page
	+ Use printableActionName in DataTable setter
2.1.22
	+ Fixed parentRow method in EBox::Types::Row
	+ Added new optionalLabel flag to EBox::Types::Abstract to avoid
	  show the label on non-optional values that need to be set as
	  optional when using show/hide viewCustomizers
	+ Added initHTMLStateOrder to View::Customizer to avoid incorrect
	  initial states
	+ Improved exceptions info in CGIs to help bug reporting
	+ Do not show customActions when editing row on DataTables
2.1.21
	+ Fixed bug printing traces at Global.pm
	+ Check new dump_exceptions confkey instead of the debug one in CGIs
	+ Explicit conversion to int those values stored in our database
	  for correct dumping in reporting
	+ Quote values in update overwrite while consolidating for reporting
2.1.20
	+ Fixed regression in edition in place of booleans
	+ Better default balance of the dashboard based on the size of the widgets
	+ Added defaultSelectedType argument to PortRange
2.1.19
	+ Disable KeepAlive as it seems to give performance problems with Firefox
	  and set MaxClients value back to 1 in apache.conf
	+ Throw exceptions when calling methods not aplicable to RO instances
	+ Fixed problems when mixing read/write and read-only instances
	+ Date/Time and Timezone moved from NTP to core under System -> General
	+ Do not instance hidden widgets to improve dashboard performance
	+ New command shell with Zentyal environment at /usr/share/zentyal/shell
	+ Show warning when a language-pack is not installed
	+ Removed unnecessary dump/load operations to .bak yaml files
	+ AuditLogging and Logs constructor now receive the 'ro' parameter
	+ Do not show Audit Logging in Module Status widget
2.1.18
	+ New unificated zentyal-core.logrotate for all the internal logs
	+ Added forceEnabled option for logHelpers
	+ Moved carousel.js to wizard template
	+ Add ordering option to wizard pages
	+ Fixed cmp and isEqualTo methods for EBox::Types::IPAddr
	+ Fixed wrong Mb unit labels in Disk Usage and use GB when > 1024 MB
	+ Now global-action script can be called without progress indicator
	+ Fixed EBox::Types::File JavaScript setter code
	+ Added support for "Add new..." modal boxes in foreign selectors
	+ Each module can have now its customized purge-module script
	  that will be executed after the package is removed
	+ Added Administration Audit Logging to log sessions, configuration
	  changes, and show pending actions in save changes confirmation
	+ User name is stored in session
	+ Remove deprecated extendedRestore from the old Full Backup
2.1.17
	+ Fixed RAID event crash
	+ Added warning on models and composites when the module is disabled
	+ Fixed login page style with some languages
	+ Login page template can now be reused accepting title as parameter
	+ EBox::Types::File does not write on redis when it fails to
	  move the fail to its final destination
	+ Added quote column option for periodic log consolidation and
	  report consolidation
	+ Added exclude module option to backup restore
2.1.16
	+ Do not show incompatible navigator warning on Google Chrome
	+ Fixed syncRows override detection on DataTable find
	+ clean-conf script now deletes also state data
	+ Avoid 'undefined' message in selectors
2.1.15
	+ Move Disk Usage and RAID to the new Maintenance menu
	+ Always call syncRows on find (avoid data inconsistencies)
	+ Filename when downloading a conf backup now contains hostname
	+ Fixed bug in RAID template
	+ Set proper menu order in System menu (fixes NTP position)
	+ Fixed regresion in page size selector on DataTables
	+ Fixed legend style in Import/Export Configuration
2.1.14
	+ Fixed regresion with double quotes in HTML templates
	+ Fixed problems with libredis-perl version dependency
	+ Adding new apparmor profile management
2.1.13
	+ Better control of errors when saving changes
	+ Elements of Union type can be hidden
	+ Model elements can be hidden only in the viewer or the setter
	+ HTML attributtes are double-quoted
	+ Models can have sections of items
	+ Password view modified to show the confirmation field
	+ New multiselect type
	+ Redis backend now throws different kind of exceptions
2.1.12
	+ Revert no longer necessary parents workaround
	+ Hide action on viewCustomizer works now on DataTables
2.1.11
	+ Fixed bug which setted bad directory to models in tab view
	+ Union type: Use selected subtype on trailingText property if the
	  major type does not have the property
	+ Raise MaxClients to 2 to prevent apache slowness
2.1.10
	+ Security [ZSN-2-1]: Avoid XSS in process list widget
2.1.9
	+ Do not try to initialize redis client before EBox::init()
	+ Safer way to delete rows, deleting its id reference first
	+ Delete no longer needed workaround for gconf with "removed" attribute
	+ Fixed regression in port range setter
2.1.8
	+ Fixed regression in menu search
	+ Fixed missing messages of multi state actions
	+ Help toggler is shown if needed when dynamic content is received
	+ Fixed issue when disabling several actions at once in a data table view
	+ All the custom actions are disabled when one is clicked
	+ Submit wizard pages asynchronously and show loading indicator
	+ Added carousel.js for slide effects
2.1.7
	+ Fixed issues with wrong html attributes quotation
	+ Bugfix: volatile types can now calculate their value using other
	  the value from other elements in the row no matter their position
2.1.6
	+ Attach software.log to bug report if there are broken packages
	+ Added keyGenerator option to report queries
	+ Tuned apache conf to provide a better user experience
	+ Actions click handlers can contain custom javascript
	+ Restore configuration with force dependencies option continues
	  when modules referenced in the backup are not present
	+ Added new MultiStateAction type
2.1.5
	+ Avoid problems getting parent if the manager is uninitialized
	+ Rename some icon files with wrong extension
	+ Remove wrong optional attribute for read-only fields in Events
	+ Renamed all /EBox/ CGI URLs to /SysInfo/ for menu folder coherency
	+ Added support for custom actions in DataTables
	+ Replaced Halt/Reboot CGI with a model
	+ Message classes can be set from models
	+ Fixed error in Jabber dispatcher
	+ Show module name properly in log when restart from the dashboard fails
	+ Avoid warning when looking for inexistent PID in pidFileRunning
2.1.4
	+ Changed Component's parent/child relationships implementation
	+ Fixed WikiFormat on automatic bug report tickets
	+ Do not show available community version in Dashboard with QA
 	  updates
2.1.3
	+ Fall back to readonly data in config backup if there are unsaved changes
	+ Allow to automatically send a report in the unexpected error page
	+ Logs and Events are now submenus of the new Maintenance menu
	+ Configuration Report option is now present on the Import/Export section
	+ Require save changes operation after changing the language
	+ Added support for URL aliases via schemas/urls/*.urls files
	+ Allow to sort submenu items via 'order' attribute
	+ Automatically save changes after syncRows is called and mark the module
	  mark the module as unchanged unless it was previously changed
	+ Removed unnecessary ConfigureEvents composite
	+ Removed unnecessary code from syncRows in logs and events
	+ Restore configuration is safer when restoring /etc/zentyal files
	+ Fixed unescaped characters when showing an exception
	+ Fixed nested error page on AJAX requests
	+ Adapted dumpBackupExtraData to new expected return value
	+ Report remoteservices, when required, a change in administration
	  port
	+ Added continueOnModuleFail mode to configuration restore
	+ Fixed Firefox 4 issue when downloading backups
	+ Show scroll when needed in stacktraces (error page)
	+ More informative error messages when trying to restart locked modules
	  from the dashboard
	+ Creation of plpgsql language moved from EBox::Logs::initialSetup
	  to create-db script
	+ Redis backend now throws different kind of exceptions
	+ Avoid unnecesary warnings about PIDs
	+ Update Jabber dispatcher to use Net::XMPP with some refactoring
	+ Save changes messages are correctly shown with international charsets
	+ Support for bitmap option in RAID report
	+ Retry multiInsert line by line if there are encoding errors
	+ Adapted to new location of partitionsFileSystems in EBox::FileSystem
	+ Event messages are cleaned of null characters and truncated
	  before inserting in the database when is necessary
	+ Improve message for "Free storage space" event and send an info
	  message when a given partition is not full anymore
	+ Event messages now can contain newline characters
	+ Objects of select type are compared also by context
	+ Remove cache from optionsFromForeignModel since it produces
	  problems and it is useless
	+ Set title with server name if the server is subscribed
	+ Fix title HTML tag in views for Models and Composites
	+ Added lastEventsReport to be queried by remoteservices module
	+ Added EBox::Types::HTML type
	+ Added missing manage-logs script to the package
	+ Fixed problems with show/hide help switch and dynamic content
	+ Menus with subitems are now kept unfolded until a section on a
	  different menu is accessed
	+ Sliced restore mode fails correctly when schema file is missing,
	  added option to force restore without schema file
	+ Purge conf now purges the state keys as well
	+ Added EBox::Types::IPRange
2.1.2
	+ Now a menu folder can be closed clicking on it while is open
	+ Bugfix: cron scripts are renamed and no longer ignored by run-parts
	+ Added new EBox::Util::Nmap class implementing a nmap wrapper
2.1.1
	+ Fixed incoherency problems with 'on' and '1' in boolean indexes
	+ Move cron scripts from debian packaging to src/scripts/cron
	+ Trigger restart of logs and events when upgrading zentyal-core
	  without any other modules
	+ Don't restart apache twice when upgrading together with more modules
	+ Fixed params validation issues in addRow
2.1
	+ Replace YAML::Tiny with libyaml written in C through YAML::XS wrapper
	+ Minor bugfix: filter invalid '_' param added by Webkit-based browser
	  on EBox::CGI::Base::params() instead of _validateParams(), avoids
	  warning in zentyal.log when enabling modules
	+ All CGI urls renamed from /ebox to /zentyal
	+ New first() and deleteFirst() methods in EBox::Global to check
	  existence and delete the /var/lib/zentyal/.first file
	+ PO files are now included in the language-pack-zentyal-* packages
	+ Migrations are now always located under /usr/share/$package/migration
	  this change only affects to the events and logs migrations
	+ Delete no longer used domain and translationDomain methods/attributes
	+ Unified src/libexec and tools in the new src/scripts directory
	+ Remove the ebox- prefix on all the names of the /usr/share scripts
	+ New EBox::Util::SQL package with helpers to create and drop tables
	  from initial-setup and purge-module for each module
	+ Always drop tables when purging a package
	+ Delete 'ebox' user when purging zentyal-core
	+ Moved all SQL schemas from tools/sqllogs to schemas/sql
	+ SQL time-period tables are now located under schemas/sql/period
	+ Old ebox-clean-gconf renamed to /usr/share/zentyal/clean-conf and
	  ebox-unconfigure-module is now /usr/share/zentyal/unconfigure-module
	+ Added default implementation for enableActions, executing
	  /usr/share/zentyal-$modulename/enable-module if exists
	+ Optimization: Do not check if a row is unique if any field is unique
	+ Never call syncRows on read-only instances
	+ Big performance improvements using hashes and sets in redis
	  database to avoid calls to the keys command
	+ Delete useless calls to exists in EBox::Config::Redis
	+ New regen-redis-db tool to recreate the directory structure
	+ Renamed /etc/cron.hourly/90manageEBoxLogs to 90zentyal-manage-logs
	  and moved the actual code to /usr/share/zentyal/manage-logs
	+ Move /usr/share/ebox/zentyal-redisvi to /usr/share/zentyal/redisvi
	+ New /usr/share/zentyal/initial-setup script for modules postinst
	+ New /usr/share/zentyal/purge-module script for modules postrm
	+ Removed obsolete logs and events migrations
	+ Create plpgsql is now done on EBox::Logs::initialSetup
	+ Replace old ebox-migrate script with EBox::Module::Base::migrate
	+ Rotate duplicity-debug.log log if exists
	+ Bug fix: Port selected during installation is correctly saved
	+ Zentyal web UI is restarted if their dependencies are upgraded
	+ Bug fix: Logs don't include unrelated information now
	+ Add total in disk_usage report
	+ Bugfix: Events report by source now works again
	+ Do not include info messages in the events report
	+ Services event is triggered only after five failed checkings
	+ Do not add redundant includedir lines to /etc/sudoers
	+ Fixed encoding for strings read from redis server
	+ Support for redis-server 2.0 configuration
	+ Move core templates to /usr/share/zentyal/stubs/core
	+ Old /etc/ebox directory replaced with the new /etc/zentyal with
	  renamed core.conf, logs.conf and events.conf files
	+ Fixed broken link to alerts list
2.0.15
	+ Do not check the existence of cloud-prof package during the
	  restore since it is possible not to be installed while disaster
	  recovery process is done
	+ Renamed /etc/init.d/ebox to /etc/init.d/zentyal
	+ Use new zentyal-* package names
	+ Don't check .yaml existence for core modules
2.0.14
	+ Added compMessage in some events to distinguish among events if
	  required
	+ Make source in events non i18n
	+ After restore, set all the restored modules as changed
	+ Added module pre-checks for configuration backup
2.0.13
	+ Fixed dashboard graphs refresh
	+ Fixed module existence check when dpkg is running
	+ Fix typo in sudoers creation to make remote support work again
2.0.12
	+ Include status of packages in the downloadable bug report
	+ Bugfix: Avoid possible problems deleting redis.first file if not exist
2.0.11
	+ New methods entry_exists and st_entry_exists in config backend
2.0.10
	+ Now redis backend returns undef on get for undefined values
	+ Allow custom mason templates under /etc/ebox/stubs
	+ Better checks before restoring a configuration backup with
	  a set of modules different than the installed one
	+ Wait for 10 seconds to the child process when destroying the
	  progress indicator to avoid zombie processes
	+ Caught SIGPIPE when trying to contact Redis server and the
	  socket was already closed
	+ Do not stop redis server when restarting apache but only when
	  the service is asked to stop
	+ Improvements in import/export configuration (know before as
	  configuration backup)
	+ Improvements in ProgressIndicator
	+ Better behaviour of read-only rows with up/down arrows
	+ Added support for printableActionName in DataTable's
	+ Added information about automatic configuration backup
	+ Removed warning on non existent file digest
	+ Safer way to check if core modules exist during installation
2.0.9
	+ Treat wrong installed packages as not-existent modules
	+ Added a warning in dashboard informing about broken packages
	+ File sharing and mailfilter log event watchers works again since
	  it is managed several log tables per module
2.0.8
	+ Replaced zentyal-conf script with the more powerful zentyal-redisvi
	+ Set always the same default order for dashboard widgets
	+ Added help message to the configure widgets dialog
	+ Check for undefined values in logs consolidation
	+ Now dashboard notifies fails when restarting a service
	+ Fixed bug with some special characters in dashboard
	+ Fixed bug with some special characters in disk usage graph
2.0.7
	+ Pre-installation includes sudoers.d into sudoers file if it's not yet
	  installed
	+ Install apache-prefork instead of worker by default
	+ Rename service certificate to Zentyal Administration Web Server
2.0.6
	+ Use mod dependencies as default restore dependencies
	+ Fixed dependencies in events module
	+ Increased recursive dependency threshold to avoid
	  backup restoration problems
2.0.5
	+ Removed deprecated "Full backup" option from configuration backup
	+ Bugfix: SCP method works again after addition of SlicedBackup
	+ Added option in 90eboxpglogger.conf to disable logs consolidation
2.0.4
	+ Removed useless gconf backup during upgrade
	+ Fixed postinstall script problems during upgrade
2.0.3
	+ Added support for the sliced backup of the DB
	+ Hostname change is now visible in the form before saving changes
	+ Fixed config backend problems with _fileList call
	+ Added new bootDepends method to customize daemons boot order
	+ Added permanent message property to Composite
	+ Bugfix: Minor aesthetic fix in horizontal menu
	+ Bugfix: Disk usage is now reported in expected bytes
	+ Bugfix: Event dispatcher is not disabled when it is impossible
	  for it to dispatch the message
2.0.2
	+ Better message for the service status event
	+ Fixed modules configuration purge script
	+ Block enable module button after first click
	+ Avoid division by zero in progress indicator when total ticks is
	  zero
	+ Removed warning during postinst
	+ Added new subscription messages in logs, events and backup
2.0.1
	+ Bugfix: Login from Zentyal Cloud is passwordless again
	+ Some defensive code for the synchronization in Events models
	+ Bugfix: add EBox::Config::Redis::get to fetch scalar or list
	  values. Make GConfModule use it to avoid issues with directories
	  that have both sort of values.
1.5.14
	+ Fixed redis bug with dir keys prefix
	+ Improved login page style
	+ New login method using PAM instead of password file
	+ Allow to change admin passwords under System->General
	+ Avoid auto submit wizard forms
	+ Wizard skip buttons always available
	+ Rebranded post-installation questions
	+ Added zentyal-conf script to get/set redis config keys
1.5.13
	+ Added transition effect on first install slides
	+ Zentyal rebrand
	+ Added web page favicon
	+ Fixed already seen wizards apparition
	+ Fixed ro module creation with redis backend
	+ Use mason for links widgets
	+ Use new domain to official strings for subscriptions
1.5.12
	+ Added option to change hostname under System->General
	+ Show option "return to dashboard" when save changes fails.
1.5.11
	+ Added more tries on redis reconnection
	+ Fixed user corner access problems with redis server
	+ writeFile* methods reorganized
	+ Added cron as dependency as cron.hourly was never executed with anacron
	+ Improvements in consolidation of data for reports
1.5.10
	+ Fixed gconf to redis conversion for boolean values
1.5.9
	+ Improved migrations speed using the same perl interpreter
	+ Redis as configuration backend (instead of gconf)
	+ Improved error messages in ebox-software
	+ Set event source to 256 chars in database to adjust longer event
	  sources
	+ Progress bar AJAX updates are sent using JSON
	+ Fixed progress bar width problems
	+ Fixed top menu on wizards
	+ Improved error message when disconnecting a not connected database
	+ Abort installation if 'ebox' user already exists
	+ Bugfix: IP address is now properly registered if login fails
1.5.8
	+ Added template tableorderer.css.mas
	+ Added buttonless top menu option
	+ Bugfix: Save all modules on first installation
	+ Bugfix: General ebox database is now created if needed when
	  re/starting services
	+ Bugfix: Data to report are now uniform in number of elements per
	  value. This prevents errors when a value is present in a month and
	  not in another
	+ Bugfix: Don't show already visited wizard pages again
1.5.7
	+ Bugfix: Avoid error when RAID is not present
	+ Bugfix: Add ebox-consolidate-reportinfo call in daily cron script
	+ Bugfix: Called multiInsert and unbufferedInsert when necessary
	  after the loggerd reimplementation
	+ Bugfix: EBox::ThirdParty::Apache2::AuthCookie and
	  EBox::ThirdParty::Apache2::AuthCookie::Util package defined just
	  once
	+ Added util SystemKernel
	+ Improved progress indicator
	+ Changes in sudo generation to allow sudo for remote support user
	+ Initial setup wizards support
1.5.6
	+ Reimplementation of loggerd using inotify instead of File::Tail
1.5.5
	+ Asynchronous load of dashboard widgets for a smoother interface
1.5.4
	+ Changed dbus-check script to accept config file as a parameter
1.5.3
	+ Function _isDaemonRunning works now with snort in lucid
	+ Javascript refreshing instead of meta tag in log pages
	+ Updated links in dashboard widget
	+ Add package versions to downloadable ebox.log
	+ Fixed postgresql data dir path for disk usage with pg 8.4
	+ GUI improvements in search box
1.5.2
	+ Security [ESN-1-1]: Validate referer to avoid CSRF attacks
	+ Added reporting structure to events module
	+ Added new CGI to download the last lines of ebox.log
1.5.1
	+ Bugfix: Catch exception when upstart daemon does not exist and
	  return a stopped status
	+ Added method in logs module to dump database in behalf of
	ebackup module
	+ Bugfix: Do not check in row uniqueness for optional fields that
	are not passed as parameters
	+ Improve the output of ebox module status, to be consistent with the one
	  shown in the interface
	+ Add options to the report generation to allow queries to be more
	  flexible
	+ Events: Add possibility to enable watchers by default
	+ Bugfix: Adding a new field to a model now uses default
	  value instead of an empty value
	+ Added script and web interface for configuration report, added
	  more log files to the configuration report
1.5
	+ Use built-in authentication
	+ Use new upstart directory "init" instead of "event.d"
	+ Use new libjson-perl API
	+ Increase PerlInterpMaxRequests to 200
	+ Increase MaxRequestsPerChild (mpm-worker) to 200
	+ Fix issue with enconding in Ajax error responses
	+ Loggerd: if we don't have any file to watch we just sleep otherwise the process
	  will finish and upstart will try to start it over again and again.
	+ Make /etc/init.d/ebox depend on $network virtual facility
	+ Show uptime and users on General Information widget.
1.4.2
	+ Start services in the appropriate order (by dependencies) to fix a problem
	  when running /etc/init.d/ebox start in slaves (mail and other modules
	  were started before usersandgroups and thus failed)
1.4.1
	+ Remove network workarounds from /etc/init.d/ebox as we don't bring
	  interfaces down anymore
1.4
	+ Bug fix: i18n. setDomain in composites and models.
1.3.19
	+ Make the module dashboard widget update as the rest of the widgets
	+ Fix problem regarding translation of module names: fixes untranslated
	  module names in the dashboard, module status and everywhere else where
	  a module name is written
1.3.18
	+ Add version comparing function and use it instead of 'gt' in the
	  general widget
1.3.17
	+ Minor bug fix: check if value is defined in EBox::Type::Union
1.3.16
	+ Move enable field to first row in ConfigureDispatcherDataTable
	+ Add a warning to let users know that a module with unsaved changes
	  is disabled
	+ Remove events migration directory:
		- 0001_add_conf_configureeventtable.pl
		- 0002_add_conf_diskfree_watcher.pl
	+ Bug fix: We don't use names to stringify date to avoid issues
	  with DB insertions and localisation in event logging
	+ Bug fix: do not warn about disabled services which return false from
	  showModuleStatus()
	+ Add blank line under "Module Status"
	+ Installed and latest available versions of the core are now displayed
	  in the General Information widget
1.3.15
	+ Bug fix: Call EBox::Global::sortModulesByDependencies when
	  saving all modules and remove infinite loop in that method.
	  EBox::Global::modifiedModules now requires an argument to sort
	  its result dependending on enableDepends or depends attribute.
	+ Bug fix: keep menu folders open during page reloads
	+ Bug fix: enable the log events dispatcher by default now works
	+ Bug fix: fixed _lock function in EBox::Module::Base
	+ Bug fix: composites honor menuFolder()
	+ Add support for in-place edition for boolean types. (Closes
	  #1664)
	+ Add method to add new database table columnts to EBox::Migration::Helpers
	+ Bug fix: enable "Save Changes" button after an in-place edition
1.3.14
	+ Bug fix: fix critical bug in migration helper that caused some log
	  log tables to disappear
	+ Create events table
	+ Bug fix: log watcher works again
	+ Bug fix: delete cache if log index is not found as it could be
	  disabled
1.3.13
	+ Bug fix: critical error in EventDaemon that prevented properly start
	+ Cron script for manage logs does not run if another is already
	  running, hope that this will avoid problems with large logs
	+ Increased maximum size of message field in events
	+ Added script to purge logs
	+ Bug fix: multi-domain logs can be enabled again
1.3.12
	+ Added type for EBox::Dashboard::Value to stand out warning
	  messages in dashboard
	+ Added EBox::MigrationHelpers to include migration helpers, for now,
	  include a db table renaming one
	+ Bug fix: Fix mismatch in event table field names
	+ Bug fix: Add migration to create language plpgsql in database
	+ Bug fix: Add missing script for report log consolidation
	+ Bug fix: Don't show modules in logs if they are not configured. This
	  prevents some crashes when modules need information only available when
	  configured, such as mail which holds the vdomains in LDAP
	+ Added method EBox::Global::lastModificationTime to know when
	  eBox configuration was modified for last time
	+ Add support for breadcrumbs on the UI
	+ Bug fix: in Loggerd files are only parsed one time regardless of
	  how many LogHelper reference them
	+ Added precondition for Loggerd: it does not run if there isnt
	anything to watch
1.3.11
	+ Support customFilter in models for big tables
	+ Added EBox::Events::sendEvent method to send events using Perl
	  code (used by ebackup module)
	+ Bug fix: EBox::Type::Service::cmp now works when only the
	  protocols are different
	+ Check $self is defined in PgDBEngine::DESTROY
	+ Do not watch files in ebox-loggerd related to disabled modules and
	  other improvements in the daemon
	+ Silent some exceptions that are used for flow control
	+ Improve the message from Service Event Watcher
1.3.10
	+ Show warning when accesing the UI with unsupported browsers
	+ Add disableApparmorProfile to EBox::Module::Service
	+ Bug fix: add missing use
	+ Bug fix: Make EventDaemon more robust against malformed sent
	  events by only accepting EBox::Event objects
1.3.8
	+ Bug fix: fixed order in EBox::Global::modified modules. Now
	  Global and Backup use the same method to order the module list
	  by dependencies
1.3.7
	+ Bug fix: generate public.css and login.css in dynamic-www directory
	  which is /var/lib/zentyal/dynamicwww/css/ and not in /usr/share/ebox/www/css
	  as these files are generate every time eBox's apache is
	  restarted
	+ Bug fix: modules are restored now in the correct dependency
	  order
	+ ebox-make-backup accepts --destinaton flag to set backup's file name
	+ Add support for permanent messages to EBox::View::Customizer
1.3.6
	+ Bug fix: override _ids in EBox::Events::Watcher::Log to not return ids
	which do not exist
	+ Bug fix: fixed InverseMatchSelect type which is used by Firewall module
	+ New widget for the dashboard showing useful support information
	+ Bugfix: wrong permissions on CSS files caused problem with usercorner
	+ CSS are now templates for easier rebranding
	+ Added default.theme with eBox colors
1.3.5
	+ Bugfix: Allow unsafe characters in password type
	+ Add FollowSymLinks in eBox apache configuration. This is useful
	  if we use js libraries provided by packages
1.3.4
	+ Updated company name in the footer
	+ Bugfix: humanEventMessage works with multiple tableInfos now
	+ Add ebox-dbus-check to test if we can actually connect to dbus
1.3.4
	+ bugfix: empty cache before calling updatedRowNotify
	+ enable Log dispatcher by default and not allow users to disable
	it
	+ consolidation process continues in disabled but configured modules
	+ bugfix: Save Changes button doesn't turn red when accessing events for
	first time
1.3.2
	+ bugfix: workaround issue with dhcp configured interfaces at boot time
1.3.1
	+ bugfix: wrong regex in service status check
1.3.0
	+ bugfix: make full backup work again
1.1.30
	+ Change footer to new company holder
	+  RAID does not generate 'change in completion events, some text
	problems fixed with RAID events
	+ Report graphics had a datapoints limit dependent on the active
	time unit
	+ Apache certificate can be replaced by CA module
	+ Fixed regression in detailed report: total row now aggregates
	properly
	+ More characters allowed when changing password from web GUI
	+ Fixed regression with already used values in select types
	+ Do not a button to restart eBox's apache
	+ Fixed auth problem when dumping and restoring postgre database
1.1.20
	+ Added custom view support
	+ Bugfix: report models now can use the limit parameter in
	  reportRows() method
	+ use a regexp to fetch the PID in a pidfile, some files such as
	postfix's add tabs and spaces before the actual number
	+ Changed "pidfile" to "pidfiles" in _daemons() to allow checking more than
one (now it is a array ref instead of scalar)
	+ Modified Service.pm to support another output format for /etc/init.d daemon
status that returns [OK] instead of "running".
	+ unuformized case in menu entries and some more visual fixes
1.1.10
	+ Fix issue when there's a file managed by one module that has been modified
	  when saving changes
	+ Bugfix: events models are working again even if an event aware
	module is uninstalled and it is in a backup to restore
	+ Select.pm returns first value in options as default
       + Added 'parentModule' to model class to avoid recursive problems
	+ Added Float type
	+ Apache module allows to add configuration includes from other modules
	+ Display remote services button if subscribed
	+ Event daemon may received events through a named pipe
	+ Bugfix. SysInfo revokes its config correctly
	+ Added storer property to types in order to store the data in
	somewhere different from GConf
	+ Added protected property 'volatile' to the models to indicate
	that they store nothing in GConf but in somewhere different
	+ System Menu item element 'RAID' is always visible even when RAID
	is not installed
	+ Files in deleted rows are deleted when the changes are saved
	+ Fixed some bug whens backing and restore files
	+ Components can be subModels of the HasMany type
	+ Added EBox::Types::Text::WriteOnce type
	+ Do not use rows(), use row to force iteration over the rows and increase
	performance and reduce memory use.
	+ Do not suggest_sync after read operations in gconf
	+ Increase MaxRequestsPerChild to 200 in eBox's apache
	+ Make apache spawn only one child process
	+ Log module is backed up and restored normally because the old
	problem is not longer here
	+ Backup is more gentle with no backup files in backup directory,
	now it does not delete them
	+ HasMany  can retrieve again the model and row after the weak
	refence is garbage-collected. (Added to solve a bug in the doenload
	bundle dialog)
	+ EBox::Types::DomainName no longer accepts IP addresses as domain
	names
	+ Bugfix: modules that fail at configuration stage no longer appear as enabled
	+ Add parameter to EBox::Types::Select to disable options cache

0.12.103
	+ Bugfix: fix SQL statement to fetch last rows to consolidate
0.12.102
	+ Bugfix: consolidate logs using the last date and not starting from scratch
0.12.101
	+ Bugfix: DomainName type make comparisons case insensitive
	according to RFC 1035
0.12.100
	+ Bugfix: Never skip user's modifications if it set to true
	override user's changes
	+ EBox::Module::writeConfFile and EBox::Service scape file's path
	+ Bugfix. Configure logrotate to actually rotate ebox logs
	+ Fixed bug in ForcePurge logs model
	+ Fixed bug in DataTable: ModelManaged was called with tableName
	instead of context Name
	+ Fixing an `img` tag closed now properly and adding alternative
	text to match W3C validation in head title
	+ Backup pages now includes the size of the archive
	+ Fixed bug in ForcePurge logs model
	+ Now the modules can have more than one tableInfo for logging information
	+ Improve model debugging
	+ Improve restart debugging
	+ Backups and bug reports can be made from the command line
	+ Bugfix: `isEqualTo` is working now for `Boolean` types
	+ Bugfix: check if we must disable file modification checks in
	Manager::skipModification

0.12.99
	+ Add support for reporting
	+ Refresh logs automatically
	+ Reverse log order
	+ Remove temp file after it is downloaded with FromTempDir controller
0.12.3
	+ Bug fix: use the new API in purge method. Now purging logs is working
	again.
0.12.2
	+ Increase random string length used to generate the cookie to
	2048 bits
	+ Logs are show in inverse chronological order
0.12.1
	+ Bug fix: use unsafeParam for progress indicator or some i18 strings
	will fail when saving changes
0.12
	+ Bugfix: Don't assume timecol is 'timestamp' but defined by
	module developer. This allows to purge some logs tables again
	+ Add page titles to models
	+ Set default values when not given in `add` method in models
	+ Add method to manage page size in model
	+ Add hidden field to help with Ajax request and automated testing with
	  ANSTE
	+ Bugfix: cast sql types to filter fields in logs
	+ Bugfix: Restricted resources are back again to make RSS
	access policy work again
	+ Workaround bogus mason warnings
	+ Make postinst script less verbose
	+ Disable keepalive in eBox apache
	+ Do not run a startup script in eBox apache
	+ Set default purge time for logs stored in eBox db to 1 week
	+ Disable LogAdmin actions in `ebox-global-action` until LogAdmin
	feature is completely done
0.11.103
	+ Modify EBox::Types::HasMany to create directory based on its row
	+ Add _setRelationship method to set up relationships between models
	  and submodels
	+ Use the new EBox::Model::Row api
	+ Add help method to EBox::Types::Abstract
	+ Decrease size for percentage value in disk free watcher
	+ Increase channel link field size in RSS dispatcher
0.11.102
	+ Bugfix: cmp in EBox::Types::HostIP now sorts correctly
	+ updatedRowNotify in EBox::Model::DataTable receives old row as
	well as the recently updated row
	+ Added `override_user_modification` configuration parameter to
	avoid user modification checkings and override them without asking
	+ Added EBox::Model::Row to ease the management of data returned
	by models
	+ Added support to pre-save and post-save executable files. They
	must be placed at /etc/ebox/pre-save or /etc/ebox/post-save
	+ Added `findRow` method to ease find and set
0.11.101
	+ Bugfix: Fix memory leak in models while cloning types. Now
	cloning is controlled by clone method in types
	+ Bugfix: Union type now checks for its uniqueness
	+ DESTROY is not an autoloaded method anymore
	+ HasOne fields now may set printable value from the foreign field
	to set its value
	+ findId now searches as well using printableValue
	+ Bugfix. Minor bug found when key is an IP address in autoloaded
	methods
	+ Ordered tables may insert values at the beginning or the end of
	the table by "insertPosition" attribute
	+ Change notConfigured template to fix English and add link to the
	  module status section
	+ Add loading gif to module status actions
	+ Remove debug from ServiceInterface.pm
	+ Add support for custom separators to be used as index separators on
	  exposedMethods
	+ Bugfix. Stop eBox correctly when it's removed
	+ Improve apache-restart to make it more reliable.
0.11.100
	+ Bugfix. Fix issue with event filters and empty hashes
	+ Bugfix. Cache stuff in log and soap watcher to avoid memory leaks
	+ Bugfix. Fix bug that prevented the user from being warned when a row to
	  be deleted is being used by other model
	+ Bugfix. Add missing use of EBox::Global in State event watcher
	+ Added progress screen, now pogress screen keeps track of the changed
	  state of the modules and change the top page element properly
	+ Do not exec() to restart apache outside mod_perl
	+ Improve apache restart script
	+ Improve progress screen
0.11.99
	+ DataTable contains the property 'enableProperty' to set a column
	called 'enabled' to enable/disable rows from the user point of
	view. The 'enabled' column is put the first
	+ Added state to the RAID report instead of simpler active boolean
        + Fix bug when installing new event components and event GConf
	subtree has not changed
	+ Add RSS dispatcher to show eBox events under a RSS feed
	+ Rotate log files when they reach 10MB for 7 rotations
	+ Configurable minimum free space left for being notified by means
	of percentage
	+ Add File type including uploading and downloading
	+ Event daemon now checks if it is possible to send an event
	before actually sending it
	+ Added Action forms to perform an action without modifying
	persistent data
	+ Log queries are faster if there is no results
	+ Show no data stored when there are no logs for a domain
	+ Log watcher is added in order to notify when an event has
	happened. You can configure which log watcher you may enable and
	what you want to be notify by a determined filter and/or event.
	+ RAID watcher is added to check the RAID events that may happen
	when the RAID subsystem is configured in the eBox machine
	+ Change colour dataset in pie chart used for disk usage reporting
	+ Progress indicator now contains a returned value and error
	message as well
	+ Lock session file for HTTP session to avoid bugs
	related to multiple requests (AJAX) in a short time
	+ Upgrade runit dependency until 1.8.0 to avoid runit related
	issues
0.11
	+ Use apache2
	+ Add ebox-unblock-exec to unset signal mask before running  a executable
	+ Fix issue with multiple models and models with params.
	  This triggered a bug in DHCP when there was just one static
	  interface
	+ Fix _checkRowIsUnique and _checkFieldIsUnique
	+ Fix paging
	+ Trim long strings in log table, show tooltip with the whole string
	  and show links for URLs starting with "http://"
0.10.99
	+ Add disk usage information
	+ Show progress in backup process
	+ Add option to purge logs
	+ Create a link from /var/lib/zentyal/log to /var/log/ebox
	+ Fix bug with backup descriptions containing spaces
	+ Add removeAll method on data models
	+ Add HostIP, DomainName and Port types
	+ Add readonly forms to display static information
	+ Add Danish translation thanks to Allan Jacobsen
0.10
	+ New release
0.9.100
	+ Add checking for SOAP session opened
	+ Add EventDaemon
	+ Add Watcher and Dispatch framework to support an event
	  architecture on eBox
	+ Add volatile EBox::Types in order not to store their values
	  on GConf
	+ Add generic form
	+ Improvements on generic table
	+ Added Swedish translation

0.9.99
	+ Added Portuguese from Portugal translation
	+ Added Russian translation
	+ Bugfix: bad changed state in modules after restore

0.9.3
	+ New release

0.9.2
	+ Add browser warning when uploading files
	+ Enable/disable logging modules
0.9.1
	+ Fix backup issue with changed state
	+ Generic table supports custom ordering
0.9
	+ Added Polish translation
        + Bug in recognition of old CD-R writting devices fixed
	+ Added Aragonese translation
	+ Added Dutch translation
	+ Added German translation
	+ Added Portuguese translation

0.8.99
	+ Add data table model for generic Ajax tables
	+ Add types to be used by models
	+ Add MigrationBase and ebox-migrate to upgrade data models
	+ Some English fixes
0.8.1
	+ New release
0.8
	+ Fix backup issue related to bug reports
	+ Improved backup GUI
0.7.99
        + changed sudo stub to be more permissive
	+ added startup file to apache web server
	+ enhanced backup module
	+ added basic CD/DVD support to backup module
	+ added test stubs to simplify testing
	+ added test class in the spirit of Test::Class
	+ Html.pm now uses mason templates
0.7.1
	+ use Apache::Reload to reload modules when changed
	+ GUI consistency (#12)
	+ Fixed a bug for passwords longer than 16 chars
	+ ebox-sudoers-friendly added to not overwrite /etc/sudoers each time
0.7
	+ First public release
0.6
	+ Move to client
	+ Remove obsolete TODO list
	+ Remove firewall module from  base system
	+ Remove objects module from base system
	+ Remove network module from base system
	+ Add modInstances and modInstancesOfType
	+ Raname Base to ClientBase
	+ Remove calls to deprecated methods
	+ API documented using naturaldocs
	+ Update INSTALL
	+ Use a new method to get configkeys, now configkey reads every
	  [0.9
	+ Added Polish translation][0-9]+.conf file from the EBox::Config::etc() dir and
	  tries to get the value from the files in order.
	+ Display date in the correct languae in Summary
	+ Update debian scripts
	+ Several bugfixes
0.5.2
	+ Fix some packaging issues
0.5.1
	+ New menu system
	+ New firewall filtering rules
	+ 802.1q support

0.5
	+ New bug-free menus (actually Internet Explorer is the buggy piece
	  of... software that caused the reimplementation)
	+ Lots of small bugfixes
	+ Firewall: apply rules with no destination address to packets
	  routed through external interfaces only
	+ New debianize script
	+ Firewall: do not require port and protocol parameters as they
	  are now optional.
	+ Include SSL stuff in the dist tarball
	+ Let modules block changes in the network interfaces
	  configuration if they have references to the network config in
	  their config.
	+ Debian network configuration import script
	+ Fix the init.d script: it catches exceptions thrown by modules so that
	  it can try to start/stop all of them if an exception is thrown.
	+ Firewall: fix default policy bug in INPUT chains.
	+ Restore textdomain in exceptions
	+ New services section in the summary
	+ Added Error item to Summary. Catch exceptions from modules in
	  summary and generate error item
	+ Fix several errors with redirections and error handling in CGIs
	+ Several data validation functions were fixed, and a few others added
	+ Prevent the global module from keeping a reference to itself. And make
	  the read-only/read-write behavior of the factory consistent.
	+ Stop using ifconfig-wrapper and implement our own NetWrapper module
	  with wrappers for ifconfig and ip.
	+ Start/stop apache, network and firewall modules in first place.
	+ Ignore some network interface names such as irda, sit0, etc.
	+ The summary page uses read-only module instances.
	+ New DataInUse exception, old one renamed to DataExists.
	+ Network: do not overwrite resolv.conf if there are nameservers
	  given via dhcp.
	+ Do not set a default global policy for the ssh service.
	+ Check for forbiden characters when the parameter value is
	  requested by the CGI, this allows CGI's to handle the error,
	  and make some decissions before it happens.
	+ Create an "edit object" template and remove the object edition stuff
	  from the main objects page.
	+ Fix the apache restarting code.
	+ Network: Remove the route reordering feature, the kernel handles that
	  automatically.
	+ Fix tons of bugs in the network restarting code.
	+ Network: removed the 3rd nameserver configuration.
	+ Network: Get gateway info in the dhcp hook.
	+ Network: Removed default configuration from the gconf schema.
	+ New function for config-file generation
	+ New functions for pid file handling

0.4
	+ debian package
	+ added module to export/import configuration
	+ changes in firewall's API
	+ Added content filter based on dansguardian
	+ Added French translation
	+ Added Catalan translation
	+ Sudoers file is generated automatically based on module's needs
	+ Apache config file is generated by ebox  now
	+ Use SSL
	+ Added ebox.conf file
	+ Added module template generator

0.3
	+ Supports i18n
	+ API name consistency
	+ Use Mason for templates
	+ added tips to GUI
	+ added dhcp hooks
	+ administration port configuration
	+ Fixed bugs to IE compliant
	+ Revoke changes after logout
	+ Several bugfixes

0.2
	+ All modules are now based on gconf.
	+ Removed dependencies on xml-simple, xerces and xpath
	+ New MAC address field in Object members.
	+ Several bugfixes.

0.1
	+ Initial release<|MERGE_RESOLUTION|>--- conflicted
+++ resolved
@@ -1,10 +1,7 @@
 HEAD
-<<<<<<< HEAD
+	+ Use sudo to remove temporal files/diectories in backup, avoiding
+	  permissions errors
 	+ Added exception for cloud-prof to events dependencies
-=======
-	+ Use sudo to remove temporal files/diectories in backup, avoiding
-	permissions errors
->>>>>>> dab4bb62
 3.0.6
 	+ Skip keys deleted in cache in Redis::_keys()
 	+ Fixed events modules dependencies to depend on any module which
