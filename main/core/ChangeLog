<<<<<<< HEAD
HEAD
	+ Simplified ProgressIndicator implementation using shared memory
	+ ProgressIndicator no longer lets zombie processes in the system
=======
2.3.7
	+ Fixed printableName for apache module and remove entry in status widget
	+ Merged tableBodyWithoutActions.mas into tableBody.mas
	+ Removed tableBodyWithoutEdit.mas because it is no longer used
	+ Better form validation message when there are no ids for
	  foreign rows in select control with add new popup
	+ Fixed branding of RSS channel items
	+ Fixed destination path when copying zentyal.cnf to /etc/mysql/conf.d
	+ Packaging fixes for precise
2.3.6
	+ Switch from CGIs to models in System -> General
	+ New value() and setValue() methods in DataForm::setValue() for cleaner
	  code avoiding use of AUTOLOAD
	+ Added new EBox::Types::Time, EBox::Types::Date and EBox::Types::TimeZone
	+ Added new attribute 'enabled' to the Action and MultiStateAction types
	  to allow disabling an action. Accepts a scalar or a CODE ref
	+ The 'defaultValue' parameter of the types now accept a CODE ref that
	  returns the default value.
2.3.5
	+ Added force parameter in validateTypedRow
	+ Fixed 'hidden' on types when using method references
	+ Removed some console problematic characters from Util::Random::generate
	+ Added methods to manage apache CA certificates
	+ Use IO::Socket::SSL for SOAPClient connections
	+ Removed apache rewrite from old slaves implementation
	+ Do not show RSS image if custom_prefix defined
2.3.4
	+ Avoid 'negative radius' error in DiskUsage chart
	+ Fixed call to partitionFileSystems in EBox::SysInfo::logReportInfo
	+ Log audit does not ignore fields which their values could be interpreted
	  as boolean false
	+ Avoid ebox.cgi failure when showing certain strings in the error template
	+ Do not calculate md5 digests if override_user_modification is enabled
	+ Clean /var/lib/zentyal/tmp on boot
	+ Stop apache gracefully and delete unused code in Apache.pm
	+ Cache contents of module.yaml files in Global
2.3.3
	+ The editable attribute of the types now accept a reference to a function
	  to dinamically enable or disable the field.
	+ In progress bar CGIs AJAX call checks the availability of the
	  next page before loading it
	+ Replaced community logo
	+ Adapted messages in the UI for new editions
	+ Changed cookie name to remove forbidden characters to avoid
	  incompatibilities with some applications
	+ Added methods to enable/disable restart triggers
2.3.2
	+ Fixed redis unix socket permissions problem with usercorner
	+ Get row ids without safe characters checking
	+ Added EBox::Util::Random as random string generator
	+ Set log level to debug when cannot compute md5 for a nonexistent file
	+ Filtering in tables is now case insensitive
	+ ProgressIndicator no longer leaves zombie processes in the system
>>>>>>> 0995cdee
	+ Implemented mysqldump for logs database
	+ Remove zentyal-events cron script which should not be longer necessary
	+ Bugfix: set executable permissions to cron scripts and example hooks
	+ Added a global method to retrieve installed server edition
	+ Log also duration and compMessage to events.log
2.3.1
	+ Updated Standards-Version to 3.9.2
	+ Fixed JS client side table sorting issue due to Prototype
	  library upgrade
	+ Disable InnoDB by default to reduce memory consumption of MySQL
	+ Now events are logged in a new file (events.log) in a more
	  human-readable format
	+ Added legend to DataTables with custom actions
	+ Changed JS to allow the restore of the action cell when a delete
	  action fails
	+ Set milestone to 3.0 when creating bug reports in the trac
	+ Avoid temporal modelInstance errors when adding or removing
	  modules with LogWatchers or LogDispatcher
	+ Unallow administration port change when the port is in use
2.3
	+ Do not launch a passwordless redis instance during first install
	+ New 'types' field in LogObserver and storers/acquirers to store special
	  types like IPs or MACs in an space-efficient way
	+ Use MySQL for the logs database instead of PostgreSQL
	+ Bugfix: logs database is now properly recreated after purge & install
	+ Avoid use of AUTOLOAD to execute redis commands, improves performance
	+ Use UNIX socket to connect to redis for better performance and
	  update default redis 2.2 settings
	+ Use "sudo" group instead of "admin" one for the UI access control
	+ Added EBox::Module::Base::version() to get package version
	+ Fixed problem in consalidation report when accumulating results
	  from queries having a "group by table.field"
	+ Added missing US and Etc zones in timezone selector
	+ Replaced autotools with zbuildtools
	+ Refuse to restore configuration backup from version lesser than
	  2.1 unless forced
	+ Do not retrieve format.js in every graph to improve performance
	+ The purge-module scripts are always managed as root user
	+ New grep-redis tool to search for patterns in redis keys or
	  values
	+ Use partitionFileSystems method from EBox::FileSystem
2.2.4
	+ New internal 'call' command in Zentyal shell to 'auto-use' the module
	+ Zentyal shell now can execute commandline arguments
	+ Bugfix: EBox::Types::IPAddr::isEqualTo allows to change netmask now
	+ Removed some undefined concatenation and compare warnings in error.log
	+ Ignore check operation in RAID event watcher
	+ Skip IP addresses ending in .0 in EBox::Types::IPRange::addresses()
	+ Do not store in redis trailing dots in Host and DomainName types
	+ Added internal command to instance models and other improvements in shell
	+ Now the whole /etc/zentyal directory is backed up and a copy of the
	  previous contents is stored at /var/backups before restoring
	+ Removing a module with a LogWatcher no longer breaks the LogWatcher
	  Configuration page anymore
	+ Fixed error in change-hostname script it does not longer match substrings
	+ Bugfix: Show breadcrumbs even from models which live in a
	  composite
	+ HTTPLink now returns empty string if no HTTPUrlView is defined
	  in DataTable class
	+ Added mising use sentence in EBox::Event::Watcher::Base
2.2.3
	+ Bugfix: Avoid url rewrite to ebox.cgi when requesting to /slave
	+ Fixed logrotate configuration
	+ More resilient way to handle with missing indexes in _find
	+ Added more informative text when mispelling methods whose prefix
	  is an AUTOLOAD action
	+ A more resilient solution to load events components in EventDaemon
	+ Added one and two years to the purge logs periods
	+ Fixed downloads from EBox::Type::File
2.2.2
	+ Revert cookie name change to avoid session loss in upgrades
	+ Do not try to change owner before user ebox is created
2.2.1
	+ Removed obsolete references to /zentyal URL
	+ Create configuration backup directories on install to avoid warnings
	  accessing the samba share when there are no backups
	+ Log result of save changes, either successful or with warnings
	+ Changed cookie name to remove forbidden characters to avoid
	  incompatibilities with some applications
	+ Removed duplicated and incorrect auding logging for password change
	+ Fixed some non-translatable strings
	+ Create automatic bug reports under 2.2.X milestone instead of 2.2
	+ Fixed bug changing background color on selected software packages
2.1.34
	+ Volatile types called password are now also masked in audit log
	+ Adjust padding for module descriptions in basic software view
	+ Removed beta icon
2.1.33
	+ Fixed modal add problems when using unique option on the type
	+ Fixed error management in the first screen of modal add
	+ Unify software selection and progress colors in CSS
	+ Set proper message type in Configure Events model
	+ Fixed error checking permanentMessage types in templates/msg.mas
2.1.32
	+ Added progress bar colors to theme definition
	+ Remove no longer correct UTF8 decode in ProgressIndicator
	+ Fixed UTF8 double-encoding on unexpected error CGI
	+ Reviewed some subscription strings
	+ Always fork before apache restart to avoid port change problems
	+ Stop modules in the correct order (inverse dependencies order)
	+ Better logging of failed modules on restore
2.1.31
	+ Do not start managed daemons on boot if the module is disabled
	+ Better message on redis error
	+ Watch for dependencies before automatic enable of modules on first install
2.1.30
	+ Removed obsolete /ebox URL from RSS link
	+ Changed methods related with extra backup data in modules logs
	  to play along with changes in ebackup module
	+ Set a user for remote access for audit reasons
	+ Detect session loss on AJAX requests
2.1.29
	+ Startup does not fail if SIGPIPE received
2.1.28
	+ Added code to mitigate false positives on module existence
	+ Avoid error in logs full summary due to incorrect syntax in template
	+ Allow unsafe chars in EBox::Types::File to avoid problems in some browsers
	+ Reviewed some subscription strings
	+ Warning about language-packs installed works again after Global changes
	+ Show n components update when only zentyal packages are left to
	  upgrade in the system widget
	+ Do not show debconf warning when installing packages
	+ EBox::Types::IPAddr (and IPNetwork) now works with defaultValue
	+ Allow to hide menu items, separators and dashboard widgets via conf keys
2.1.27
	+ Do not create tables during Disaster Recovery installation
	+ Added new EBox::Util::Debconf::value to get debconf values
	+ DataTable controller does no longer try to get a deleted row
	  for gather elements values for audit log
	+ Check if Updates watcher can be enabled if the subscription
	  level is yet unknown
2.1.26
	+ Detection of broken packages works again after proper deletion
	  of dpkg_running file
	+ Keep first install redis server running until trigger
	+ Unified module restart for package trigger and init.d
	+ Use restart-trigger script in postinst for faster daemons restarting
	+ System -> Halt/Reboot works again after regression in 2.1.25
	+ Added framework to show warning messages after save changes
	+ Change caption of remote services link to Zentyal Cloud
	+ Do not show Cloud link if hide_cloud_link config key is defined
	+ Added widget_ignore_updates key to hide updates in the dashboard
	+ Differentiate ads from notes
	+ Allow custom message type on permanentMessage
	+ Only allow custom themes signed by Zentyal
	+ Removed /zentyal prefix from URLs
	+ Caps lock detection on login page now works again
	+ Added HiddenIfNotAble property to event watchers to be hidden if
	  it is unabled to monitor the event
	+ Dashboard values can be now error and good as well
	+ Include a new software updates widget
	+ Include a new alert for basic subscriptions informing about
	  software updates
	+ Add update-notifier-common to dependencies
	+ EBox::DataTable::enabledRows returns rows in proper order
	+ Use custom ads when available
	+ Disable bug report when hide_bug_report defined on theme
2.1.25
	+ Do not show disabled module warnings in usercorner
	+ Mask passwords and unify boolean values in audit log
	+ Do not override type attribute for EBox::Types::Text subtypes
	+ Corrected installation finished message after first install
	+ Added new disableAutocomplete attribute on DataTables
	+ Optional values can be unset
	+ Minor improvements on nmap scan
2.1.24
	+ Do not try to generate config for unconfigured services
	+ Remove unnecessary redis call getting _serviceConfigured value
	+ Safer sizes for audit log fields
	+ Fix non-translatable "show help" string
	+ Allow links to first install wizard showing a desired page
	+ Fixed bug in disk usage when we have both values greater and
	  lower than 1024 MB
	+ Always return a number in EBox::AuditLogging::isEnabled to avoid
	  issues when returning the module status
	+ Added noDataMsg attribute on DataTable to show a message when
	  there are no rows
2.1.23
	+ Removed some warnings during consolidation process
	+ Depend on libterm-readline-gnu-perl for history support in shells
	+ Fixed error trying to change the admin port with NTP enabled
	+ Fixed breadcrumb destination for full log query page
	+ Use printableActionName in DataTable setter
2.1.22
	+ Fixed parentRow method in EBox::Types::Row
	+ Added new optionalLabel flag to EBox::Types::Abstract to avoid
	  show the label on non-optional values that need to be set as
	  optional when using show/hide viewCustomizers
	+ Added initHTMLStateOrder to View::Customizer to avoid incorrect
	  initial states
	+ Improved exceptions info in CGIs to help bug reporting
	+ Do not show customActions when editing row on DataTables
2.1.21
	+ Fixed bug printing traces at Global.pm
	+ Check new dump_exceptions confkey instead of the debug one in CGIs
	+ Explicit conversion to int those values stored in our database
	  for correct dumping in reporting
	+ Quote values in update overwrite while consolidating for reporting
2.1.20
	+ Fixed regression in edition in place of booleans
	+ Better default balance of the dashboard based on the size of the widgets
	+ Added defaultSelectedType argument to PortRange
2.1.19
	+ Disable KeepAlive as it seems to give performance problems with Firefox
	  and set MaxClients value back to 1 in apache.conf
	+ Throw exceptions when calling methods not aplicable to RO instances
	+ Fixed problems when mixing read/write and read-only instances
	+ Date/Time and Timezone moved from NTP to core under System -> General
	+ Do not instance hidden widgets to improve dashboard performance
	+ New command shell with Zentyal environment at /usr/share/zentyal/shell
	+ Show warning when a language-pack is not installed
	+ Removed unnecessary dump/load operations to .bak yaml files
	+ AuditLogging and Logs constructor now receive the 'ro' parameter
	+ Do not show Audit Logging in Module Status widget
2.1.18
	+ New unificated zentyal-core.logrotate for all the internal logs
	+ Added forceEnabled option for logHelpers
	+ Moved carousel.js to wizard template
	+ Add ordering option to wizard pages
	+ Fixed cmp and isEqualTo methods for EBox::Types::IPAddr
	+ Fixed wrong Mb unit labels in Disk Usage and use GB when > 1024 MB
	+ Now global-action script can be called without progress indicator
	+ Fixed EBox::Types::File JavaScript setter code
	+ Added support for "Add new..." modal boxes in foreign selectors
	+ Each module can have now its customized purge-module script
	  that will be executed after the package is removed
	+ Added Administration Audit Logging to log sessions, configuration
	  changes, and show pending actions in save changes confirmation
	+ User name is stored in session
	+ Remove deprecated extendedRestore from the old Full Backup
2.1.17
	+ Fixed RAID event crash
	+ Added warning on models and composites when the module is disabled
	+ Fixed login page style with some languages
	+ Login page template can now be reused accepting title as parameter
	+ EBox::Types::File does not write on redis when it fails to
	  move the fail to its final destination
	+ Added quote column option for periodic log consolidation and
	  report consolidation
	+ Added exclude module option to backup restore
2.1.16
	+ Do not show incompatible navigator warning on Google Chrome
	+ Fixed syncRows override detection on DataTable find
	+ clean-conf script now deletes also state data
	+ Avoid 'undefined' message in selectors
2.1.15
	+ Move Disk Usage and RAID to the new Maintenance menu
	+ Always call syncRows on find (avoid data inconsistencies)
	+ Filename when downloading a conf backup now contains hostname
	+ Fixed bug in RAID template
	+ Set proper menu order in System menu (fixes NTP position)
	+ Fixed regresion in page size selector on DataTables
	+ Fixed legend style in Import/Export Configuration
2.1.14
	+ Fixed regresion with double quotes in HTML templates
	+ Fixed problems with libredis-perl version dependency
	+ Adding new apparmor profile management
2.1.13
	+ Better control of errors when saving changes
	+ Elements of Union type can be hidden
	+ Model elements can be hidden only in the viewer or the setter
	+ HTML attributtes are double-quoted
	+ Models can have sections of items
	+ Password view modified to show the confirmation field
	+ New multiselect type
	+ Redis backend now throws different kind of exceptions
2.1.12
	+ Revert no longer necessary parents workaround
	+ Hide action on viewCustomizer works now on DataTables
2.1.11
	+ Fixed bug which setted bad directory to models in tab view
	+ Union type: Use selected subtype on trailingText property if the
	  major type does not have the property
	+ Raise MaxClients to 2 to prevent apache slowness
2.1.10
	+ Security [ZSN-2-1]: Avoid XSS in process list widget
2.1.9
	+ Do not try to initialize redis client before EBox::init()
	+ Safer way to delete rows, deleting its id reference first
	+ Delete no longer needed workaround for gconf with "removed" attribute
	+ Fixed regression in port range setter
2.1.8
	+ Fixed regression in menu search
	+ Fixed missing messages of multi state actions
	+ Help toggler is shown if needed when dynamic content is received
	+ Fixed issue when disabling several actions at once in a data table view
	+ All the custom actions are disabled when one is clicked
	+ Submit wizard pages asynchronously and show loading indicator
	+ Added carousel.js for slide effects
2.1.7
	+ Fixed issues with wrong html attributes quotation
	+ Bugfix: volatile types can now calculate their value using other
	  the value from other elements in the row no matter their position
2.1.6
	+ Attach software.log to bug report if there are broken packages
	+ Added keyGenerator option to report queries
	+ Tuned apache conf to provide a better user experience
	+ Actions click handlers can contain custom javascript
	+ Restore configuration with force dependencies option continues
	  when modules referenced in the backup are not present
	+ Added new MultiStateAction type
2.1.5
	+ Avoid problems getting parent if the manager is uninitialized
	+ Rename some icon files with wrong extension
	+ Remove wrong optional attribute for read-only fields in Events
	+ Renamed all /EBox/ CGI URLs to /SysInfo/ for menu folder coherency
	+ Added support for custom actions in DataTables
	+ Replaced Halt/Reboot CGI with a model
	+ Message classes can be set from models
	+ Fixed error in Jabber dispatcher
	+ Show module name properly in log when restart from the dashboard fails
	+ Avoid warning when looking for inexistent PID in pidFileRunning
2.1.4
	+ Changed Component's parent/child relationships implementation
	+ Fixed WikiFormat on automatic bug report tickets
	+ Do not show available community version in Dashboard with QA
 	  updates
2.1.3
	+ Fall back to readonly data in config backup if there are unsaved changes
	+ Allow to automatically send a report in the unexpected error page
	+ Logs and Events are now submenus of the new Maintenance menu
	+ Configuration Report option is now present on the Import/Export section
	+ Require save changes operation after changing the language
	+ Added support for URL aliases via schemas/urls/*.urls files
	+ Allow to sort submenu items via 'order' attribute
	+ Automatically save changes after syncRows is called and mark the module
	  mark the module as unchanged unless it was previously changed
	+ Removed unnecessary ConfigureEvents composite
	+ Removed unnecessary code from syncRows in logs and events
	+ Restore configuration is safer when restoring /etc/zentyal files
	+ Fixed unescaped characters when showing an exception
	+ Fixed nested error page on AJAX requests
	+ Adapted dumpBackupExtraData to new expected return value
	+ Report remoteservices, when required, a change in administration
	  port
	+ Added continueOnModuleFail mode to configuration restore
	+ Fixed Firefox 4 issue when downloading backups
	+ Show scroll when needed in stacktraces (error page)
	+ More informative error messages when trying to restart locked modules
	  from the dashboard
	+ Creation of plpgsql language moved from EBox::Logs::initialSetup
	  to create-db script
	+ Redis backend now throws different kind of exceptions
	+ Avoid unnecesary warnings about PIDs
	+ Update Jabber dispatcher to use Net::XMPP with some refactoring
	+ Save changes messages are correctly shown with international charsets
	+ Support for bitmap option in RAID report
	+ Retry multiInsert line by line if there are encoding errors
	+ Adapted to new location of partitionsFileSystems in EBox::FileSystem
	+ Event messages are cleaned of null characters and truncated
	  before inserting in the database when is necessary
	+ Improve message for "Free storage space" event and send an info
	  message when a given partition is not full anymore
	+ Event messages now can contain newline characters
	+ Objects of select type are compared also by context
	+ Remove cache from optionsFromForeignModel since it produces
	  problems and it is useless
	+ Set title with server name if the server is subscribed
	+ Fix title HTML tag in views for Models and Composites
	+ Added lastEventsReport to be queried by remoteservices module
	+ Added EBox::Types::HTML type
	+ Added missing manage-logs script to the package
	+ Fixed problems with show/hide help switch and dynamic content
	+ Menus with subitems are now kept unfolded until a section on a
	  different menu is accessed
	+ Sliced restore mode fails correctly when schema file is missing,
	  added option to force restore without schema file
	+ Purge conf now purges the state keys as well
	+ Added EBox::Types::IPRange
2.1.2
	+ Now a menu folder can be closed clicking on it while is open
	+ Bugfix: cron scripts are renamed and no longer ignored by run-parts
	+ Added new EBox::Util::Nmap class implementing a nmap wrapper
2.1.1
	+ Fixed incoherency problems with 'on' and '1' in boolean indexes
	+ Move cron scripts from debian packaging to src/scripts/cron
	+ Trigger restart of logs and events when upgrading zentyal-core
	  without any other modules
	+ Don't restart apache twice when upgrading together with more modules
	+ Fixed params validation issues in addRow
2.1
	+ Replace YAML::Tiny with libyaml written in C through YAML::XS wrapper
	+ Minor bugfix: filter invalid '_' param added by Webkit-based browser
	  on EBox::CGI::Base::params() instead of _validateParams(), avoids
	  warning in zentyal.log when enabling modules
	+ All CGI urls renamed from /ebox to /zentyal
	+ New first() and deleteFirst() methods in EBox::Global to check
	  existence and delete the /var/lib/zentyal/.first file
	+ PO files are now included in the language-pack-zentyal-* packages
	+ Migrations are now always located under /usr/share/$package/migration
	  this change only affects to the events and logs migrations
	+ Delete no longer used domain and translationDomain methods/attributes
	+ Unified src/libexec and tools in the new src/scripts directory
	+ Remove the ebox- prefix on all the names of the /usr/share scripts
	+ New EBox::Util::SQL package with helpers to create and drop tables
	  from initial-setup and purge-module for each module
	+ Always drop tables when purging a package
	+ Delete 'ebox' user when purging zentyal-core
	+ Moved all SQL schemas from tools/sqllogs to schemas/sql
	+ SQL time-period tables are now located under schemas/sql/period
	+ Old ebox-clean-gconf renamed to /usr/share/zentyal/clean-conf and
	  ebox-unconfigure-module is now /usr/share/zentyal/unconfigure-module
	+ Added default implementation for enableActions, executing
	  /usr/share/zentyal-$modulename/enable-module if exists
	+ Optimization: Do not check if a row is unique if any field is unique
	+ Never call syncRows on read-only instances
	+ Big performance improvements using hashes and sets in redis
	  database to avoid calls to the keys command
	+ Delete useless calls to exists in EBox::Config::Redis
	+ New regen-redis-db tool to recreate the directory structure
	+ Renamed /etc/cron.hourly/90manageEBoxLogs to 90zentyal-manage-logs
	  and moved the actual code to /usr/share/zentyal/manage-logs
	+ Move /usr/share/ebox/zentyal-redisvi to /usr/share/zentyal/redisvi
	+ New /usr/share/zentyal/initial-setup script for modules postinst
	+ New /usr/share/zentyal/purge-module script for modules postrm
	+ Removed obsolete logs and events migrations
	+ Create plpgsql is now done on EBox::Logs::initialSetup
	+ Replace old ebox-migrate script with EBox::Module::Base::migrate
	+ Rotate duplicity-debug.log log if exists
	+ Bug fix: Port selected during installation is correctly saved
	+ Zentyal web UI is restarted if their dependencies are upgraded
	+ Bug fix: Logs don't include unrelated information now
	+ Add total in disk_usage report
	+ Bugfix: Events report by source now works again
	+ Do not include info messages in the events report
	+ Services event is triggered only after five failed checkings
	+ Do not add redundant includedir lines to /etc/sudoers
	+ Fixed encoding for strings read from redis server
	+ Support for redis-server 2.0 configuration
	+ Move core templates to /usr/share/zentyal/stubs/core
	+ Old /etc/ebox directory replaced with the new /etc/zentyal with
	  renamed core.conf, logs.conf and events.conf files
	+ Fixed broken link to alerts list
2.0.15
	+ Do not check the existence of cloud-prof package during the
	  restore since it is possible not to be installed while disaster
	  recovery process is done
	+ Renamed /etc/init.d/ebox to /etc/init.d/zentyal
	+ Use new zentyal-* package names
	+ Don't check .yaml existence for core modules
2.0.14
	+ Added compMessage in some events to distinguish among events if
	  required
	+ Make source in events non i18n
	+ After restore, set all the restored modules as changed
	+ Added module pre-checks for configuration backup
2.0.13
	+ Fixed dashboard graphs refresh
	+ Fixed module existence check when dpkg is running
	+ Fix typo in sudoers creation to make remote support work again
2.0.12
	+ Include status of packages in the downloadable bug report
	+ Bugfix: Avoid possible problems deleting redis.first file if not exist
2.0.11
	+ New methods entry_exists and st_entry_exists in config backend
2.0.10
	+ Now redis backend returns undef on get for undefined values
	+ Allow custom mason templates under /etc/ebox/stubs
	+ Better checks before restoring a configuration backup with
	  a set of modules different than the installed one
	+ Wait for 10 seconds to the child process when destroying the
	  progress indicator to avoid zombie processes
	+ Caught SIGPIPE when trying to contact Redis server and the
	  socket was already closed
	+ Do not stop redis server when restarting apache but only when
	  the service is asked to stop
	+ Improvements in import/export configuration (know before as
	  configuration backup)
	+ Improvements in ProgressIndicator
	+ Better behaviour of read-only rows with up/down arrows
	+ Added support for printableActionName in DataTable's
	+ Added information about automatic configuration backup
	+ Removed warning on non existent file digest
	+ Safer way to check if core modules exist during installation
2.0.9
	+ Treat wrong installed packages as not-existent modules
	+ Added a warning in dashboard informing about broken packages
	+ File sharing and mailfilter log event watchers works again since
	  it is managed several log tables per module
2.0.8
	+ Replaced zentyal-conf script with the more powerful zentyal-redisvi
	+ Set always the same default order for dashboard widgets
	+ Added help message to the configure widgets dialog
	+ Check for undefined values in logs consolidation
	+ Now dashboard notifies fails when restarting a service
	+ Fixed bug with some special characters in dashboard
	+ Fixed bug with some special characters in disk usage graph
2.0.7
	+ Pre-installation includes sudoers.d into sudoers file if it's not yet
	  installed
	+ Install apache-prefork instead of worker by default
	+ Rename service certificate to Zentyal Administration Web Server
2.0.6
	+ Use mod dependencies as default restore dependencies
	+ Fixed dependencies in events module
	+ Increased recursive dependency threshold to avoid
	  backup restoration problems
2.0.5
	+ Removed deprecated "Full backup" option from configuration backup
	+ Bugfix: SCP method works again after addition of SlicedBackup
	+ Added option in 90eboxpglogger.conf to disable logs consolidation
2.0.4
	+ Removed useless gconf backup during upgrade
	+ Fixed postinstall script problems during upgrade
2.0.3
	+ Added support for the sliced backup of the DB
	+ Hostname change is now visible in the form before saving changes
	+ Fixed config backend problems with _fileList call
	+ Added new bootDepends method to customize daemons boot order
	+ Added permanent message property to Composite
	+ Bugfix: Minor aesthetic fix in horizontal menu
	+ Bugfix: Disk usage is now reported in expected bytes
	+ Bugfix: Event dispatcher is not disabled when it is impossible
	  for it to dispatch the message
2.0.2
	+ Better message for the service status event
	+ Fixed modules configuration purge script
	+ Block enable module button after first click
	+ Avoid division by zero in progress indicator when total ticks is
	  zero
	+ Removed warning during postinst
	+ Added new subscription messages in logs, events and backup
2.0.1
	+ Bugfix: Login from Zentyal Cloud is passwordless again
	+ Some defensive code for the synchronization in Events models
	+ Bugfix: add EBox::Config::Redis::get to fetch scalar or list
	  values. Make GConfModule use it to avoid issues with directories
	  that have both sort of values.
1.5.14
	+ Fixed redis bug with dir keys prefix
	+ Improved login page style
	+ New login method using PAM instead of password file
	+ Allow to change admin passwords under System->General
	+ Avoid auto submit wizard forms
	+ Wizard skip buttons always available
	+ Rebranded post-installation questions
	+ Added zentyal-conf script to get/set redis config keys
1.5.13
	+ Added transition effect on first install slides
	+ Zentyal rebrand
	+ Added web page favicon
	+ Fixed already seen wizards apparition
	+ Fixed ro module creation with redis backend
	+ Use mason for links widgets
	+ Use new domain to official strings for subscriptions
1.5.12
	+ Added option to change hostname under System->General
	+ Show option "return to dashboard" when save changes fails.
1.5.11
	+ Added more tries on redis reconnection
	+ Fixed user corner access problems with redis server
	+ writeFile* methods reorganized
	+ Added cron as dependency as cron.hourly was never executed with anacron
	+ Improvements in consolidation of data for reports
1.5.10
	+ Fixed gconf to redis conversion for boolean values
1.5.9
	+ Improved migrations speed using the same perl interpreter
	+ Redis as configuration backend (instead of gconf)
	+ Improved error messages in ebox-software
	+ Set event source to 256 chars in database to adjust longer event
	  sources
	+ Progress bar AJAX updates are sent using JSON
	+ Fixed progress bar width problems
	+ Fixed top menu on wizards
	+ Improved error message when disconnecting a not connected database
	+ Abort installation if 'ebox' user already exists
	+ Bugfix: IP address is now properly registered if login fails
1.5.8
	+ Added template tableorderer.css.mas
	+ Added buttonless top menu option
	+ Bugfix: Save all modules on first installation
	+ Bugfix: General ebox database is now created if needed when
	  re/starting services
	+ Bugfix: Data to report are now uniform in number of elements per
	  value. This prevents errors when a value is present in a month and
	  not in another
	+ Bugfix: Don't show already visited wizard pages again
1.5.7
	+ Bugfix: Avoid error when RAID is not present
	+ Bugfix: Add ebox-consolidate-reportinfo call in daily cron script
	+ Bugfix: Called multiInsert and unbufferedInsert when necessary
	  after the loggerd reimplementation
	+ Bugfix: EBox::ThirdParty::Apache2::AuthCookie and
	  EBox::ThirdParty::Apache2::AuthCookie::Util package defined just
	  once
	+ Added util SystemKernel
	+ Improved progress indicator
	+ Changes in sudo generation to allow sudo for remote support user
	+ Initial setup wizards support
1.5.6
	+ Reimplementation of loggerd using inotify instead of File::Tail
1.5.5
	+ Asynchronous load of dashboard widgets for a smoother interface
1.5.4
	+ Changed dbus-check script to accept config file as a parameter
1.5.3
	+ Function _isDaemonRunning works now with snort in lucid
	+ Javascript refreshing instead of meta tag in log pages
	+ Updated links in dashboard widget
	+ Add package versions to downloadable ebox.log
	+ Fixed postgresql data dir path for disk usage with pg 8.4
	+ GUI improvements in search box
1.5.2
	+ Security [ESN-1-1]: Validate referer to avoid CSRF attacks
	+ Added reporting structure to events module
	+ Added new CGI to download the last lines of ebox.log
1.5.1
	+ Bugfix: Catch exception when upstart daemon does not exist and
	  return a stopped status
	+ Added method in logs module to dump database in behalf of
	ebackup module
	+ Bugfix: Do not check in row uniqueness for optional fields that
	are not passed as parameters
	+ Improve the output of ebox module status, to be consistent with the one
	  shown in the interface
	+ Add options to the report generation to allow queries to be more
	  flexible
	+ Events: Add possibility to enable watchers by default
	+ Bugfix: Adding a new field to a model now uses default
	  value instead of an empty value
	+ Added script and web interface for configuration report, added
	  more log files to the configuration report
1.5
	+ Use built-in authentication
	+ Use new upstart directory "init" instead of "event.d"
	+ Use new libjson-perl API
	+ Increase PerlInterpMaxRequests to 200
	+ Increase MaxRequestsPerChild (mpm-worker) to 200
	+ Fix issue with enconding in Ajax error responses
	+ Loggerd: if we don't have any file to watch we just sleep otherwise the process
	  will finish and upstart will try to start it over again and again.
	+ Make /etc/init.d/ebox depend on $network virtual facility
	+ Show uptime and users on General Information widget.
1.4.2
	+ Start services in the appropriate order (by dependencies) to fix a problem
	  when running /etc/init.d/ebox start in slaves (mail and other modules
	  were started before usersandgroups and thus failed)
1.4.1
	+ Remove network workarounds from /etc/init.d/ebox as we don't bring
	  interfaces down anymore
1.4
	+ Bug fix: i18n. setDomain in composites and models.
1.3.19
	+ Make the module dashboard widget update as the rest of the widgets
	+ Fix problem regarding translation of module names: fixes untranslated
	  module names in the dashboard, module status and everywhere else where
	  a module name is written
1.3.18
	+ Add version comparing function and use it instead of 'gt' in the
	  general widget
1.3.17
	+ Minor bug fix: check if value is defined in EBox::Type::Union
1.3.16
	+ Move enable field to first row in ConfigureDispatcherDataTable
	+ Add a warning to let users know that a module with unsaved changes
	  is disabled
	+ Remove events migration directory:
		- 0001_add_conf_configureeventtable.pl
		- 0002_add_conf_diskfree_watcher.pl
	+ Bug fix: We don't use names to stringify date to avoid issues
	  with DB insertions and localisation in event logging
	+ Bug fix: do not warn about disabled services which return false from
	  showModuleStatus()
	+ Add blank line under "Module Status"
	+ Installed and latest available versions of the core are now displayed
	  in the General Information widget
1.3.15
	+ Bug fix: Call EBox::Global::sortModulesByDependencies when
	  saving all modules and remove infinite loop in that method.
	  EBox::Global::modifiedModules now requires an argument to sort
	  its result dependending on enableDepends or depends attribute.
	+ Bug fix: keep menu folders open during page reloads
	+ Bug fix: enable the log events dispatcher by default now works
	+ Bug fix: fixed _lock function in EBox::Module::Base
	+ Bug fix: composites honor menuFolder()
	+ Add support for in-place edition for boolean types. (Closes
	  #1664)
	+ Add method to add new database table columnts to EBox::Migration::Helpers
	+ Bug fix: enable "Save Changes" button after an in-place edition
1.3.14
	+ Bug fix: fix critical bug in migration helper that caused some log
	  log tables to disappear
	+ Create events table
	+ Bug fix: log watcher works again
	+ Bug fix: delete cache if log index is not found as it could be
	  disabled
1.3.13
	+ Bug fix: critical error in EventDaemon that prevented properly start
	+ Cron script for manage logs does not run if another is already
	  running, hope that this will avoid problems with large logs
	+ Increased maximum size of message field in events
	+ Added script to purge logs
	+ Bug fix: multi-domain logs can be enabled again
1.3.12
	+ Added type for EBox::Dashboard::Value to stand out warning
	  messages in dashboard
	+ Added EBox::MigrationHelpers to include migration helpers, for now,
	  include a db table renaming one
	+ Bug fix: Fix mismatch in event table field names
	+ Bug fix: Add migration to create language plpgsql in database
	+ Bug fix: Add missing script for report log consolidation
	+ Bug fix: Don't show modules in logs if they are not configured. This
	  prevents some crashes when modules need information only available when
	  configured, such as mail which holds the vdomains in LDAP
	+ Added method EBox::Global::lastModificationTime to know when
	  eBox configuration was modified for last time
	+ Add support for breadcrumbs on the UI
	+ Bug fix: in Loggerd files are only parsed one time regardless of
	  how many LogHelper reference them
	+ Added precondition for Loggerd: it does not run if there isnt
	anything to watch
1.3.11
	+ Support customFilter in models for big tables
	+ Added EBox::Events::sendEvent method to send events using Perl
	  code (used by ebackup module)
	+ Bug fix: EBox::Type::Service::cmp now works when only the
	  protocols are different
	+ Check $self is defined in PgDBEngine::DESTROY
	+ Do not watch files in ebox-loggerd related to disabled modules and
	  other improvements in the daemon
	+ Silent some exceptions that are used for flow control
	+ Improve the message from Service Event Watcher
1.3.10
	+ Show warning when accesing the UI with unsupported browsers
	+ Add disableApparmorProfile to EBox::Module::Service
	+ Bug fix: add missing use
	+ Bug fix: Make EventDaemon more robust against malformed sent
	  events by only accepting EBox::Event objects
1.3.8
	+ Bug fix: fixed order in EBox::Global::modified modules. Now
	  Global and Backup use the same method to order the module list
	  by dependencies
1.3.7
	+ Bug fix: generate public.css and login.css in dynamic-www directory
	  which is /var/lib/zentyal/dynamicwww/css/ and not in /usr/share/ebox/www/css
	  as these files are generate every time eBox's apache is
	  restarted
	+ Bug fix: modules are restored now in the correct dependency
	  order
	+ ebox-make-backup accepts --destinaton flag to set backup's file name
	+ Add support for permanent messages to EBox::View::Customizer
1.3.6
	+ Bug fix: override _ids in EBox::Events::Watcher::Log to not return ids
	which do not exist
	+ Bug fix: fixed InverseMatchSelect type which is used by Firewall module
	+ New widget for the dashboard showing useful support information
	+ Bugfix: wrong permissions on CSS files caused problem with usercorner
	+ CSS are now templates for easier rebranding
	+ Added default.theme with eBox colors
1.3.5
	+ Bugfix: Allow unsafe characters in password type
	+ Add FollowSymLinks in eBox apache configuration. This is useful
	  if we use js libraries provided by packages
1.3.4
	+ Updated company name in the footer
	+ Bugfix: humanEventMessage works with multiple tableInfos now
	+ Add ebox-dbus-check to test if we can actually connect to dbus
1.3.4
	+ bugfix: empty cache before calling updatedRowNotify
	+ enable Log dispatcher by default and not allow users to disable
	it
	+ consolidation process continues in disabled but configured modules
	+ bugfix: Save Changes button doesn't turn red when accessing events for
	first time
1.3.2
	+ bugfix: workaround issue with dhcp configured interfaces at boot time
1.3.1
	+ bugfix: wrong regex in service status check
1.3.0
	+ bugfix: make full backup work again
1.1.30
	+ Change footer to new company holder
	+  RAID does not generate 'change in completion events, some text
	problems fixed with RAID events
	+ Report graphics had a datapoints limit dependent on the active
	time unit
	+ Apache certificate can be replaced by CA module
	+ Fixed regression in detailed report: total row now aggregates
	properly
	+ More characters allowed when changing password from web GUI
	+ Fixed regression with already used values in select types
	+ Do not a button to restart eBox's apache
	+ Fixed auth problem when dumping and restoring postgre database
1.1.20
	+ Added custom view support
	+ Bugfix: report models now can use the limit parameter in
	  reportRows() method
	+ use a regexp to fetch the PID in a pidfile, some files such as
	postfix's add tabs and spaces before the actual number
	+ Changed "pidfile" to "pidfiles" in _daemons() to allow checking more than
one (now it is a array ref instead of scalar)
	+ Modified Service.pm to support another output format for /etc/init.d daemon
status that returns [OK] instead of "running".
	+ unuformized case in menu entries and some more visual fixes
1.1.10
	+ Fix issue when there's a file managed by one module that has been modified
	  when saving changes
	+ Bugfix: events models are working again even if an event aware
	module is uninstalled and it is in a backup to restore
	+ Select.pm returns first value in options as default
       + Added 'parentModule' to model class to avoid recursive problems
	+ Added Float type
	+ Apache module allows to add configuration includes from other modules
	+ Display remote services button if subscribed
	+ Event daemon may received events through a named pipe
	+ Bugfix. SysInfo revokes its config correctly
	+ Added storer property to types in order to store the data in
	somewhere different from GConf
	+ Added protected property 'volatile' to the models to indicate
	that they store nothing in GConf but in somewhere different
	+ System Menu item element 'RAID' is always visible even when RAID
	is not installed
	+ Files in deleted rows are deleted when the changes are saved
	+ Fixed some bug whens backing and restore files
	+ Components can be subModels of the HasMany type
	+ Added EBox::Types::Text::WriteOnce type
	+ Do not use rows(), use row to force iteration over the rows and increase
	performance and reduce memory use.
	+ Do not suggest_sync after read operations in gconf
	+ Increase MaxRequestsPerChild to 200 in eBox's apache
	+ Make apache spawn only one child process
	+ Log module is backed up and restored normally because the old
	problem is not longer here
	+ Backup is more gentle with no backup files in backup directory,
	now it does not delete them
	+ HasMany  can retrieve again the model and row after the weak
	refence is garbage-collected. (Added to solve a bug in the doenload
	bundle dialog)
	+ EBox::Types::DomainName no longer accepts IP addresses as domain
	names
	+ Bugfix: modules that fail at configuration stage no longer appear as enabled
	+ Add parameter to EBox::Types::Select to disable options cache

0.12.103
	+ Bugfix: fix SQL statement to fetch last rows to consolidate
0.12.102
	+ Bugfix: consolidate logs using the last date and not starting from scratch
0.12.101
	+ Bugfix: DomainName type make comparisons case insensitive
	according to RFC 1035
0.12.100
	+ Bugfix: Never skip user's modifications if it set to true
	override user's changes
	+ EBox::Module::writeConfFile and EBox::Service scape file's path
	+ Bugfix. Configure logrotate to actually rotate ebox logs
	+ Fixed bug in ForcePurge logs model
	+ Fixed bug in DataTable: ModelManaged was called with tableName
	instead of context Name
	+ Fixing an `img` tag closed now properly and adding alternative
	text to match W3C validation in head title
	+ Backup pages now includes the size of the archive
	+ Fixed bug in ForcePurge logs model
	+ Now the modules can have more than one tableInfo for logging information
	+ Improve model debugging
	+ Improve restart debugging
	+ Backups and bug reports can be made from the command line
	+ Bugfix: `isEqualTo` is working now for `Boolean` types
	+ Bugfix: check if we must disable file modification checks in
	Manager::skipModification

0.12.99
	+ Add support for reporting
	+ Refresh logs automatically
	+ Reverse log order
	+ Remove temp file after it is downloaded with FromTempDir controller
0.12.3
	+ Bug fix: use the new API in purge method. Now purging logs is working
	again.
0.12.2
	+ Increase random string length used to generate the cookie to
	2048 bits
	+ Logs are show in inverse chronological order
0.12.1
	+ Bug fix: use unsafeParam for progress indicator or some i18 strings
	will fail when saving changes
0.12
	+ Bugfix: Don't assume timecol is 'timestamp' but defined by
	module developer. This allows to purge some logs tables again
	+ Add page titles to models
	+ Set default values when not given in `add` method in models
	+ Add method to manage page size in model
	+ Add hidden field to help with Ajax request and automated testing with
	  ANSTE
	+ Bugfix: cast sql types to filter fields in logs
	+ Bugfix: Restricted resources are back again to make RSS
	access policy work again
	+ Workaround bogus mason warnings
	+ Make postinst script less verbose
	+ Disable keepalive in eBox apache
	+ Do not run a startup script in eBox apache
	+ Set default purge time for logs stored in eBox db to 1 week
	+ Disable LogAdmin actions in `ebox-global-action` until LogAdmin
	feature is completely done
0.11.103
	+ Modify EBox::Types::HasMany to create directory based on its row
	+ Add _setRelationship method to set up relationships between models
	  and submodels
	+ Use the new EBox::Model::Row api
	+ Add help method to EBox::Types::Abstract
	+ Decrease size for percentage value in disk free watcher
	+ Increase channel link field size in RSS dispatcher
0.11.102
	+ Bugfix: cmp in EBox::Types::HostIP now sorts correctly
	+ updatedRowNotify in EBox::Model::DataTable receives old row as
	well as the recently updated row
	+ Added `override_user_modification` configuration parameter to
	avoid user modification checkings and override them without asking
	+ Added EBox::Model::Row to ease the management of data returned
	by models
	+ Added support to pre-save and post-save executable files. They
	must be placed at /etc/ebox/pre-save or /etc/ebox/post-save
	+ Added `findRow` method to ease find and set
0.11.101
	+ Bugfix: Fix memory leak in models while cloning types. Now
	cloning is controlled by clone method in types
	+ Bugfix: Union type now checks for its uniqueness
	+ DESTROY is not an autoloaded method anymore
	+ HasOne fields now may set printable value from the foreign field
	to set its value
	+ findId now searches as well using printableValue
	+ Bugfix. Minor bug found when key is an IP address in autoloaded
	methods
	+ Ordered tables may insert values at the beginning or the end of
	the table by "insertPosition" attribute
	+ Change notConfigured template to fix English and add link to the
	  module status section
	+ Add loading gif to module status actions
	+ Remove debug from ServiceInterface.pm
	+ Add support for custom separators to be used as index separators on
	  exposedMethods
	+ Bugfix. Stop eBox correctly when it's removed
	+ Improve apache-restart to make it more reliable.
0.11.100
	+ Bugfix. Fix issue with event filters and empty hashes
	+ Bugfix. Cache stuff in log and soap watcher to avoid memory leaks
	+ Bugfix. Fix bug that prevented the user from being warned when a row to
	  be deleted is being used by other model
	+ Bugfix. Add missing use of EBox::Global in State event watcher
	+ Added progress screen, now pogress screen keeps track of the changed
	  state of the modules and change the top page element properly
	+ Do not exec() to restart apache outside mod_perl
	+ Improve apache restart script
	+ Improve progress screen
0.11.99
	+ DataTable contains the property 'enableProperty' to set a column
	called 'enabled' to enable/disable rows from the user point of
	view. The 'enabled' column is put the first
	+ Added state to the RAID report instead of simpler active boolean
        + Fix bug when installing new event components and event GConf
	subtree has not changed
	+ Add RSS dispatcher to show eBox events under a RSS feed
	+ Rotate log files when they reach 10MB for 7 rotations
	+ Configurable minimum free space left for being notified by means
	of percentage
	+ Add File type including uploading and downloading
	+ Event daemon now checks if it is possible to send an event
	before actually sending it
	+ Added Action forms to perform an action without modifying
	persistent data
	+ Log queries are faster if there is no results
	+ Show no data stored when there are no logs for a domain
	+ Log watcher is added in order to notify when an event has
	happened. You can configure which log watcher you may enable and
	what you want to be notify by a determined filter and/or event.
	+ RAID watcher is added to check the RAID events that may happen
	when the RAID subsystem is configured in the eBox machine
	+ Change colour dataset in pie chart used for disk usage reporting
	+ Progress indicator now contains a returned value and error
	message as well
	+ Lock session file for HTTP session to avoid bugs
	related to multiple requests (AJAX) in a short time
	+ Upgrade runit dependency until 1.8.0 to avoid runit related
	issues
0.11
	+ Use apache2
	+ Add ebox-unblock-exec to unset signal mask before running  a executable
	+ Fix issue with multiple models and models with params.
	  This triggered a bug in DHCP when there was just one static
	  interface
	+ Fix _checkRowIsUnique and _checkFieldIsUnique
	+ Fix paging
	+ Trim long strings in log table, show tooltip with the whole string
	  and show links for URLs starting with "http://"
0.10.99
	+ Add disk usage information
	+ Show progress in backup process
	+ Add option to purge logs
	+ Create a link from /var/lib/zentyal/log to /var/log/ebox
	+ Fix bug with backup descriptions containing spaces
	+ Add removeAll method on data models
	+ Add HostIP, DomainName and Port types
	+ Add readonly forms to display static information
	+ Add Danish translation thanks to Allan Jacobsen
0.10
	+ New release
0.9.100
	+ Add checking for SOAP session opened
	+ Add EventDaemon
	+ Add Watcher and Dispatch framework to support an event
	  architecture on eBox
	+ Add volatile EBox::Types in order not to store their values
	  on GConf
	+ Add generic form
	+ Improvements on generic table
	+ Added Swedish translation

0.9.99
	+ Added Portuguese from Portugal translation
	+ Added Russian translation
	+ Bugfix: bad changed state in modules after restore

0.9.3
	+ New release

0.9.2
	+ Add browser warning when uploading files
	+ Enable/disable logging modules
0.9.1
	+ Fix backup issue with changed state
	+ Generic table supports custom ordering
0.9
	+ Added Polish translation
        + Bug in recognition of old CD-R writting devices fixed
	+ Added Aragonese translation
	+ Added Dutch translation
	+ Added German translation
	+ Added Portuguese translation

0.8.99
	+ Add data table model for generic Ajax tables
	+ Add types to be used by models
	+ Add MigrationBase and ebox-migrate to upgrade data models
	+ Some English fixes
0.8.1
	+ New release
0.8
	+ Fix backup issue related to bug reports
	+ Improved backup GUI
0.7.99
        + changed sudo stub to be more permissive
	+ added startup file to apache web server
	+ enhanced backup module
	+ added basic CD/DVD support to backup module
	+ added test stubs to simplify testing
	+ added test class in the spirit of Test::Class
	+ Html.pm now uses mason templates
0.7.1
	+ use Apache::Reload to reload modules when changed
	+ GUI consistency (#12)
	+ Fixed a bug for passwords longer than 16 chars
	+ ebox-sudoers-friendly added to not overwrite /etc/sudoers each time
0.7
	+ First public release
0.6
	+ Move to client
	+ Remove obsolete TODO list
	+ Remove firewall module from  base system
	+ Remove objects module from base system
	+ Remove network module from base system
	+ Add modInstances and modInstancesOfType
	+ Raname Base to ClientBase
	+ Remove calls to deprecated methods
	+ API documented using naturaldocs
	+ Update INSTALL
	+ Use a new method to get configkeys, now configkey reads every
	  [0.9
	+ Added Polish translation][0-9]+.conf file from the EBox::Config::etc() dir and
	  tries to get the value from the files in order.
	+ Display date in the correct languae in Summary
	+ Update debian scripts
	+ Several bugfixes
0.5.2
	+ Fix some packaging issues
0.5.1
	+ New menu system
	+ New firewall filtering rules
	+ 802.1q support

0.5
	+ New bug-free menus (actually Internet Explorer is the buggy piece
	  of... software that caused the reimplementation)
	+ Lots of small bugfixes
	+ Firewall: apply rules with no destination address to packets
	  routed through external interfaces only
	+ New debianize script
	+ Firewall: do not require port and protocol parameters as they
	  are now optional.
	+ Include SSL stuff in the dist tarball
	+ Let modules block changes in the network interfaces
	  configuration if they have references to the network config in
	  their config.
	+ Debian network configuration import script
	+ Fix the init.d script: it catches exceptions thrown by modules so that
	  it can try to start/stop all of them if an exception is thrown.
	+ Firewall: fix default policy bug in INPUT chains.
	+ Restore textdomain in exceptions
	+ New services section in the summary
	+ Added Error item to Summary. Catch exceptions from modules in
	  summary and generate error item
	+ Fix several errors with redirections and error handling in CGIs
	+ Several data validation functions were fixed, and a few others added
	+ Prevent the global module from keeping a reference to itself. And make
	  the read-only/read-write behavior of the factory consistent.
	+ Stop using ifconfig-wrapper and implement our own NetWrapper module
	  with wrappers for ifconfig and ip.
	+ Start/stop apache, network and firewall modules in first place.
	+ Ignore some network interface names such as irda, sit0, etc.
	+ The summary page uses read-only module instances.
	+ New DataInUse exception, old one renamed to DataExists.
	+ Network: do not overwrite resolv.conf if there are nameservers
	  given via dhcp.
	+ Do not set a default global policy for the ssh service.
	+ Check for forbiden characters when the parameter value is
	  requested by the CGI, this allows CGI's to handle the error,
	  and make some decissions before it happens.
	+ Create an "edit object" template and remove the object edition stuff
	  from the main objects page.
	+ Fix the apache restarting code.
	+ Network: Remove the route reordering feature, the kernel handles that
	  automatically.
	+ Fix tons of bugs in the network restarting code.
	+ Network: removed the 3rd nameserver configuration.
	+ Network: Get gateway info in the dhcp hook.
	+ Network: Removed default configuration from the gconf schema.
	+ New function for config-file generation
	+ New functions for pid file handling

0.4
	+ debian package
	+ added module to export/import configuration
	+ changes in firewall's API
	+ Added content filter based on dansguardian
	+ Added French translation
	+ Added Catalan translation
	+ Sudoers file is generated automatically based on module's needs
	+ Apache config file is generated by ebox  now
	+ Use SSL
	+ Added ebox.conf file
	+ Added module template generator

0.3
	+ Supports i18n
	+ API name consistency
	+ Use Mason for templates
	+ added tips to GUI
	+ added dhcp hooks
	+ administration port configuration
	+ Fixed bugs to IE compliant
	+ Revoke changes after logout
	+ Several bugfixes

0.2
	+ All modules are now based on gconf.
	+ Removed dependencies on xml-simple, xerces and xpath
	+ New MAC address field in Object members.
	+ Several bugfixes.

0.1
	+ Initial release<|MERGE_RESOLUTION|>--- conflicted
+++ resolved
@@ -1,8 +1,5 @@
-<<<<<<< HEAD
 HEAD
 	+ Simplified ProgressIndicator implementation using shared memory
-	+ ProgressIndicator no longer lets zombie processes in the system
-=======
 2.3.7
 	+ Fixed printableName for apache module and remove entry in status widget
 	+ Merged tableBodyWithoutActions.mas into tableBody.mas
@@ -56,7 +53,6 @@
 	+ Set log level to debug when cannot compute md5 for a nonexistent file
 	+ Filtering in tables is now case insensitive
 	+ ProgressIndicator no longer leaves zombie processes in the system
->>>>>>> 0995cdee
 	+ Implemented mysqldump for logs database
 	+ Remove zentyal-events cron script which should not be longer necessary
 	+ Bugfix: set executable permissions to cron scripts and example hooks
