<<<<<<< HEAD
3.3
=======
HEAD
	+ Pass HTTP_PROXY system environment variable to CGIs as they are
	  used in Zentyal modules
>>>>>>> 7269b331
	+ Waiting for Zentyal ready page check is more robust now
	+ Fixed error in the recursive method for getting module dependencies
	+ Fixed JS typo which disabled export backup dialog
	+ Added dbus dependency to avoid problems on some minimal installations
	+ When restoring pre-3.2 backups take in account that apache
	  module was renamed to webadmin
	+ Make sure that we always commit/discard audit of changes when we
	  save/revoke all modules
	+ Add new row attribute "disabled"
	+ Fixed JS glitch which broke the dashboard periodical updates
	+ Better check of referer which skips cloud domain if it does not exists
	+ Avoid warning when stopping a module without FirewallHelper
	+ Include contents of /etc/resolv.conf in bug report
	+ Avoid Apache error screen in login when entering through Zentyal
	  Remote using password
	+ Fix warning comparing undefined string in DomainName type
	+ Rewrite row isEqualTo method using hashElements instead of elements
	+ Only allow to move dashboard widget by its handle
	+ Do not fail if zentyal-mysql.passwd ends with a newline character
	+ Removed old migration code from 3.0 to 3.2
	+ Added Number.prototype.toTimeDiffString in format.js
	+ Added .btn-black CSS class
	+ Set version to 3.3
	+ Added enableInnoDbIfNeeded() to MyDBEngine
	+ Fix loading on custom action buttons
	+ Add icon for openchange module
	+ Add missing use statement in EBox::Types::MultiStateAction
	+ Add icon for openchange module
	+ Service type setter works again
3.2
	+ Set 3.2 versions and non-beta logo
3.1.13
	+ Added missing EBox::Gettext uses, fixes crash in view logs refresh
	+ Minor CSS style fixes
	+ Added missing use statement in EBox::Types::MultiStateAction
3.1.12
	+ Do not crash if /etc/timezone does not exist
	+ Clean /var/lib/zentyal/tmp at the first moments of boot instead of
	  when running zentyal start, this fixes problems with leftover locks
	  that affect dhclient hooks
	+ Fixed wrong case in some class names for the save changes button
	+ Fixed autoscroll in dashboard widgets
	+ Added placeholder for drag & drop of table rows
	+ No autoscroll is done when overflow happens. This makes sortable
	  work in chromium
	+ Set audit after logs when enabling in first install
	+ Avoid getting unsaved changes by using readonly instance in manage-logs
3.1.11
	+ Initial setup for webadmin is now executed in postinst
	+ Fixed webadmin port migration
3.1.10
	+ Use DATETIME type in date column for consolidation tables
	+ Summarised reports shows graphs again
	+ Events summarised report has breadcrumbs now
	+ Base EBox::Logs::Composite::SummarizedReport to let summarised
	  reports have common breadcrumbs
	+ Added migration from 3.0 (apache -> webadmin)
3.1.9
	+ Fixed in-place boolean edit with non-basic types different to Union
	+ Removed some warnings in error.log
	+ Fixed confirmation dialogs warning style
	+ Fixed configure widgets width and drop behavior
	+ Fixed regression in dashboard register link after jQuery migration
	+ Always set as changed without checking RO value, this fixes some
	  situations in which the save changes button was not enabled
	+ Fixed regression in audit log IP addresses after nginx integration
	+ Added datetime time formatter to JS graphs which show dates in X
	  axis and date and time in the tracker
	+ Fixed bug sending parameters in Zentyal.Tabs prototype
	+ Fixed side-effect in Model::Manager::_modelHasMultipleInstances() that
	  tried to load composite as model by mistake, the bug was at least
	  present sometimes when trying to generate the configuration report
	+ Throw internal exception in valueByName if elementByName is undef
	+ Added captiveportal icons to CSS
	+ Restore configuration backup from file now works again after JS
	  framework change
	+ Configuration backup download, restore and delete from the list
	  works again after the UI changes
	+ Fixed regression in tabbed composites with the jQuery changes
	+ Set proper title in dialogs when loading in an existent one
	+ Fixed regression on dashboard which allowed to move already
	  present dashboard widgets
3.1.8
	+ Always log Perl errors that are not Zentyal exceptions
	+ Move package icons from software to core as required for the menu
	+ Use dpkg --clear-avail to avoid incoherent updates information
	+ Show printableModelName in DataTables when precondition fails
	+ Fixed number of decimals in Disk Usage when unit is MB
	+ Fixed UTF-8 encoding problems in TreeView
	+ Copyright footer is now at the bottom of the menu
	+ Fixed regression on logs search caused by autoFilter changes
	+ Fix bytes formatter in graphs
	+ Simplified CSS and improved styles and icons
	+ Improved dashboard drag&drop behavior in Chrome
	+ Allow to define permanentMessage directly on models
	+ Show placeholder in dashboard widgets drag&drop
	+ Fixed crash reloading dashboard after configure widgets
	+ Only apply redirect port fix on administration port
	+ Fixed regression in user interface with DataInUse exceptions
	+ Fixed wrong behavior of software updates in dashboard widget
	+ Always show proper language name for english locales
	+ Fixed wrong redirects when using a non-default admin port
	+ Fixed regression in webadmin reload after changing the language
	+ Remove unnecessary and problematic desktop services code
	+ Added icons for disabled users.
3.1.7
	+ Avoid eval operation when using standard HtmlBlocks class
	+ Changed some code to not trigger some unnecesary warnings
	+ Fixed regression on active menu entry highlight
	+ No-committed changes does not appear in configuration changes
	  log table
	+ Added autoFilter property to method tableInfo
	+ Modules can now be marked for restart after save changes via
	  post_save_modules redis key of the global module
	+ Make all dashboards div of the same height to ease drag and drop
	+ Don't allow invalid email in create report CGI
	+ DBEngineFactory is now a singleton
	+ EBox::Util::Random mentions /dev/urandom in its error messages
	  to ease troubleshooting
	+ Assure that type's references to its row are not lost in the
	  edit form template methods
3.1.6
	+ Restyled UI
	+ Added form.js
	+ Added better 502 error page for nginx with redirect when apache is ready
	+ Always call udpateRowNotify in row update, even when the new
	  values are the same than old ones
	+ Fixed bad call to EBox::CGI::Run::urlToClass in EBox::CGi::Base
	+ Added icons for top-level menu entries and module status page
	+ Fixed bad arguments in CGI::Controller::Composite call to SUPER::new()
	+ More flexible EBox::CGI::run for inheritance
	+ Fixed encoding of parameters in confirmation dialogs
	+ Check backup integrity by listing the tar file, throw
	  InvalidData exception if the tar is corrupted
	+ Do not use hidden form fields for generating confirmation dialog JS
	+ Fixed log bugs: use correct RO mode in loggerd, fixed behaviour
	  when all log helpers are disabled, enable logs correctly when
	  added by first time to configure logs table
	+ Fixed bad interpolation in JS code in booleanInPlaceViewer.mas
	+ WizardPage CGIs can now return JSON replies as response
	+ unconfigure-module script disables also the module
	+ Restart firewall module when a firewall observer module is
	  stopped/started using zentyal init.d script
	+ Added temporary stopped state to a Service module to know if a
	  module is stopped but enabled
	+ Redirect to / from /ebox using remote access to avoid blank page
	+ Removed no longer necessary jQuery noConflict()
	+ Added combobox.js
	+ Added EBox::Model::Base as base for DataTable and the new TreeView
	+ Adapted EBox::CGI::Run for the new TreeView models
	+ Fixed DataTable row removal from the UI with 100% volatile models with
	  'ids' method overriden.
3.1.5
	+ Increased webadmin default timeout.
	+ Disable drag & drop on tables with only one row
3.1.4
	+ Don't allow to move read-only rows
	+ Better prefix for user configuration redis keys
	+ Hide disabled carousel buttons, fix modal template
	+ Fixed modal dialog template
	+ Mark save changes button as changed when moving rows
	+ Remove unused parameter in Zentyal.DataTable.changeRow
3.1.3
	+ Enhanced UI styles: dialogs, progress bars, carousel, colors and images
	+ Rows of tables can now be moved using drag & drop
	+ Added logout dialog with option of discarding changes
	+ Remember page size options per users, added 'View all' page size option
	+ Added storage of options per user
	+ Enable and/or conifgure module dependencies automatically in
	  Module Status page
	+ Adapted CGIs to new modal dialogs
	+ Ported graphs from flotr.js to flot.js
	+ Ported JS code to jQuery and jQuery-ui
	+ Removed Modalbox.js, table_orderer.js and carousel.js
	+ Left menu keyword search is now case insensitive
3.1.2
	+ Make manage administrators table resilent against invalid users
	+ Remove deprecated backup domains related from logs module
	+ Added EBox::Types::URI type
	+ Added saveReload method to use reload instead of restart to
	  reduce service downtime. Use with care and programatically
	+ Added findValueMultipleFields() to DataTable and refactor _find()
	  to allow search by multiple fields
	+ Fixed disk usage report for logs component
3.1.1
	+ Do not dump unnecessary .bak files to /var/lib/zentyal/conf
	+ Restart all the core daemons instead of only apache after logrotate
	+ Fixed graph template so it could be feed with data using decimal
	  comma, it will convert it to a JS array without problems
	+ Fixed regression parsing ModalController urls
	+ Fixed regression non-model CGIs with aliases
	+ Added a way to retrieve all Models inside a Composite and its children.
	+ Increased the size limit for file uploads.
	+ Implemented a way to include configuration files for Nginx so the SOAP
	  services are able to use Nginx for SSL.
3.1
	+ Improved the message shown when there are no changes pending to save on
	  logout.
	+ Use the X-Forwarded-Proto header for redirects construction.
	+ Added nginx as the public HTTP server of Zentyal.
	+ Renamed 'Apache' module to 'WebAdmin' module. If you need to restart the
	  web administration you must use 'service zentyal webadmin restart'.
	+ Set trac milestone for reported bugs to 3.1.X
	+ CGIs are now EBox::Module::CGI::* instead of EBox::CGI::Module::*
	+ Daemons are now disabled when configuring a module, so Zentyal can
	  manage them directly instead of being autostarted by the system
	+ EBox::Model::DataForm::formSubmitted called even where there is no
	  previous row
	+ Added Pre-Depends on mysql-server to avoid problems with upgrades
	+ Depend on mysql-server metapackage instead of mysql-server-5.5
	+ Depend on zentyal-common 3.1
3.0.20
	+ Check against inexistent path in EBox::Util::SHM::subkeys
	+ Silent diff in EBox::Types::File::isEqualTo
	+ Print correctly UTF8 characters from configuration backup description
	+ When host name is changed, update /etc/hostname
	+ Proper link to remote in configuration backup page
3.0.19
	+ Removed full restore option for restore-backup tool and
	  EBox:Backup relevant methods
	+ Optimise loading Test::Deep::NoTest to avoid test environment creation
	+ Use EBox::Module::Base::writeConfFileNoCheck to write apache
	  configuration file
	+ Log events after dispatching them in the EventDaemon and catch exception
	  to avoid crashes when mysql is already stopped
	+ Emit events on zentyal start and stop
	+ Refactor some events-related code
	+ Changed MB_widedialog CSS class to use all width available in
	  the screen
	+ Fixed a broken link to SysInfo/Composite/General when activating the
	  WebServer module.
3.0.18
	+ Pass model instance when invoking EBox::Types::Select populate function
	+ Improve dynamic editable property detection for framework types
	+ Override _validateReferer method in Desktop services CGI
	+ Don't abort configuration backup when we get a error retrieving the
	  partition table information
	+ In EBox:Model::Row, refactored elementExists and
	  elementByName to make them to have similiar code structure
	+ Improvement in test help classes and added test fakes for
	  EBox::Model::Manager and EBox::Util::SHMLock
	+ Prevented unuseful warning in
	  EBox::Model::DataTable::setDirectory when the old directory is undef
	+ Fixed unit tests under EBox/Model/t, backup configuration tests and
	  some others
	+ Remove unused method EBox::Auth::alreadyLogged()
	+ Apache::setRestrictedResource updates properly if already exists
	+ Global and Module::Config allow to set redis instance to ease testing
	+ Now EBox::GlobalImpl::lastModificationTime also checks
	  modification time of configuration files
	+ Rows in events models are now synced before running EventDaemon
	+ Better way of checking if event daemon is needed
3.0.17
	+ Allow numeric zero as search filter
	+ When filtering rows don't match agains link urls or hidden values
	+ Avoid CA file check when removing it from Apache module
	+ Silent removeCA and removeInclude exceptions when removing
	  non-existant element
	+ Fixed rollback operation in redis config backend
	+ Desktop services CGI now only returns JSON responses
	+ Log error when dynamic loading a class fails in
	  ConfigureDispatchers model
	+ Update total ticks dynamically in progress indicator if ticks overflow
3.0.16
	+ Fixed regression in boolean in-place edit with Union types
	+ Added some missing timezones to EBox::Types::TimeZone
	+ Add a new method to DBEngine 'checkForColumn' to retrieve columns
	  definition from a given table
	+ Reload models info in model manager if new modules are installed
3.0.15
	+ Make sure that halt/reboot button can be clicked only once
	+ Cleaner way of disabling dependant modules when the parent is disabled,
	  avoiding unnecessary calls to enableService each time the module status
	  page is loaded.
	+ Show confirmation dialog when trying to change host or domain
	  if zentyal-samba is installed and provisioned
	+ Modified data table controller so edit boolean in place reuses
	  the code of regular edits, avoiding getting incorrect read-only
	  values from cache
3.0.14
	+ Allow search filters with a leading '*'
	+ Better error reporting when choosing a bad search filter
	+ External exceptions from _print method are caught correctly in CGIs
	+ EBox::CGI::run now supports correct handling of APR::Error
	+ Fixed dashboard check updates ajax requests in Chrome
	+ Fixed errors with zero digits components in time type
3.0.13
	+ Better warning if size file is missing in a backup when
	  restoring it
	+ Fixed table cache behaviour on cache miss in logs module
	+ Fix wrong button label when deleting rows in 'datainuse' template
	+ Removed unused method EBox::Model::DataTable::_tailoredOrder
	+ Added force default mode and permission to writeConfFileNoCheck(),
	  writeFile() and derivatives
	+ Fixed bug in EBox:::Logs::CGI::Index with internationalized
	  parameter names
	+ DataTables with sortedBy are now orderer alphabetically with
	  proper case treatment
	+ Display messages in model even when there are not elements and
	  table body is not shown
3.0.12
	+ Improve change-hostname script, delete all references to current name
	+ Faster dashboard loading with asynchronous check of software updates
	+ Workaround for when the progress id parameter has been lost
	+ Fixed problems calling upstart coomands from cron jobs with wrong PATH
	+ Decode CGI unsafeParams as utf8
	+ Avoid double encoding when printing JSON response in EBox::CGI::Base
	+ Remove warning in EBox::Menu::Folder when currentfolder is not defined
	+ Removed unnecesary and misleading method new from EBox::Auth package
3.0.11
	+ Avoid flickering loading pages when switching between menu entries
	+ Incorrect regular expression in logs search page are correctly handled
	+ Fix input badly hidden in the logs screen
	+ reloadTable from DataTable now remove cached fields as well
3.0.10
	+ Fixed unsafe characters error when getting title of progress
	  indicator in progress dialog
	+ Added use utf8 to dashboard template to fix look of closable messages
3.0.9
	+ Adapted file downloads to the new utf8 fixes
	+ Write backup files in raw mode to avoid utf8 problems
	+ Print always utf8 in STDOUT on all CGIs
	+ Decode CGI params of values entered at the interface as utf8
	+ Proper encode/decode of utf8 with also pretty JSON
	+ Fixed utf8 decoding in date shown at dashboard
	+ Removed old workarounds for utf8 problems
	+ Added new recoveryEnabled() helper method to Module::Base
	+ Added recoveryDomainName() method to SyncProvider interface
	+ Restore backup can now install missing modules in Disaster Recovery
	+ Show specific slides when installing a commercial edition
	+ Redirect to proper CGI after login in disaster recovery mode
	+ Removed old debconf workaround for first stage installation
	+ Log redis start message as debug instead of info to avoid flood
	+ Use unsafeParam in EBox::CGI::Base::paramsAsHash
	+ EBox::Module::Service does not raise exception and logs
	  nothing when using init.d status
	+ Fixed glitch in backup CGI which sometimes showed
	  the modal dialog with a incorrect template
3.0.8
	+ Use path for default name in SyncFolders::Folder
	+ Do not restrict characters in data table searchs
	+ Fixed automatic bug report regression
	+ Fixed refresh of the table and temporal control states
	  in customActionClicked callback
	+ Modified modalbox-zentyal.js to accept wideDialog parameter
	+ Fixed template method in MultiStateAction to return the default
	  template when it is not any supplied to the object
	+ Fixed sendInPlaceBooleanValue method from table-helper.js; it
	  aborted because bad parameters of Ajax.Updater
	+ Fixed bug that made that the lock was shared between owners
	+ Some fixes in the function to add the rule for desktops services
	  to the firewall
	+ Delete obsolete EBox::CGI::MenuCSS package
3.0.7
	+ Add new EBox::Module::Service::Observer to notify modules about
	  changes in the service status
	+ Administration accounts management reflects the changes in
	  system accounts in ids() or row() method call
	+ Some fixes in the RAID event watcher
	+ foreignModelInstance returns undef if foreignModel is
	  undef. This happens when a module has been uninstalled and it is
	  referenced in other installed module (events)
	+ loggerd shows loaded LogHelpers when in debug mode
	+ Added additional info to events from RAID watcher
	+ Use sudo to remove temporal files/diectories in backup, avoiding
	  permissions errors
	+ Added exception for cloud-prof module to events dependencies
3.0.6
	+ Skip keys deleted in cache in Redis::_keys()
	+ Fixed events modules dependencies to depend on any module which
	  provides watchers or dispatchers
	+ Always call enableActions before enableService when configuring modules
	+ Added needsSaveAfterConfig state to service modules
	+ Better exceptions logging in EBox::CGI::Run
	+ Fixed 'element not exists' error when enabling a log watcher
	+ Scroll up when showing modal dialog
	+ Added fqdnChanged methods to SysInfo::Observer
	+ Fixed SSL configuration conflicts betwen SOAPClient and RESTClient
3.0.5
	+ Template ajax/simpleModalDialog.mas can now accept text
	+ Used poweroff instead of halt to assure that system is powered
	  off after halt
	+ Fixed log audit database insert error when halting or rebooting
	+ Added time-based closable notification messages
	+ Adapted to new EBox::setLocaleEnvironment method
	+ EBox::Type::File now allows ebox user to own files in directories
	  which are not writable by him
	+ Removed cron daily invocation of deprecated report scripts
3.0.4
	+ Added EBox::SyncFolders interface
	+ Fixed invokation of tar for backup of model files
	+ New observer for sysinfo module to notify modules implementing the
	  SysInfo::Observer interface when the host name or host domain is
	  changed by the user, before and after the change takes effect
	+ Stop and start apache after language change to force environment reload
	+ Reload page after language change
	+ EBox::Module::Service::isRunning() skips daemons whose precondition fail
	+ Fixed undefined reference in DataTable controller for log audit
	+ Added and used serviceId field for service certificates
	+ Fixed SQL quoting of column names in unbuffered inserts and consolidation
3.0.3
	+ Fixed bug which prevented highlight of selected item in menu
	+ Fixed base class of event dispatcher to be compatible with the
	  changes dispatcher configuration table
	+ Fixed event daemon to use dumped variables
	+ Fixed need of double-click when closing menu items in some cases
	+ Fixed logs consolidation to avoid high CPU usage
	+ In view log table: correctly align previous and first page buttons
	+ Improve host name and domain validation.
	+ Forbidden the use of a qualified hostname in change hostname form
	+ Update samba hostname-dependent fields when hostname is changed
	+ Confirmation dialog when the local domain is changed and with a
	  warning if local domain which ends in .local
3.0.2
	+ The synchronization of redis cache refuses with log message to set
	  undefined values
	+ Fixed wrong sql statement which cause unwanted logs purge
	+ DataForm does not check for uniqueness of its fields, as it only
	  contains a single row
	+ In ConfigureLogs, restored printable names for log domains
	+ Fixed dashboard update error on modules widget, counter-graph
	  widget and widget without sections
	+ Better way to fix non-root warnings during boot without interfering
	  on manual restart commands in the shell
3.0.1
	+ Properly set default language as the first element of the Select to
	  avoid its loss on the first apache restart
	+ Set milestone to 3.0.X when creating tickets in trac.zentyal.org
	+ Removed forced setting of LANG variables in mod_perl which made progress
	  indicator fail when using any language different to English
	+ Removed some frequent undef warnings
	+ Added executeOnBrothers method to EBox::Model::Component
	+ Fixed repetition of 'add' and 'number change' events in RAID watcher
	+ Fixed incorrect display of edit button in tables without editField action
	+ Cache MySQL password to avoid reading it all the time
	+ Fixed request came from non-root user warnings during boot
	+ Send info event in Runit watcher only if the service was down
	  MAX_DOWN_PERIODS
3.0
	+ Removed beta logo
	+ Set 'firstInstall' flag on modules when installing during initial install
	+ Set 'restoringBackup' flag on modules when restoring backup
	+ Call enableService after initialSetup while restoring backup
	+ Registration link in widget now have appropiate content when either
	  remoteservices or software are not installed
	+ Fixed style for disabled buttons
	+ Composite and DataTable viewers recover from errors in pageTitle method
	+ Fixed intermitent failure in progress when there are no slides
	+ Rollback redis transaction on otherwise instead finally block
	+ Members of the 'admin' group can now login again on Zentyal
	+ Multi-admin management for commercial editions
	+ First and last move row buttons are now disabled instead of hidden
	+ In save changes dialog set focus always in the 'save' button
	+ Fixed i18n problem in some cases where environment variables
	  were different than the selected locale on Zentyal UI, now
	  LANG and LC_MESSAGES are explicitly passed to mod_perl
	+ Reviewed registration strings
	+ Added template attribute to MultiStateAction to provide any kind
	  of HTML to display an action
	+ Changed icon, name and link for Zentyal Remote
	+ Fixed some compatibility issues with Internet Explorer 9
	+ Show warning with Internet Explorer 8 or older
	+ Improved dashboard buttons colors
2.3.24
	+ Do not cache undef values in EBox::Config::Redis::get()
	+ Code fix on subscription retrieval for Updates event
	+ Update validate referer to new Remote Services module API
	+ In-place booleans now properly mark the module as changed
	+ Do not try to read slides if software module is not installed
	+ Fixed wrong call in Events::isEnabledDispatcher()
	+ Updated 'created by' footer
2.3.23
	+ Change the default domain name from 'zentyal.lan' to
	  'zentyal-domain.lan'
	+ Changes in first enable to avoid letting modules unsaved
	+ Type File now accepts spaces in the file name
	+ Added setTimezone method to MyDBEngine
	+ Enable consolidation after reviewing and pruning
	+ Code typo fix in Events::isEnabledWatcher
	+ Remove all report code from core
	+ Move SysInfo report related to remoteservices module
	+ Fixed regression which removed scroll bars from popups
	+ New carousel transition for the installation slides
	+ Added option to not show final notes in progress bar
	+ EBox::Model::Component::modelGetter does not die when trying to
	  get a model for an uninstalled module
	+ Added previous/next buttons to manually switch installation slides
	+ New installation slides format
	+ Added compatibility with MS Internet Explorer >= 8
2.3.22
	+ Changed first installation workflow and wizard infraestructure
	+ Improved firewall icons
	+ Set hover style for configure rules button in firewall
	+ Do not disable InnoDB in mysql if there are other databases
	+ Progress indicator no longer calls showAds if it is undefined
	+ Send cache headers on static files to improve browsing speed
	+ Added foreignNoSyncRows and foreignFilter options to EBox::Types::Select
	+ Improved settings icon
	+ Fixed modalboxes style
	+ Improve host domain validation. Single label domains are not allowed.
2.3.21
	+ Fixes on notifyActions
	+ Check for isDaemonRunning now compatible with asterisk status
	+ Fixed warning call in EBox::Types::HasMany
2.3.20
	+ New look & feel for the web interface
	+ Adjust slides transition timeout during installation
	+ Audit changes table in save changes popup has scroll and better style
	+ Model messages are printed below model title
	+ noDataMsg now allows to add elements if it makes sense
	+ Fixed ajax/form.mas to avoid phantom change button
	+ EBox::Model::Manager::_setupModelDepends uses full paths so the
	  dependecies can discriminate between models with the same name
	+ Default row addition in DataForm does not fires validateTypedRow
	+ Code typo fix in change administration port model
	+ Set only Remote as option to export/import configuration to a
	  remote site
	+ Return undef in HasMany type when a model is not longer
	  available due to being uninstalled
	+ Added onclick atribute to the link.mas template
	+ Fix exception raising when no event component is found
	+ table_ordered.js : more robust trClick event method
	+ Changed dashboard JS which sometimes halted widget updates
	+ Added popup dialogs for import/export configuration
	+ Changes in styles and sizes of the save/revoke dialog
	+ Removed redudant code in ConfigureWatchers::syncRows which made module
	  to have an incorrect modified state
	+ Dont show in bug report removed packages with configuration
	  held as broken packages
	+ DataTable::size() now calls to syncRows()
	+ EBox::Module::Config::set_list quivalent now has the same
	  behaviour than EBox::Module::Config::set
2.3.19
	+ Manually set up models for events to take into account the
	  dynamic models from the log watcher filtering models
	+ Fixed warnings when deleting a row which is referenced in other model
	+ Disable HTML form autocompletion in admin password change model
	+ Fixed incorrect non-editable warnings in change date and time model
	+ Fixed parsing value bug in EBox::Types::Date and EBox::Types::Time
	+ Reworked mdstat parsing, added failure_spare status
	+ Configuration backup implicitly preserves ownership of files
	+ Changes in styles and sizes of the save/revoke dialog
	+ New data form row is copied from default row, avoiding letting hidden
	  fields without its default value and causing missing fields errors
	+ Always fill abstract type with its default value, this avoids
	  errors with hidden fields with default value
	+ Different page to show errors when there are broken software packages
	+ InverseMatchSelect and InverseMatchUnion use 'not' instead of '!' to
	  denote inverse match. This string is configurable with a type argument
	+ Fixed types EBox::Type::InverseMatchSelect and InverseMatchUnion
	+ Fixed bug in DataTable::setTypedRow() which produced an incorrect 'id'
	  row element in DataTable::updateRowNotify()
	+ In tableBody.mas template: decomposed table topToolbar section in methods
	+ Fixed bug in discard changes dialog
	+ Confirmation dialogs now use styled modalboxes
	+ Do not reload page after save changes dialog if operation is successful
	+ Maintenance menu is now kept open when visiting the logs index page
2.3.18
	+ Manual clone of row in DataTable::setTypedRow to avoid segfault
	+ Avoid undef warnings in EBox::Model::DataTable::_find when the
	  element value is undef
	+ Fixed kill of ebox processes during postrm
	+ Set MySQL root password in create-db script and added mysql script
	  to /usr/share/zentyal for easy access to the zentyal database
	+ Increased timeout redirecting to wizards on installation to 5 seconds
	  to avoid problems on some slow or loaded machines
	+ Save changes dialog do not appear if there are no changes
	+ Delete no longer needed duplicated code
	+ Do not go to save changes after a regular package installation
	  they are saved only in the first install
	+ Progress bar in installation refactored
2.3.17
	+ Do not use modal box for save changes during installation
	+ Hidden fields in DataTables are no longer considered compulsory
	+ Select type has now its own viewer that allows use of filter function
	+ User is now enabled together with the rest of modules on first install
2.3.16
	+ Fix 'oldRow' parameter in UpdatedRowNotify
	+ Use Clone::Fast instead of Clone
	+ Modal dialog for the save and discard changes operations
	+ Use a different lock file for the usercorner redis
	+ Improved look of tables when checkAll controls are present
	+ Better icons for clone action
	+ Added confirmation dialog feature to models; added confirmation
	  dialog to change hostname model
	+ Dynamic default values are now properly updated when adding a row
	+ Kill processes owned by the ebox user before trying to delete it
	+ Do not use sudo to call status command at EBox::Service::running
	+ Fixed regression setting default CSS class in notes
2.3.15
	+ Added missing call to updateRowNotify in DataForms
	+ Fixed silent error in EBox::Types::File templates for non-readable
	  by ebox files
	+ Use pkill instead of killall in postinst
	+ Use unset instead of delete_dir when removing rows
	+ Do not set order list for DataForms
	+ Only try to clean tmp dir on global system start
2.3.14
	+ Error message for failure in package cache creation
	+ Fixed regression when showing a data table in a modal view
	+ Do not do a redis transaction for network module init actions
	+ Fixed EBox::Module::Config::st_unset()
	+ Allowed error class in msg template
2.3.13
	+ Fixed problems in EventDaemon with JSON and blessed references
	+ More crashes avoided when watchers or dispatchers doesn't exist
	+ Proper RAID watcher reimplementation using the new state API
	+ EBox::Config::Redis singleton has now a instance() method instead of new()
	+ Deleted wrong use in ForcePurge model
2.3.12
	+ Fixed problem with watchers and dispatchers after a module deletion
	+ Fixed EBox::Model::DataTable::_checkFieldIsUnique, it failed when the
	  printableValue of the element was different to its value
	+ Fixed separation between Add table link and table body
	+ Adaptation of EventDaemon to model and field changes
	+ Disabled logs consolidation on purge until it is reworked, fixed
	  missing use in purge logs model
	+ Fixed Componet::parentRow, it not longer tries to get a row with
	  undefined id
	+ Fix typo in ConfigureLogs model
	+ Mark files for removing before deleting the row from backend in
	  removeRow
	+ The Includes directives are set just for the main virtual host
	+ Fixed EventDaemon crash
2.3.11
	+ Mark files for removing before deleting the row from backend in removeRow
	+ Dashboard widgets now always read the information from RO
	+ Enable actions are now executed before enableService()
	+ Fixed regression which prevented update of the administration service
	  port when it was changed in the interface
	+ New EBox::Model::Composite::componentNames() for dynamic composites
	+ Remove _exposedMethods() feature to reduce use of AUTOLOAD
	+ Removed any message set in the model in syncRows method
	+ Added global() method to modules and components to get a coherent
	  read-write or read-only instance depending on the context
	+ Removed Model::Report and Composite::Report namespaces to simplify model
	  management and specification
	+ New redis key naming, with $mod/conf/*, $mod/state and $mod/ro/* replacing
	  /ebox/modules/$mod/*, /ebox/state/$mod/* and /ebox-ro/modules/$mod/*
	+ Removed unnecessary parentComposite methods in EBox::Model::Component
	+ Only mark modules as changed when data has really changed
	+ EBox::Global::modChange() throws exception if instance is readonly
	+ New get_state() and set_state() methods, st_* methods are kept for
	  backwards compatibility, but they are deprecated
	+ Simplified events module internals with Watcher and Dispatcher providers
	+ Model Manager is now able to properly manage read-only instances
	+ Composites can now use parentModule() like Models
	+ Renamed old EBox::GConfModule to EBox::Module::Config
	+ Unified model and composite management in the new EBox::Model::Manager
	+ Model and composites are loaded on demand to reduce memory consumption
	+ Model and composite information is now stored in .yaml schemas
	+ ModelProvider and CompositeProvider are no longer necessary
	+ Simplified DataForm using more code from DataTable
	+ Adapted RAID and restrictedResources() to the new JSON objects in redis
	+ Remove unused override modifications code
	+ Added /usr/share/zentyal/redis-cli wrapper for low-level debugging
	+ Use simpler "key: value" format for dumps instead of YAML
	+ Row id prefixes are now better chosen to avoid confusion
	+ Use JSON instead of list and hash redis types (some operations,
	  specially on lists, are up to 50% faster and caching is much simpler)
	+ Store rows as hashes instead of separated keys
	+ Remove deprecated all_dirs and all_entries methods
	+ Remove obsolete EBox::Order package
	+ Remove no longer needed redis directory tree sets
	+ Fixed isEqualTo() method on EBox::Types::Time
	+ EBox::Types::Abstract now provides default implementations of fields(),
	  _storeInGConf() and _restoreFromHash() using the new _attrs() method
	+ Remove indexes on DataTables to reduce complexity, no longer needed
	+ Simplified ProgressIndicator implementation using shared memory
	+ New EBox::Util::SHMLock package
	+ Implemented transactions for redis operations
	+ Replace old MVC cache system with a new low-level redis one
	+ Delete no longer necessary regen-redis-db tool
	+ Added new checkAll property to DataTable description to allow
	  multiple check/uncheck of boolean columns
2.3.10
	+ Added Desktop::ServiceProvider to allow modules to implement
	  requests from Zentyal desktop
	+ Added VirtualHost to manage desktop requests to Zentyal server
	+ Fix EventDaemon in the transition to MySQL
	+ Send EventDaemon errors to new rotated log file /var/log/zentyal/events.err
	+ Send an event to Zentyal Cloud when the updates are up-to-date
	+ Send an info event when modules come back to running
	+ Include additional info for current event watchers
	+ Fixed RAID report for some cases of spare devices and bitmaps
	+ Fixed log purge, SQL call must be a statement not a query
	+ Fixed regex syntax in user log queries
	+ Added missing "use Filesys::Df" to SysInfo
	+ Disabled consolidation by default until is fixed or reimplemented
	+ Fixed regresion in full log page for events
	+ Added clone action to data tables
	+ Fixed regression in modal popup when showing element table
	+ Added new type EBox::Types::KrbRealm
	+ Fix broken packages when dist-upgrading from old versions: stop ebox
	  owned processes before changing home directory
	+ Log the start and finish of start/stop modules actions
	+ Added usesPort() method to apache module
2.3.9
	+ Enable SSLInsecureRenegotiation to avoid master -> slave SOAP handsake
	  problems
	+ Added validateRowRemoval method to EBox::Model::DataTable
	+ Use rm -rf instead of remove_tree to avoid chdir permission problems
	+ Avoid problems restarting apache when .pid file does not exist
	+ Do not use graceful on apache to allow proper change of listen port
	+ Simplified apache restart mechanism and avoid some problems
2.3.8
	+ Create tables using MyISAM engine by default
	+ Delete obsolete 'admin' table
2.3.7
	+ Fixed printableName for apache module and remove entry in status widget
	+ Merged tableBodyWithoutActions.mas into tableBody.mas
	+ Removed tableBodyWithoutEdit.mas because it is no longer used
	+ Better form validation message when there are no ids for
	  foreign rows in select control with add new popup
	+ Fixed branding of RSS channel items
	+ Fixed destination path when copying zentyal.cnf to /etc/mysql/conf.d
	+ Packaging fixes for precise
2.3.6
	+ Switch from CGIs to models in System -> General
	+ New value() and setValue() methods in DataForm::setValue() for cleaner
	  code avoiding use of AUTOLOAD
	+ Added new EBox::Types::Time, EBox::Types::Date and EBox::Types::TimeZone
	+ Added new attribute 'enabled' to the Action and MultiStateAction types
	  to allow disabling an action. Accepts a scalar or a CODE ref
	+ The 'defaultValue' parameter of the types now accept a CODE ref that
	  returns the default value.
2.3.5
	+ Added force parameter in validateTypedRow
	+ Fixed 'hidden' on types when using method references
	+ Removed some console problematic characters from Util::Random::generate
	+ Added methods to manage apache CA certificates
	+ Use IO::Socket::SSL for SOAPClient connections
	+ Removed apache rewrite from old slaves implementation
	+ Do not show RSS image if custom_prefix defined
2.3.4
	+ Avoid 'negative radius' error in DiskUsage chart
	+ Fixed call to partitionFileSystems in EBox::SysInfo::logReportInfo
	+ Log audit does not ignore fields which their values could be interpreted
	  as boolean false
	+ Avoid ebox.cgi failure when showing certain strings in the error template
	+ Do not calculate md5 digests if override_user_modification is enabled
	+ Clean /var/lib/zentyal/tmp on boot
	+ Stop apache gracefully and delete unused code in Apache.pm
	+ Cache contents of module.yaml files in Global
2.3.3
	+ The editable attribute of the types now accept a reference to a function
	  to dinamically enable or disable the field.
	+ In progress bar CGIs AJAX call checks the availability of the
	  next page before loading it
	+ Replaced community logo
	+ Adapted messages in the UI for new editions
	+ Changed cookie name to remove forbidden characters to avoid
	  incompatibilities with some applications
	+ Added methods to enable/disable restart triggers
2.3.2
	+ Fixed redis unix socket permissions problem with usercorner
	+ Get row ids without safe characters checking
	+ Added EBox::Util::Random as random string generator
	+ Set log level to debug when cannot compute md5 for a nonexistent file
	+ Filtering in tables is now case insensitive
	+ ProgressIndicator no longer leaves zombie processes in the system
	+ Implemented mysqldump for logs database
	+ Remove zentyal-events cron script which should not be longer necessary
	+ Bugfix: set executable permissions to cron scripts and example hooks
	+ Added a global method to retrieve installed server edition
	+ Log also duration and compMessage to events.log
2.3.1
	+ Updated Standards-Version to 3.9.2
	+ Fixed JS client side table sorting issue due to Prototype
	  library upgrade
	+ Disable InnoDB by default to reduce memory consumption of MySQL
	+ Now events are logged in a new file (events.log) in a more
	  human-readable format
	+ Added legend to DataTables with custom actions
	+ Changed JS to allow the restore of the action cell when a delete
	  action fails
	+ Set milestone to 3.0 when creating bug reports in the trac
	+ Avoid temporal modelInstance errors when adding or removing
	  modules with LogWatchers or LogDispatcher
	+ Unallow administration port change when the port is in use
2.3
	+ Do not launch a passwordless redis instance during first install
	+ New 'types' field in LogObserver and storers/acquirers to store special
	  types like IPs or MACs in an space-efficient way
	+ Use MySQL for the logs database instead of PostgreSQL
	+ Bugfix: logs database is now properly recreated after purge & install
	+ Avoid use of AUTOLOAD to execute redis commands, improves performance
	+ Use UNIX socket to connect to redis for better performance and
	  update default redis 2.2 settings
	+ Use "sudo" group instead of "admin" one for the UI access control
	+ Added EBox::Module::Base::version() to get package version
	+ Fixed problem in consalidation report when accumulating results
	  from queries having a "group by table.field"
	+ Added missing US and Etc zones in timezone selector
	+ Replaced autotools with zbuildtools
	+ Refuse to restore configuration backup from version lesser than
	  2.1 unless forced
	+ Do not retrieve format.js in every graph to improve performance
	+ The purge-module scripts are always managed as root user
	+ New grep-redis tool to search for patterns in redis keys or
	  values
	+ Use partitionFileSystems method from EBox::FileSystem
2.2.4
	+ New internal 'call' command in Zentyal shell to 'auto-use' the module
	+ Zentyal shell now can execute commandline arguments
	+ Bugfix: EBox::Types::IPAddr::isEqualTo allows to change netmask now
	+ Removed some undefined concatenation and compare warnings in error.log
	+ Ignore check operation in RAID event watcher
	+ Skip IP addresses ending in .0 in EBox::Types::IPRange::addresses()
	+ Do not store in redis trailing dots in Host and DomainName types
	+ Added internal command to instance models and other improvements in shell
	+ Now the whole /etc/zentyal directory is backed up and a copy of the
	  previous contents is stored at /var/backups before restoring
	+ Removing a module with a LogWatcher no longer breaks the LogWatcher
	  Configuration page anymore
	+ Fixed error in change-hostname script it does not longer match substrings
	+ Bugfix: Show breadcrumbs even from models which live in a
	  composite
	+ HTTPLink now returns empty string if no HTTPUrlView is defined
	  in DataTable class
	+ Added mising use sentence in EBox::Event::Watcher::Base
2.2.3
	+ Bugfix: Avoid url rewrite to ebox.cgi when requesting to /slave
	+ Fixed logrotate configuration
	+ More resilient way to handle with missing indexes in _find
	+ Added more informative text when mispelling methods whose prefix
	  is an AUTOLOAD action
	+ A more resilient solution to load events components in EventDaemon
	+ Added one and two years to the purge logs periods
	+ Fixed downloads from EBox::Type::File
2.2.2
	+ Revert cookie name change to avoid session loss in upgrades
	+ Do not try to change owner before user ebox is created
2.2.1
	+ Removed obsolete references to /zentyal URL
	+ Create configuration backup directories on install to avoid warnings
	  accessing the samba share when there are no backups
	+ Log result of save changes, either successful or with warnings
	+ Changed cookie name to remove forbidden characters to avoid
	  incompatibilities with some applications
	+ Removed duplicated and incorrect auding logging for password change
	+ Fixed some non-translatable strings
	+ Create automatic bug reports under 2.2.X milestone instead of 2.2
	+ Fixed bug changing background color on selected software packages
2.1.34
	+ Volatile types called password are now also masked in audit log
	+ Adjust padding for module descriptions in basic software view
	+ Removed beta icon
2.1.33
	+ Fixed modal add problems when using unique option on the type
	+ Fixed error management in the first screen of modal add
	+ Unify software selection and progress colors in CSS
	+ Set proper message type in Configure Events model
	+ Fixed error checking permanentMessage types in templates/msg.mas
2.1.32
	+ Added progress bar colors to theme definition
	+ Remove no longer correct UTF8 decode in ProgressIndicator
	+ Fixed UTF8 double-encoding on unexpected error CGI
	+ Reviewed some subscription strings
	+ Always fork before apache restart to avoid port change problems
	+ Stop modules in the correct order (inverse dependencies order)
	+ Better logging of failed modules on restore
2.1.31
	+ Do not start managed daemons on boot if the module is disabled
	+ Better message on redis error
	+ Watch for dependencies before automatic enable of modules on first install
2.1.30
	+ Removed obsolete /ebox URL from RSS link
	+ Changed methods related with extra backup data in modules logs
	  to play along with changes in ebackup module
	+ Set a user for remote access for audit reasons
	+ Detect session loss on AJAX requests
2.1.29
	+ Startup does not fail if SIGPIPE received
2.1.28
	+ Added code to mitigate false positives on module existence
	+ Avoid error in logs full summary due to incorrect syntax in template
	+ Allow unsafe chars in EBox::Types::File to avoid problems in some browsers
	+ Reviewed some subscription strings
	+ Warning about language-packs installed works again after Global changes
	+ Show n components update when only zentyal packages are left to
	  upgrade in the system widget
	+ Do not show debconf warning when installing packages
	+ EBox::Types::IPAddr (and IPNetwork) now works with defaultValue
	+ Allow to hide menu items, separators and dashboard widgets via conf keys
2.1.27
	+ Do not create tables during Disaster Recovery installation
	+ Added new EBox::Util::Debconf::value to get debconf values
	+ DataTable controller does no longer try to get a deleted row
	  for gather elements values for audit log
	+ Check if Updates watcher can be enabled if the subscription
	  level is yet unknown
2.1.26
	+ Detection of broken packages works again after proper deletion
	  of dpkg_running file
	+ Keep first install redis server running until trigger
	+ Unified module restart for package trigger and init.d
	+ Use restart-trigger script in postinst for faster daemons restarting
	+ System -> Halt/Reboot works again after regression in 2.1.25
	+ Added framework to show warning messages after save changes
	+ Change caption of remote services link to Zentyal Cloud
	+ Do not show Cloud link if hide_cloud_link config key is defined
	+ Added widget_ignore_updates key to hide updates in the dashboard
	+ Differentiate ads from notes
	+ Allow custom message type on permanentMessage
	+ Only allow custom themes signed by Zentyal
	+ Removed /zentyal prefix from URLs
	+ Caps lock detection on login page now works again
	+ Added HiddenIfNotAble property to event watchers to be hidden if
	  it is unabled to monitor the event
	+ Dashboard values can be now error and good as well
	+ Include a new software updates widget
	+ Include a new alert for basic subscriptions informing about
	  software updates
	+ Add update-notifier-common to dependencies
	+ EBox::DataTable::enabledRows returns rows in proper order
	+ Use custom ads when available
	+ Disable bug report when hide_bug_report defined on theme
2.1.25
	+ Do not show disabled module warnings in usercorner
	+ Mask passwords and unify boolean values in audit log
	+ Do not override type attribute for EBox::Types::Text subtypes
	+ Corrected installation finished message after first install
	+ Added new disableAutocomplete attribute on DataTables
	+ Optional values can be unset
	+ Minor improvements on nmap scan
2.1.24
	+ Do not try to generate config for unconfigured services
	+ Remove unnecessary redis call getting _serviceConfigured value
	+ Safer sizes for audit log fields
	+ Fix non-translatable "show help" string
	+ Allow links to first install wizard showing a desired page
	+ Fixed bug in disk usage when we have both values greater and
	  lower than 1024 MB
	+ Always return a number in EBox::AuditLogging::isEnabled to avoid
	  issues when returning the module status
	+ Added noDataMsg attribute on DataTable to show a message when
	  there are no rows
2.1.23
	+ Removed some warnings during consolidation process
	+ Depend on libterm-readline-gnu-perl for history support in shells
	+ Fixed error trying to change the admin port with NTP enabled
	+ Fixed breadcrumb destination for full log query page
	+ Use printableActionName in DataTable setter
2.1.22
	+ Fixed parentRow method in EBox::Types::Row
	+ Added new optionalLabel flag to EBox::Types::Abstract to avoid
	  show the label on non-optional values that need to be set as
	  optional when using show/hide viewCustomizers
	+ Added initHTMLStateOrder to View::Customizer to avoid incorrect
	  initial states
	+ Improved exceptions info in CGIs to help bug reporting
	+ Do not show customActions when editing row on DataTables
2.1.21
	+ Fixed bug printing traces at Global.pm
	+ Check new dump_exceptions confkey instead of the debug one in CGIs
	+ Explicit conversion to int those values stored in our database
	  for correct dumping in reporting
	+ Quote values in update overwrite while consolidating for reporting
2.1.20
	+ Fixed regression in edition in place of booleans
	+ Better default balance of the dashboard based on the size of the widgets
	+ Added defaultSelectedType argument to PortRange
2.1.19
	+ Disable KeepAlive as it seems to give performance problems with Firefox
	  and set MaxClients value back to 1 in apache.conf
	+ Throw exceptions when calling methods not aplicable to RO instances
	+ Fixed problems when mixing read/write and read-only instances
	+ Date/Time and Timezone moved from NTP to core under System -> General
	+ Do not instance hidden widgets to improve dashboard performance
	+ New command shell with Zentyal environment at /usr/share/zentyal/shell
	+ Show warning when a language-pack is not installed
	+ Removed unnecessary dump/load operations to .bak yaml files
	+ AuditLogging and Logs constructor now receive the 'ro' parameter
	+ Do not show Audit Logging in Module Status widget
2.1.18
	+ New unificated zentyal-core.logrotate for all the internal logs
	+ Added forceEnabled option for logHelpers
	+ Moved carousel.js to wizard template
	+ Add ordering option to wizard pages
	+ Fixed cmp and isEqualTo methods for EBox::Types::IPAddr
	+ Fixed wrong Mb unit labels in Disk Usage and use GB when > 1024 MB
	+ Now global-action script can be called without progress indicator
	+ Fixed EBox::Types::File JavaScript setter code
	+ Added support for "Add new..." modal boxes in foreign selectors
	+ Each module can have now its customized purge-module script
	  that will be executed after the package is removed
	+ Added Administration Audit Logging to log sessions, configuration
	  changes, and show pending actions in save changes confirmation
	+ User name is stored in session
	+ Remove deprecated extendedRestore from the old Full Backup
2.1.17
	+ Fixed RAID event crash
	+ Added warning on models and composites when the module is disabled
	+ Fixed login page style with some languages
	+ Login page template can now be reused accepting title as parameter
	+ EBox::Types::File does not write on redis when it fails to
	  move the fail to its final destination
	+ Added quote column option for periodic log consolidation and
	  report consolidation
	+ Added exclude module option to backup restore
2.1.16
	+ Do not show incompatible navigator warning on Google Chrome
	+ Fixed syncRows override detection on DataTable find
	+ clean-conf script now deletes also state data
	+ Avoid 'undefined' message in selectors
2.1.15
	+ Move Disk Usage and RAID to the new Maintenance menu
	+ Always call syncRows on find (avoid data inconsistencies)
	+ Filename when downloading a conf backup now contains hostname
	+ Fixed bug in RAID template
	+ Set proper menu order in System menu (fixes NTP position)
	+ Fixed regresion in page size selector on DataTables
	+ Fixed legend style in Import/Export Configuration
2.1.14
	+ Fixed regresion with double quotes in HTML templates
	+ Fixed problems with libredis-perl version dependency
	+ Adding new apparmor profile management
2.1.13
	+ Better control of errors when saving changes
	+ Elements of Union type can be hidden
	+ Model elements can be hidden only in the viewer or the setter
	+ HTML attributtes are double-quoted
	+ Models can have sections of items
	+ Password view modified to show the confirmation field
	+ New multiselect type
	+ Redis backend now throws different kind of exceptions
2.1.12
	+ Revert no longer necessary parents workaround
	+ Hide action on viewCustomizer works now on DataTables
2.1.11
	+ Fixed bug which setted bad directory to models in tab view
	+ Union type: Use selected subtype on trailingText property if the
	  major type does not have the property
	+ Raise MaxClients to 2 to prevent apache slowness
2.1.10
	+ Security [ZSN-2-1]: Avoid XSS in process list widget
2.1.9
	+ Do not try to initialize redis client before EBox::init()
	+ Safer way to delete rows, deleting its id reference first
	+ Delete no longer needed workaround for gconf with "removed" attribute
	+ Fixed regression in port range setter
2.1.8
	+ Fixed regression in menu search
	+ Fixed missing messages of multi state actions
	+ Help toggler is shown if needed when dynamic content is received
	+ Fixed issue when disabling several actions at once in a data table view
	+ All the custom actions are disabled when one is clicked
	+ Submit wizard pages asynchronously and show loading indicator
	+ Added carousel.js for slide effects
2.1.7
	+ Fixed issues with wrong html attributes quotation
	+ Bugfix: volatile types can now calculate their value using other
	  the value from other elements in the row no matter their position
2.1.6
	+ Attach software.log to bug report if there are broken packages
	+ Added keyGenerator option to report queries
	+ Tuned apache conf to provide a better user experience
	+ Actions click handlers can contain custom javascript
	+ Restore configuration with force dependencies option continues
	  when modules referenced in the backup are not present
	+ Added new MultiStateAction type
2.1.5
	+ Avoid problems getting parent if the manager is uninitialized
	+ Rename some icon files with wrong extension
	+ Remove wrong optional attribute for read-only fields in Events
	+ Renamed all /EBox/ CGI URLs to /SysInfo/ for menu folder coherency
	+ Added support for custom actions in DataTables
	+ Replaced Halt/Reboot CGI with a model
	+ Message classes can be set from models
	+ Fixed error in Jabber dispatcher
	+ Show module name properly in log when restart from the dashboard fails
	+ Avoid warning when looking for inexistent PID in pidFileRunning
2.1.4
	+ Changed Component's parent/child relationships implementation
	+ Fixed WikiFormat on automatic bug report tickets
	+ Do not show available community version in Dashboard with QA
 	  updates
2.1.3
	+ Fall back to readonly data in config backup if there are unsaved changes
	+ Allow to automatically send a report in the unexpected error page
	+ Logs and Events are now submenus of the new Maintenance menu
	+ Configuration Report option is now present on the Import/Export section
	+ Require save changes operation after changing the language
	+ Added support for URL aliases via schemas/urls/*.urls files
	+ Allow to sort submenu items via 'order' attribute
	+ Automatically save changes after syncRows is called and mark the module
	  mark the module as unchanged unless it was previously changed
	+ Removed unnecessary ConfigureEvents composite
	+ Removed unnecessary code from syncRows in logs and events
	+ Restore configuration is safer when restoring /etc/zentyal files
	+ Fixed unescaped characters when showing an exception
	+ Fixed nested error page on AJAX requests
	+ Adapted dumpBackupExtraData to new expected return value
	+ Report remoteservices, when required, a change in administration
	  port
	+ Added continueOnModuleFail mode to configuration restore
	+ Fixed Firefox 4 issue when downloading backups
	+ Show scroll when needed in stacktraces (error page)
	+ More informative error messages when trying to restart locked modules
	  from the dashboard
	+ Creation of plpgsql language moved from EBox::Logs::initialSetup
	  to create-db script
	+ Redis backend now throws different kind of exceptions
	+ Avoid unnecesary warnings about PIDs
	+ Update Jabber dispatcher to use Net::XMPP with some refactoring
	+ Save changes messages are correctly shown with international charsets
	+ Support for bitmap option in RAID report
	+ Retry multiInsert line by line if there are encoding errors
	+ Adapted to new location of partitionsFileSystems in EBox::FileSystem
	+ Event messages are cleaned of null characters and truncated
	  before inserting in the database when is necessary
	+ Improve message for "Free storage space" event and send an info
	  message when a given partition is not full anymore
	+ Event messages now can contain newline characters
	+ Objects of select type are compared also by context
	+ Remove cache from optionsFromForeignModel since it produces
	  problems and it is useless
	+ Set title with server name if the server is subscribed
	+ Fix title HTML tag in views for Models and Composites
	+ Added lastEventsReport to be queried by remoteservices module
	+ Added EBox::Types::HTML type
	+ Added missing manage-logs script to the package
	+ Fixed problems with show/hide help switch and dynamic content
	+ Menus with subitems are now kept unfolded until a section on a
	  different menu is accessed
	+ Sliced restore mode fails correctly when schema file is missing,
	  added option to force restore without schema file
	+ Purge conf now purges the state keys as well
	+ Added EBox::Types::IPRange
2.1.2
	+ Now a menu folder can be closed clicking on it while is open
	+ Bugfix: cron scripts are renamed and no longer ignored by run-parts
	+ Added new EBox::Util::Nmap class implementing a nmap wrapper
2.1.1
	+ Fixed incoherency problems with 'on' and '1' in boolean indexes
	+ Move cron scripts from debian packaging to src/scripts/cron
	+ Trigger restart of logs and events when upgrading zentyal-core
	  without any other modules
	+ Don't restart apache twice when upgrading together with more modules
	+ Fixed params validation issues in addRow
2.1
	+ Replace YAML::Tiny with libyaml written in C through YAML::XS wrapper
	+ Minor bugfix: filter invalid '_' param added by Webkit-based browser
	  on EBox::CGI::Base::params() instead of _validateParams(), avoids
	  warning in zentyal.log when enabling modules
	+ All CGI urls renamed from /ebox to /zentyal
	+ New first() and deleteFirst() methods in EBox::Global to check
	  existence and delete the /var/lib/zentyal/.first file
	+ PO files are now included in the language-pack-zentyal-* packages
	+ Migrations are now always located under /usr/share/$package/migration
	  this change only affects to the events and logs migrations
	+ Delete no longer used domain and translationDomain methods/attributes
	+ Unified src/libexec and tools in the new src/scripts directory
	+ Remove the ebox- prefix on all the names of the /usr/share scripts
	+ New EBox::Util::SQL package with helpers to create and drop tables
	  from initial-setup and purge-module for each module
	+ Always drop tables when purging a package
	+ Delete 'ebox' user when purging zentyal-core
	+ Moved all SQL schemas from tools/sqllogs to schemas/sql
	+ SQL time-period tables are now located under schemas/sql/period
	+ Old ebox-clean-gconf renamed to /usr/share/zentyal/clean-conf and
	  ebox-unconfigure-module is now /usr/share/zentyal/unconfigure-module
	+ Added default implementation for enableActions, executing
	  /usr/share/zentyal-$modulename/enable-module if exists
	+ Optimization: Do not check if a row is unique if any field is unique
	+ Never call syncRows on read-only instances
	+ Big performance improvements using hashes and sets in redis
	  database to avoid calls to the keys command
	+ Delete useless calls to exists in EBox::Config::Redis
	+ New regen-redis-db tool to recreate the directory structure
	+ Renamed /etc/cron.hourly/90manageEBoxLogs to 90zentyal-manage-logs
	  and moved the actual code to /usr/share/zentyal/manage-logs
	+ Move /usr/share/ebox/zentyal-redisvi to /usr/share/zentyal/redisvi
	+ New /usr/share/zentyal/initial-setup script for modules postinst
	+ New /usr/share/zentyal/purge-module script for modules postrm
	+ Removed obsolete logs and events migrations
	+ Create plpgsql is now done on EBox::Logs::initialSetup
	+ Replace old ebox-migrate script with EBox::Module::Base::migrate
	+ Rotate duplicity-debug.log log if exists
	+ Bug fix: Port selected during installation is correctly saved
	+ Zentyal web UI is restarted if their dependencies are upgraded
	+ Bug fix: Logs don't include unrelated information now
	+ Add total in disk_usage report
	+ Bugfix: Events report by source now works again
	+ Do not include info messages in the events report
	+ Services event is triggered only after five failed checkings
	+ Do not add redundant includedir lines to /etc/sudoers
	+ Fixed encoding for strings read from redis server
	+ Support for redis-server 2.0 configuration
	+ Move core templates to /usr/share/zentyal/stubs/core
	+ Old /etc/ebox directory replaced with the new /etc/zentyal with
	  renamed core.conf, logs.conf and events.conf files
	+ Fixed broken link to alerts list
2.0.15
	+ Do not check the existence of cloud-prof package during the
	  restore since it is possible not to be installed while disaster
	  recovery process is done
	+ Renamed /etc/init.d/ebox to /etc/init.d/zentyal
	+ Use new zentyal-* package names
	+ Don't check .yaml existence for core modules
2.0.14
	+ Added compMessage in some events to distinguish among events if
	  required
	+ Make source in events non i18n
	+ After restore, set all the restored modules as changed
	+ Added module pre-checks for configuration backup
2.0.13
	+ Fixed dashboard graphs refresh
	+ Fixed module existence check when dpkg is running
	+ Fix typo in sudoers creation to make remote support work again
2.0.12
	+ Include status of packages in the downloadable bug report
	+ Bugfix: Avoid possible problems deleting redis.first file if not exist
2.0.11
	+ New methods entry_exists and st_entry_exists in config backend
2.0.10
	+ Now redis backend returns undef on get for undefined values
	+ Allow custom mason templates under /etc/ebox/stubs
	+ Better checks before restoring a configuration backup with
	  a set of modules different than the installed one
	+ Wait for 10 seconds to the child process when destroying the
	  progress indicator to avoid zombie processes
	+ Caught SIGPIPE when trying to contact Redis server and the
	  socket was already closed
	+ Do not stop redis server when restarting apache but only when
	  the service is asked to stop
	+ Improvements in import/export configuration (know before as
	  configuration backup)
	+ Improvements in ProgressIndicator
	+ Better behaviour of read-only rows with up/down arrows
	+ Added support for printableActionName in DataTable's
	+ Added information about automatic configuration backup
	+ Removed warning on non existent file digest
	+ Safer way to check if core modules exist during installation
2.0.9
	+ Treat wrong installed packages as not-existent modules
	+ Added a warning in dashboard informing about broken packages
	+ File sharing and mailfilter log event watchers works again since
	  it is managed several log tables per module
2.0.8
	+ Replaced zentyal-conf script with the more powerful zentyal-redisvi
	+ Set always the same default order for dashboard widgets
	+ Added help message to the configure widgets dialog
	+ Check for undefined values in logs consolidation
	+ Now dashboard notifies fails when restarting a service
	+ Fixed bug with some special characters in dashboard
	+ Fixed bug with some special characters in disk usage graph
2.0.7
	+ Pre-installation includes sudoers.d into sudoers file if it's not yet
	  installed
	+ Install apache-prefork instead of worker by default
	+ Rename service certificate to Zentyal Administration Web Server
2.0.6
	+ Use mod dependencies as default restore dependencies
	+ Fixed dependencies in events module
	+ Increased recursive dependency threshold to avoid
	  backup restoration problems
2.0.5
	+ Removed deprecated "Full backup" option from configuration backup
	+ Bugfix: SCP method works again after addition of SlicedBackup
	+ Added option in 90eboxpglogger.conf to disable logs consolidation
2.0.4
	+ Removed useless gconf backup during upgrade
	+ Fixed postinstall script problems during upgrade
2.0.3
	+ Added support for the sliced backup of the DB
	+ Hostname change is now visible in the form before saving changes
	+ Fixed config backend problems with _fileList call
	+ Added new bootDepends method to customize daemons boot order
	+ Added permanent message property to Composite
	+ Bugfix: Minor aesthetic fix in horizontal menu
	+ Bugfix: Disk usage is now reported in expected bytes
	+ Bugfix: Event dispatcher is not disabled when it is impossible
	  for it to dispatch the message
2.0.2
	+ Better message for the service status event
	+ Fixed modules configuration purge script
	+ Block enable module button after first click
	+ Avoid division by zero in progress indicator when total ticks is
	  zero
	+ Removed warning during postinst
	+ Added new subscription messages in logs, events and backup
2.0.1
	+ Bugfix: Login from Zentyal Cloud is passwordless again
	+ Some defensive code for the synchronization in Events models
	+ Bugfix: add EBox::Config::Redis::get to fetch scalar or list
	  values. Make GConfModule use it to avoid issues with directories
	  that have both sort of values.
1.5.14
	+ Fixed redis bug with dir keys prefix
	+ Improved login page style
	+ New login method using PAM instead of password file
	+ Allow to change admin passwords under System->General
	+ Avoid auto submit wizard forms
	+ Wizard skip buttons always available
	+ Rebranded post-installation questions
	+ Added zentyal-conf script to get/set redis config keys
1.5.13
	+ Added transition effect on first install slides
	+ Zentyal rebrand
	+ Added web page favicon
	+ Fixed already seen wizards apparition
	+ Fixed ro module creation with redis backend
	+ Use mason for links widgets
	+ Use new domain to official strings for subscriptions
1.5.12
	+ Added option to change hostname under System->General
	+ Show option "return to dashboard" when save changes fails.
1.5.11
	+ Added more tries on redis reconnection
	+ Fixed user corner access problems with redis server
	+ writeFile* methods reorganized
	+ Added cron as dependency as cron.hourly was never executed with anacron
	+ Improvements in consolidation of data for reports
1.5.10
	+ Fixed gconf to redis conversion for boolean values
1.5.9
	+ Improved migrations speed using the same perl interpreter
	+ Redis as configuration backend (instead of gconf)
	+ Improved error messages in ebox-software
	+ Set event source to 256 chars in database to adjust longer event
	  sources
	+ Progress bar AJAX updates are sent using JSON
	+ Fixed progress bar width problems
	+ Fixed top menu on wizards
	+ Improved error message when disconnecting a not connected database
	+ Abort installation if 'ebox' user already exists
	+ Bugfix: IP address is now properly registered if login fails
1.5.8
	+ Added template tableorderer.css.mas
	+ Added buttonless top menu option
	+ Bugfix: Save all modules on first installation
	+ Bugfix: General ebox database is now created if needed when
	  re/starting services
	+ Bugfix: Data to report are now uniform in number of elements per
	  value. This prevents errors when a value is present in a month and
	  not in another
	+ Bugfix: Don't show already visited wizard pages again
1.5.7
	+ Bugfix: Avoid error when RAID is not present
	+ Bugfix: Add ebox-consolidate-reportinfo call in daily cron script
	+ Bugfix: Called multiInsert and unbufferedInsert when necessary
	  after the loggerd reimplementation
	+ Bugfix: EBox::ThirdParty::Apache2::AuthCookie and
	  EBox::ThirdParty::Apache2::AuthCookie::Util package defined just
	  once
	+ Added util SystemKernel
	+ Improved progress indicator
	+ Changes in sudo generation to allow sudo for remote support user
	+ Initial setup wizards support
1.5.6
	+ Reimplementation of loggerd using inotify instead of File::Tail
1.5.5
	+ Asynchronous load of dashboard widgets for a smoother interface
1.5.4
	+ Changed dbus-check script to accept config file as a parameter
1.5.3
	+ Function _isDaemonRunning works now with snort in lucid
	+ Javascript refreshing instead of meta tag in log pages
	+ Updated links in dashboard widget
	+ Add package versions to downloadable ebox.log
	+ Fixed postgresql data dir path for disk usage with pg 8.4
	+ GUI improvements in search box
1.5.2
	+ Security [ESN-1-1]: Validate referer to avoid CSRF attacks
	+ Added reporting structure to events module
	+ Added new CGI to download the last lines of ebox.log
1.5.1
	+ Bugfix: Catch exception when upstart daemon does not exist and
	  return a stopped status
	+ Added method in logs module to dump database in behalf of
	ebackup module
	+ Bugfix: Do not check in row uniqueness for optional fields that
	are not passed as parameters
	+ Improve the output of ebox module status, to be consistent with the one
	  shown in the interface
	+ Add options to the report generation to allow queries to be more
	  flexible
	+ Events: Add possibility to enable watchers by default
	+ Bugfix: Adding a new field to a model now uses default
	  value instead of an empty value
	+ Added script and web interface for configuration report, added
	  more log files to the configuration report
1.5
	+ Use built-in authentication
	+ Use new upstart directory "init" instead of "event.d"
	+ Use new libjson-perl API
	+ Increase PerlInterpMaxRequests to 200
	+ Increase MaxRequestsPerChild (mpm-worker) to 200
	+ Fix issue with enconding in Ajax error responses
	+ Loggerd: if we don't have any file to watch we just sleep otherwise the process
	  will finish and upstart will try to start it over again and again.
	+ Make /etc/init.d/ebox depend on $network virtual facility
	+ Show uptime and users on General Information widget.
1.4.2
	+ Start services in the appropriate order (by dependencies) to fix a problem
	  when running /etc/init.d/ebox start in slaves (mail and other modules
	  were started before usersandgroups and thus failed)
1.4.1
	+ Remove network workarounds from /etc/init.d/ebox as we don't bring
	  interfaces down anymore
1.4
	+ Bug fix: i18n. setDomain in composites and models.
1.3.19
	+ Make the module dashboard widget update as the rest of the widgets
	+ Fix problem regarding translation of module names: fixes untranslated
	  module names in the dashboard, module status and everywhere else where
	  a module name is written
1.3.18
	+ Add version comparing function and use it instead of 'gt' in the
	  general widget
1.3.17
	+ Minor bug fix: check if value is defined in EBox::Type::Union
1.3.16
	+ Move enable field to first row in ConfigureDispatcherDataTable
	+ Add a warning to let users know that a module with unsaved changes
	  is disabled
	+ Remove events migration directory:
		- 0001_add_conf_configureeventtable.pl
		- 0002_add_conf_diskfree_watcher.pl
	+ Bug fix: We don't use names to stringify date to avoid issues
	  with DB insertions and localisation in event logging
	+ Bug fix: do not warn about disabled services which return false from
	  showModuleStatus()
	+ Add blank line under "Module Status"
	+ Installed and latest available versions of the core are now displayed
	  in the General Information widget
1.3.15
	+ Bug fix: Call EBox::Global::sortModulesByDependencies when
	  saving all modules and remove infinite loop in that method.
	  EBox::Global::modifiedModules now requires an argument to sort
	  its result dependending on enableDepends or depends attribute.
	+ Bug fix: keep menu folders open during page reloads
	+ Bug fix: enable the log events dispatcher by default now works
	+ Bug fix: fixed _lock function in EBox::Module::Base
	+ Bug fix: composites honor menuFolder()
	+ Add support for in-place edition for boolean types. (Closes
	  #1664)
	+ Add method to add new database table columnts to EBox::Migration::Helpers
	+ Bug fix: enable "Save Changes" button after an in-place edition
1.3.14
	+ Bug fix: fix critical bug in migration helper that caused some log
	  log tables to disappear
	+ Create events table
	+ Bug fix: log watcher works again
	+ Bug fix: delete cache if log index is not found as it could be
	  disabled
1.3.13
	+ Bug fix: critical error in EventDaemon that prevented properly start
	+ Cron script for manage logs does not run if another is already
	  running, hope that this will avoid problems with large logs
	+ Increased maximum size of message field in events
	+ Added script to purge logs
	+ Bug fix: multi-domain logs can be enabled again
1.3.12
	+ Added type for EBox::Dashboard::Value to stand out warning
	  messages in dashboard
	+ Added EBox::MigrationHelpers to include migration helpers, for now,
	  include a db table renaming one
	+ Bug fix: Fix mismatch in event table field names
	+ Bug fix: Add migration to create language plpgsql in database
	+ Bug fix: Add missing script for report log consolidation
	+ Bug fix: Don't show modules in logs if they are not configured. This
	  prevents some crashes when modules need information only available when
	  configured, such as mail which holds the vdomains in LDAP
	+ Added method EBox::Global::lastModificationTime to know when
	  eBox configuration was modified for last time
	+ Add support for breadcrumbs on the UI
	+ Bug fix: in Loggerd files are only parsed one time regardless of
	  how many LogHelper reference them
	+ Added precondition for Loggerd: it does not run if there isnt
	anything to watch
1.3.11
	+ Support customFilter in models for big tables
	+ Added EBox::Events::sendEvent method to send events using Perl
	  code (used by ebackup module)
	+ Bug fix: EBox::Type::Service::cmp now works when only the
	  protocols are different
	+ Check $self is defined in PgDBEngine::DESTROY
	+ Do not watch files in ebox-loggerd related to disabled modules and
	  other improvements in the daemon
	+ Silent some exceptions that are used for flow control
	+ Improve the message from Service Event Watcher
1.3.10
	+ Show warning when accesing the UI with unsupported browsers
	+ Add disableApparmorProfile to EBox::Module::Service
	+ Bug fix: add missing use
	+ Bug fix: Make EventDaemon more robust against malformed sent
	  events by only accepting EBox::Event objects
1.3.8
	+ Bug fix: fixed order in EBox::Global::modified modules. Now
	  Global and Backup use the same method to order the module list
	  by dependencies
1.3.7
	+ Bug fix: generate public.css and login.css in dynamic-www directory
	  which is /var/lib/zentyal/dynamicwww/css/ and not in /usr/share/ebox/www/css
	  as these files are generate every time eBox's apache is
	  restarted
	+ Bug fix: modules are restored now in the correct dependency
	  order
	+ ebox-make-backup accepts --destinaton flag to set backup's file name
	+ Add support for permanent messages to EBox::View::Customizer
1.3.6
	+ Bug fix: override _ids in EBox::Events::Watcher::Log to not return ids
	which do not exist
	+ Bug fix: fixed InverseMatchSelect type which is used by Firewall module
	+ New widget for the dashboard showing useful support information
	+ Bugfix: wrong permissions on CSS files caused problem with usercorner
	+ CSS are now templates for easier rebranding
	+ Added default.theme with eBox colors
1.3.5
	+ Bugfix: Allow unsafe characters in password type
	+ Add FollowSymLinks in eBox apache configuration. This is useful
	  if we use js libraries provided by packages
1.3.4
	+ Updated company name in the footer
	+ Bugfix: humanEventMessage works with multiple tableInfos now
	+ Add ebox-dbus-check to test if we can actually connect to dbus
1.3.4
	+ bugfix: empty cache before calling updatedRowNotify
	+ enable Log dispatcher by default and not allow users to disable
	it
	+ consolidation process continues in disabled but configured modules
	+ bugfix: Save Changes button doesn't turn red when accessing events for
	first time
1.3.2
	+ bugfix: workaround issue with dhcp configured interfaces at boot time
1.3.1
	+ bugfix: wrong regex in service status check
1.3.0
	+ bugfix: make full backup work again
1.1.30
	+ Change footer to new company holder
	+  RAID does not generate 'change in completion events, some text
	problems fixed with RAID events
	+ Report graphics had a datapoints limit dependent on the active
	time unit
	+ Apache certificate can be replaced by CA module
	+ Fixed regression in detailed report: total row now aggregates
	properly
	+ More characters allowed when changing password from web GUI
	+ Fixed regression with already used values in select types
	+ Do not a button to restart eBox's apache
	+ Fixed auth problem when dumping and restoring postgre database
1.1.20
	+ Added custom view support
	+ Bugfix: report models now can use the limit parameter in
	  reportRows() method
	+ use a regexp to fetch the PID in a pidfile, some files such as
	postfix's add tabs and spaces before the actual number
	+ Changed "pidfile" to "pidfiles" in _daemons() to allow checking more than
one (now it is a array ref instead of scalar)
	+ Modified Service.pm to support another output format for /etc/init.d daemon
status that returns [OK] instead of "running".
	+ unuformized case in menu entries and some more visual fixes
1.1.10
	+ Fix issue when there's a file managed by one module that has been modified
	  when saving changes
	+ Bugfix: events models are working again even if an event aware
	module is uninstalled and it is in a backup to restore
	+ Select.pm returns first value in options as default
       + Added 'parentModule' to model class to avoid recursive problems
	+ Added Float type
	+ Apache module allows to add configuration includes from other modules
	+ Display remote services button if subscribed
	+ Event daemon may received events through a named pipe
	+ Bugfix. SysInfo revokes its config correctly
	+ Added storer property to types in order to store the data in
	somewhere different from GConf
	+ Added protected property 'volatile' to the models to indicate
	that they store nothing in GConf but in somewhere different
	+ System Menu item element 'RAID' is always visible even when RAID
	is not installed
	+ Files in deleted rows are deleted when the changes are saved
	+ Fixed some bug whens backing and restore files
	+ Components can be subModels of the HasMany type
	+ Added EBox::Types::Text::WriteOnce type
	+ Do not use rows(), use row to force iteration over the rows and increase
	performance and reduce memory use.
	+ Do not suggest_sync after read operations in gconf
	+ Increase MaxRequestsPerChild to 200 in eBox's apache
	+ Make apache spawn only one child process
	+ Log module is backed up and restored normally because the old
	problem is not longer here
	+ Backup is more gentle with no backup files in backup directory,
	now it does not delete them
	+ HasMany  can retrieve again the model and row after the weak
	refence is garbage-collected. (Added to solve a bug in the doenload
	bundle dialog)
	+ EBox::Types::DomainName no longer accepts IP addresses as domain
	names
	+ Bugfix: modules that fail at configuration stage no longer appear as enabled
	+ Add parameter to EBox::Types::Select to disable options cache

0.12.103
	+ Bugfix: fix SQL statement to fetch last rows to consolidate
0.12.102
	+ Bugfix: consolidate logs using the last date and not starting from scratch
0.12.101
	+ Bugfix: DomainName type make comparisons case insensitive
	according to RFC 1035
0.12.100
	+ Bugfix: Never skip user's modifications if it set to true
	override user's changes
	+ EBox::Module::writeConfFile and EBox::Service scape file's path
	+ Bugfix. Configure logrotate to actually rotate ebox logs
	+ Fixed bug in ForcePurge logs model
	+ Fixed bug in DataTable: ModelManaged was called with tableName
	instead of context Name
	+ Fixing an `img` tag closed now properly and adding alternative
	text to match W3C validation in head title
	+ Backup pages now includes the size of the archive
	+ Fixed bug in ForcePurge logs model
	+ Now the modules can have more than one tableInfo for logging information
	+ Improve model debugging
	+ Improve restart debugging
	+ Backups and bug reports can be made from the command line
	+ Bugfix: `isEqualTo` is working now for `Boolean` types
	+ Bugfix: check if we must disable file modification checks in
	Manager::skipModification

0.12.99
	+ Add support for reporting
	+ Refresh logs automatically
	+ Reverse log order
	+ Remove temp file after it is downloaded with FromTempDir controller
0.12.3
	+ Bug fix: use the new API in purge method. Now purging logs is working
	again.
0.12.2
	+ Increase random string length used to generate the cookie to
	2048 bits
	+ Logs are show in inverse chronological order
0.12.1
	+ Bug fix: use unsafeParam for progress indicator or some i18 strings
	will fail when saving changes
0.12
	+ Bugfix: Don't assume timecol is 'timestamp' but defined by
	module developer. This allows to purge some logs tables again
	+ Add page titles to models
	+ Set default values when not given in `add` method in models
	+ Add method to manage page size in model
	+ Add hidden field to help with Ajax request and automated testing with
	  ANSTE
	+ Bugfix: cast sql types to filter fields in logs
	+ Bugfix: Restricted resources are back again to make RSS
	access policy work again
	+ Workaround bogus mason warnings
	+ Make postinst script less verbose
	+ Disable keepalive in eBox apache
	+ Do not run a startup script in eBox apache
	+ Set default purge time for logs stored in eBox db to 1 week
	+ Disable LogAdmin actions in `ebox-global-action` until LogAdmin
	feature is completely done
0.11.103
	+ Modify EBox::Types::HasMany to create directory based on its row
	+ Add _setRelationship method to set up relationships between models
	  and submodels
	+ Use the new EBox::Model::Row api
	+ Add help method to EBox::Types::Abstract
	+ Decrease size for percentage value in disk free watcher
	+ Increase channel link field size in RSS dispatcher
0.11.102
	+ Bugfix: cmp in EBox::Types::HostIP now sorts correctly
	+ updatedRowNotify in EBox::Model::DataTable receives old row as
	well as the recently updated row
	+ Added `override_user_modification` configuration parameter to
	avoid user modification checkings and override them without asking
	+ Added EBox::Model::Row to ease the management of data returned
	by models
	+ Added support to pre-save and post-save executable files. They
	must be placed at /etc/ebox/pre-save or /etc/ebox/post-save
	+ Added `findRow` method to ease find and set
0.11.101
	+ Bugfix: Fix memory leak in models while cloning types. Now
	cloning is controlled by clone method in types
	+ Bugfix: Union type now checks for its uniqueness
	+ DESTROY is not an autoloaded method anymore
	+ HasOne fields now may set printable value from the foreign field
	to set its value
	+ findId now searches as well using printableValue
	+ Bugfix. Minor bug found when key is an IP address in autoloaded
	methods
	+ Ordered tables may insert values at the beginning or the end of
	the table by "insertPosition" attribute
	+ Change notConfigured template to fix English and add link to the
	  module status section
	+ Add loading gif to module status actions
	+ Remove debug from ServiceInterface.pm
	+ Add support for custom separators to be used as index separators on
	  exposedMethods
	+ Bugfix. Stop eBox correctly when it's removed
	+ Improve apache-restart to make it more reliable.
0.11.100
	+ Bugfix. Fix issue with event filters and empty hashes
	+ Bugfix. Cache stuff in log and soap watcher to avoid memory leaks
	+ Bugfix. Fix bug that prevented the user from being warned when a row to
	  be deleted is being used by other model
	+ Bugfix. Add missing use of EBox::Global in State event watcher
	+ Added progress screen, now pogress screen keeps track of the changed
	  state of the modules and change the top page element properly
	+ Do not exec() to restart apache outside mod_perl
	+ Improve apache restart script
	+ Improve progress screen
0.11.99
	+ DataTable contains the property 'enableProperty' to set a column
	called 'enabled' to enable/disable rows from the user point of
	view. The 'enabled' column is put the first
	+ Added state to the RAID report instead of simpler active boolean
        + Fix bug when installing new event components and event GConf
	subtree has not changed
	+ Add RSS dispatcher to show eBox events under a RSS feed
	+ Rotate log files when they reach 10MB for 7 rotations
	+ Configurable minimum free space left for being notified by means
	of percentage
	+ Add File type including uploading and downloading
	+ Event daemon now checks if it is possible to send an event
	before actually sending it
	+ Added Action forms to perform an action without modifying
	persistent data
	+ Log queries are faster if there is no results
	+ Show no data stored when there are no logs for a domain
	+ Log watcher is added in order to notify when an event has
	happened. You can configure which log watcher you may enable and
	what you want to be notify by a determined filter and/or event.
	+ RAID watcher is added to check the RAID events that may happen
	when the RAID subsystem is configured in the eBox machine
	+ Change colour dataset in pie chart used for disk usage reporting
	+ Progress indicator now contains a returned value and error
	message as well
	+ Lock session file for HTTP session to avoid bugs
	related to multiple requests (AJAX) in a short time
	+ Upgrade runit dependency until 1.8.0 to avoid runit related
	issues
0.11
	+ Use apache2
	+ Add ebox-unblock-exec to unset signal mask before running  a executable
	+ Fix issue with multiple models and models with params.
	  This triggered a bug in DHCP when there was just one static
	  interface
	+ Fix _checkRowIsUnique and _checkFieldIsUnique
	+ Fix paging
	+ Trim long strings in log table, show tooltip with the whole string
	  and show links for URLs starting with "http://"
0.10.99
	+ Add disk usage information
	+ Show progress in backup process
	+ Add option to purge logs
	+ Create a link from /var/lib/zentyal/log to /var/log/ebox
	+ Fix bug with backup descriptions containing spaces
	+ Add removeAll method on data models
	+ Add HostIP, DomainName and Port types
	+ Add readonly forms to display static information
	+ Add Danish translation thanks to Allan Jacobsen
0.10
	+ New release
0.9.100
	+ Add checking for SOAP session opened
	+ Add EventDaemon
	+ Add Watcher and Dispatch framework to support an event
	  architecture on eBox
	+ Add volatile EBox::Types in order not to store their values
	  on GConf
	+ Add generic form
	+ Improvements on generic table
	+ Added Swedish translation

0.9.99
	+ Added Portuguese from Portugal translation
	+ Added Russian translation
	+ Bugfix: bad changed state in modules after restore

0.9.3
	+ New release

0.9.2
	+ Add browser warning when uploading files
	+ Enable/disable logging modules
0.9.1
	+ Fix backup issue with changed state
	+ Generic table supports custom ordering
0.9
	+ Added Polish translation
        + Bug in recognition of old CD-R writting devices fixed
	+ Added Aragonese translation
	+ Added Dutch translation
	+ Added German translation
	+ Added Portuguese translation

0.8.99
	+ Add data table model for generic Ajax tables
	+ Add types to be used by models
	+ Add MigrationBase and ebox-migrate to upgrade data models
	+ Some English fixes
0.8.1
	+ New release
0.8
	+ Fix backup issue related to bug reports
	+ Improved backup GUI
0.7.99
        + changed sudo stub to be more permissive
	+ added startup file to apache web server
	+ enhanced backup module
	+ added basic CD/DVD support to backup module
	+ added test stubs to simplify testing
	+ added test class in the spirit of Test::Class
	+ Html.pm now uses mason templates
0.7.1
	+ use Apache::Reload to reload modules when changed
	+ GUI consistency (#12)
	+ Fixed a bug for passwords longer than 16 chars
	+ ebox-sudoers-friendly added to not overwrite /etc/sudoers each time
0.7
	+ First public release
0.6
	+ Move to client
	+ Remove obsolete TODO list
	+ Remove firewall module from  base system
	+ Remove objects module from base system
	+ Remove network module from base system
	+ Add modInstances and modInstancesOfType
	+ Raname Base to ClientBase
	+ Remove calls to deprecated methods
	+ API documented using naturaldocs
	+ Update INSTALL
	+ Use a new method to get configkeys, now configkey reads every
	  [0.9
	+ Added Polish translation][0-9]+.conf file from the EBox::Config::etc() dir and
	  tries to get the value from the files in order.
	+ Display date in the correct languae in Summary
	+ Update debian scripts
	+ Several bugfixes
0.5.2
	+ Fix some packaging issues
0.5.1
	+ New menu system
	+ New firewall filtering rules
	+ 802.1q support

0.5
	+ New bug-free menus (actually Internet Explorer is the buggy piece
	  of... software that caused the reimplementation)
	+ Lots of small bugfixes
	+ Firewall: apply rules with no destination address to packets
	  routed through external interfaces only
	+ New debianize script
	+ Firewall: do not require port and protocol parameters as they
	  are now optional.
	+ Include SSL stuff in the dist tarball
	+ Let modules block changes in the network interfaces
	  configuration if they have references to the network config in
	  their config.
	+ Debian network configuration import script
	+ Fix the init.d script: it catches exceptions thrown by modules so that
	  it can try to start/stop all of them if an exception is thrown.
	+ Firewall: fix default policy bug in INPUT chains.
	+ Restore textdomain in exceptions
	+ New services section in the summary
	+ Added Error item to Summary. Catch exceptions from modules in
	  summary and generate error item
	+ Fix several errors with redirections and error handling in CGIs
	+ Several data validation functions were fixed, and a few others added
	+ Prevent the global module from keeping a reference to itself. And make
	  the read-only/read-write behavior of the factory consistent.
	+ Stop using ifconfig-wrapper and implement our own NetWrapper module
	  with wrappers for ifconfig and ip.
	+ Start/stop apache, network and firewall modules in first place.
	+ Ignore some network interface names such as irda, sit0, etc.
	+ The summary page uses read-only module instances.
	+ New DataInUse exception, old one renamed to DataExists.
	+ Network: do not overwrite resolv.conf if there are nameservers
	  given via dhcp.
	+ Do not set a default global policy for the ssh service.
	+ Check for forbiden characters when the parameter value is
	  requested by the CGI, this allows CGI's to handle the error,
	  and make some decissions before it happens.
	+ Create an "edit object" template and remove the object edition stuff
	  from the main objects page.
	+ Fix the apache restarting code.
	+ Network: Remove the route reordering feature, the kernel handles that
	  automatically.
	+ Fix tons of bugs in the network restarting code.
	+ Network: removed the 3rd nameserver configuration.
	+ Network: Get gateway info in the dhcp hook.
	+ Network: Removed default configuration from the gconf schema.
	+ New function for config-file generation
	+ New functions for pid file handling

0.4
	+ debian package
	+ added module to export/import configuration
	+ changes in firewall's API
	+ Added content filter based on dansguardian
	+ Added French translation
	+ Added Catalan translation
	+ Sudoers file is generated automatically based on module's needs
	+ Apache config file is generated by ebox  now
	+ Use SSL
	+ Added ebox.conf file
	+ Added module template generator

0.3
	+ Supports i18n
	+ API name consistency
	+ Use Mason for templates
	+ added tips to GUI
	+ added dhcp hooks
	+ administration port configuration
	+ Fixed bugs to IE compliant
	+ Revoke changes after logout
	+ Several bugfixes

0.2
	+ All modules are now based on gconf.
	+ Removed dependencies on xml-simple, xerces and xpath
	+ New MAC address field in Object members.
	+ Several bugfixes.

0.1
	+ Initial release<|MERGE_RESOLUTION|>--- conflicted
+++ resolved
@@ -1,10 +1,6 @@
-<<<<<<< HEAD
 3.3
-=======
-HEAD
 	+ Pass HTTP_PROXY system environment variable to CGIs as they are
 	  used in Zentyal modules
->>>>>>> 7269b331
 	+ Waiting for Zentyal ready page check is more robust now
 	+ Fixed error in the recursive method for getting module dependencies
 	+ Fixed JS typo which disabled export backup dialog
