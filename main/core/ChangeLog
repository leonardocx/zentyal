<<<<<<< HEAD
3.0.7
	+ Add new EBox::Module::Service::Observer to notify modules about
	  changes in the service status
	+ Administration accounts management reflects the changes in
	  system accounts in ids() or row() method call
	+ Some fixes in the RAID event watcher
	+ foreignModelInstance returns undef if foreignModel is
	  undef. This happens when a module has been uninstalled and it is
	  referenced in other installed module (events)
	+ loggerd shows loaded LogHelpers when in debug mode
	+ Added additional info to events from RAID watcher
	+ Use sudo to remove temporal files/diectories in backup, avoiding
	  permissions errors
	+ Added exception for cloud-prof module to events dependencies
3.0.6
	+ Skip keys deleted in cache in Redis::_keys()
	+ Fixed events modules dependencies to depend on any module which
	  provides watchers or dispatchers
	+ Always call enableActions before enableService when configuring modules
=======
HEAD
	+ Some fixes in the function to add the rule for desktops services
	  to the firewall
>>>>>>> 4ab35035
	+ Added needsSaveAfterConfig state to service modules
	+ Better exceptions logging in EBox::CGI::Run
	+ Fixed 'element not exists' error when enabling a log watcher
	+ Scroll up when showing modal dialog
	+ Added fqdnChanged methods to SysInfo::Observer
	+ Fixed SSL configuration conflicts betwen SOAPClient and RESTClient
3.0.5
	+ Template ajax/simpleModalDialog.mas can now accept text
	+ Used poweroff instead of halt to assure that system is powered
	  off after halt
	+ Fixed log audit database insert error when halting or rebooting
	+ Added time-based closable notification messages
	+ Adapted to new EBox::setLocaleEnvironment method
	+ EBox::Type::File now allows ebox user to own files in directories
	  which are not writable by him
	+ Removed cron daily invocation of deprecated report scripts
3.0.4
	+ Added EBox::SyncFolders interface
	+ Fixed invokation of tar for backup of model files
	+ New observer for sysinfo module to notify modules implementing the
	  SysInfo::Observer interface when the host name or host domain is
	  changed by the user, before and after the change takes effect
	+ Stop and start apache after language change to force environment reload
	+ Reload page after language change
	+ EBox::Module::Service::isRunning() skips daemons whose precondition fail
	+ Fixed undefined reference in DataTable controller for log audit
	+ Added and used serviceId field for service certificates
	+ Fixed SQL quoting of column names in unbuffered inserts and consolidation
3.0.3
	+ Fixed bug which prevented highlight of selected item in menu
	+ Fixed base class of event dispatcher to be compatible with the
	  changes dispatcher configuration table
	+ Fixed event daemon to use dumped variables
	+ Fixed need of double-click when closing menu items in some cases
	+ Fixed logs consolidation to avoid high CPU usage
	+ In view log table: correctly align previous and first page buttons
	+ Improve host name and domain validation.
	+ Forbidden the use of a qualified hostname in change hostname form
	+ Update samba hostname-dependent fields when hostname is changed
	+ Confirmation dialog when the local domain is changed and with a
	  warning if local domain which ends in .local
3.0.2
	+ The synchronization of redis cache refuses with log message to set
	  undefined values
	+ Fixed wrong sql statement which cause unwanted logs purge
	+ DataForm does not check for uniqueness of its fields, as it only
	  contains a single row
	+ In ConfigureLogs, restored printable names for log domains
	+ Fixed dashboard update error on modules widget, counter-graph
	  widget and widget without sections
	+ Better way to fix non-root warnings during boot without interfering
	  on manual restart commands in the shell
3.0.1
	+ Properly set default language as the first element of the Select to
	  avoid its loss on the first apache restart
	+ Set milestone to 3.0.X when creating tickets in trac.zentyal.org
	+ Removed forced setting of LANG variables in mod_perl which made progress
	  indicator fail when using any language different to English
	+ Removed some frequent undef warnings
	+ Added executeOnBrothers method to EBox::Model::Component
	+ Fixed repetition of 'add' and 'number change' events in RAID watcher
	+ Fixed incorrect display of edit button in tables without editField action
	+ Cache MySQL password to avoid reading it all the time
	+ Fixed request came from non-root user warnings during boot
	+ Send info event in Runit watcher only if the service was down
	  MAX_DOWN_PERIODS
3.0
	+ Removed beta logo
	+ Set 'firstInstall' flag on modules when installing during initial install
	+ Set 'restoringBackup' flag on modules when restoring backup
	+ Call enableService after initialSetup while restoring backup
	+ Registration link in widget now have appropiate content when either
	  remoteservices or software are not installed
	+ Fixed style for disabled buttons
	+ Composite and DataTable viewers recover from errors in pageTitle method
	+ Fixed intermitent failure in progress when there are no slides
	+ Rollback redis transaction on otherwise instead finally block
	+ Members of the 'admin' group can now login again on Zentyal
	+ Multi-admin management for commercial editions
	+ First and last move row buttons are now disabled instead of hidden
	+ In save changes dialog set focus always in the 'save' button
	+ Fixed i18n problem in some cases where environment variables
	  were different than the selected locale on Zentyal UI, now
	  LANG and LC_MESSAGES are explicitly passed to mod_perl
	+ Reviewed registration strings
	+ Added template attribute to MultiStateAction to provide any kind
	  of HTML to display an action
	+ Changed icon, name and link for Zentyal Remote
	+ Fixed some compatibility issues with Internet Explorer 9
	+ Show warning with Internet Explorer 8 or older
	+ Improved dashboard buttons colors
2.3.24
	+ Do not cache undef values in EBox::Config::Redis::get()
	+ Code fix on subscription retrieval for Updates event
	+ Update validate referer to new Remote Services module API
	+ In-place booleans now properly mark the module as changed
	+ Do not try to read slides if software module is not installed
	+ Fixed wrong call in Events::isEnabledDispatcher()
	+ Updated 'created by' footer
2.3.23
	+ Change the default domain name from 'zentyal.lan' to
	  'zentyal-domain.lan'
	+ Changes in first enable to avoid letting modules unsaved
	+ Type File now accepts spaces in the file name
	+ Added setTimezone method to MyDBEngine
	+ Enable consolidation after reviewing and pruning
	+ Code typo fix in Events::isEnabledWatcher
	+ Remove all report code from core
	+ Move SysInfo report related to remoteservices module
	+ Fixed regression which removed scroll bars from popups
	+ New carousel transition for the installation slides
	+ Added option to not show final notes in progress bar
	+ EBox::Model::Component::modelGetter does not die when trying to
	  get a model for an uninstalled module
	+ Added previous/next buttons to manually switch installation slides
	+ New installation slides format
	+ Added compatibility with MS Internet Explorer >= 8
2.3.22
	+ Changed first installation workflow and wizard infraestructure
	+ Improved firewall icons
	+ Set hover style for configure rules button in firewall
	+ Do not disable InnoDB in mysql if there are other databases
	+ Progress indicator no longer calls showAds if it is undefined
	+ Send cache headers on static files to improve browsing speed
	+ Added foreignNoSyncRows and foreignFilter options to EBox::Types::Select
	+ Improved settings icon
	+ Fixed modalboxes style
	+ Improve host domain validation. Single label domains are not allowed.
2.3.21
	+ Fixes on notifyActions
	+ Check for isDaemonRunning now compatible with asterisk status
	+ Fixed warning call in EBox::Types::HasMany
2.3.20
	+ New look & feel for the web interface
	+ Adjust slides transition timeout during installation
	+ Audit changes table in save changes popup has scroll and better style
	+ Model messages are printed below model title
	+ noDataMsg now allows to add elements if it makes sense
	+ Fixed ajax/form.mas to avoid phantom change button
	+ EBox::Model::Manager::_setupModelDepends uses full paths so the
	  dependecies can discriminate between models with the same name
	+ Default row addition in DataForm does not fires validateTypedRow
	+ Code typo fix in change administration port model
	+ Set only Remote as option to export/import configuration to a
	  remote site
	+ Return undef in HasMany type when a model is not longer
	  available due to being uninstalled
	+ Added onclick atribute to the link.mas template
	+ Fix exception raising when no event component is found
	+ table_ordered.js : more robust trClick event method
	+ Changed dashboard JS which sometimes halted widget updates
	+ Added popup dialogs for import/export configuration
	+ Changes in styles and sizes of the save/revoke dialog
	+ Removed redudant code in ConfigureWatchers::syncRows which made module
	  to have an incorrect modified state
	+ Dont show in bug report removed packages with configuration
	  held as broken packages
	+ DataTable::size() now calls to syncRows()
	+ EBox::Module::Config::set_list quivalent now has the same
	  behaviour than EBox::Module::Config::set
2.3.19
	+ Manually set up models for events to take into account the
	  dynamic models from the log watcher filtering models
	+ Fixed warnings when deleting a row which is referenced in other model
	+ Disable HTML form autocompletion in admin password change model
	+ Fixed incorrect non-editable warnings in change date and time model
	+ Fixed parsing value bug in EBox::Types::Date and EBox::Types::Time
	+ Reworked mdstat parsing, added failure_spare status
	+ Configuration backup implicitly preserves ownership of files
	+ Changes in styles and sizes of the save/revoke dialog
	+ New data form row is copied from default row, avoiding letting hidden
	  fields without its default value and causing missing fields errors
	+ Always fill abstract type with its default value, this avoids
	  errors with hidden fields with default value
	+ Different page to show errors when there are broken software packages
	+ InverseMatchSelect and InverseMatchUnion use 'not' instead of '!' to
	  denote inverse match. This string is configurable with a type argument
	+ Fixed types EBox::Type::InverseMatchSelect and InverseMatchUnion
	+ Fixed bug in DataTable::setTypedRow() which produced an incorrect 'id'
	  row element in DataTable::updateRowNotify()
	+ In tableBody.mas template: decomposed table topToolbar section in methods
	+ Fixed bug in discard changes dialog
	+ Confirmation dialogs now use styled modalboxes
	+ Do not reload page after save changes dialog if operation is successful
	+ Maintenance menu is now kept open when visiting the logs index page
2.3.18
	+ Manual clone of row in DataTable::setTypedRow to avoid segfault
	+ Avoid undef warnings in EBox::Model::DataTable::_find when the
	  element value is undef
	+ Fixed kill of ebox processes during postrm
	+ Set MySQL root password in create-db script and added mysql script
	  to /usr/share/zentyal for easy access to the zentyal database
	+ Increased timeout redirecting to wizards on installation to 5 seconds
	  to avoid problems on some slow or loaded machines
	+ Save changes dialog do not appear if there are no changes
	+ Delete no longer needed duplicated code
	+ Do not go to save changes after a regular package installation
	  they are saved only in the first install
	+ Progress bar in installation refactored
2.3.17
	+ Do not use modal box for save changes during installation
	+ Hidden fields in DataTables are no longer considered compulsory
	+ Select type has now its own viewer that allows use of filter function
	+ User is now enabled together with the rest of modules on first install
2.3.16
	+ Fix 'oldRow' parameter in UpdatedRowNotify
	+ Use Clone::Fast instead of Clone
	+ Modal dialog for the save and discard changes operations
	+ Use a different lock file for the usercorner redis
	+ Improved look of tables when checkAll controls are present
	+ Better icons for clone action
	+ Added confirmation dialog feature to models; added confirmation
	  dialog to change hostname model
	+ Dynamic default values are now properly updated when adding a row
	+ Kill processes owned by the ebox user before trying to delete it
	+ Do not use sudo to call status command at EBox::Service::running
	+ Fixed regression setting default CSS class in notes
2.3.15
	+ Added missing call to updateRowNotify in DataForms
	+ Fixed silent error in EBox::Types::File templates for non-readable
	  by ebox files
	+ Use pkill instead of killall in postinst
	+ Use unset instead of delete_dir when removing rows
	+ Do not set order list for DataForms
	+ Only try to clean tmp dir on global system start
2.3.14
	+ Error message for failure in package cache creation
	+ Fixed regression when showing a data table in a modal view
	+ Do not do a redis transaction for network module init actions
	+ Fixed EBox::Module::Config::st_unset()
	+ Allowed error class in msg template
2.3.13
	+ Fixed problems in EventDaemon with JSON and blessed references
	+ More crashes avoided when watchers or dispatchers doesn't exist
	+ Proper RAID watcher reimplementation using the new state API
	+ EBox::Config::Redis singleton has now a instance() method instead of new()
	+ Deleted wrong use in ForcePurge model
2.3.12
	+ Fixed problem with watchers and dispatchers after a module deletion
	+ Fixed EBox::Model::DataTable::_checkFieldIsUnique, it failed when the
	  printableValue of the element was different to its value
	+ Fixed separation between Add table link and table body
	+ Adaptation of EventDaemon to model and field changes
	+ Disabled logs consolidation on purge until it is reworked, fixed
	  missing use in purge logs model
	+ Fixed Componet::parentRow, it not longer tries to get a row with
	  undefined id
	+ Fix typo in ConfigureLogs model
	+ Mark files for removing before deleting the row from backend in
	  removeRow
	+ The Includes directives are set just for the main virtual host
	+ Fixed EventDaemon crash
2.3.11
	+ Mark files for removing before deleting the row from backend in removeRow
	+ Dashboard widgets now always read the information from RO
	+ Enable actions are now executed before enableService()
	+ Fixed regression which prevented update of the administration service
	  port when it was changed in the interface
	+ New EBox::Model::Composite::componentNames() for dynamic composites
	+ Remove _exposedMethods() feature to reduce use of AUTOLOAD
	+ Removed any message set in the model in syncRows method
	+ Added global() method to modules and components to get a coherent
	  read-write or read-only instance depending on the context
	+ Removed Model::Report and Composite::Report namespaces to simplify model
	  management and specification
	+ New redis key naming, with $mod/conf/*, $mod/state and $mod/ro/* replacing
	  /ebox/modules/$mod/*, /ebox/state/$mod/* and /ebox-ro/modules/$mod/*
	+ Removed unnecessary parentComposite methods in EBox::Model::Component
	+ Only mark modules as changed when data has really changed
	+ EBox::Global::modChange() throws exception if instance is readonly
	+ New get_state() and set_state() methods, st_* methods are kept for
	  backwards compatibility, but they are deprecated
	+ Simplified events module internals with Watcher and Dispatcher providers
	+ Model Manager is now able to properly manage read-only instances
	+ Composites can now use parentModule() like Models
	+ Renamed old EBox::GConfModule to EBox::Module::Config
	+ Unified model and composite management in the new EBox::Model::Manager
	+ Model and composites are loaded on demand to reduce memory consumption
	+ Model and composite information is now stored in .yaml schemas
	+ ModelProvider and CompositeProvider are no longer necessary
	+ Simplified DataForm using more code from DataTable
	+ Adapted RAID and restrictedResources() to the new JSON objects in redis
	+ Remove unused override modifications code
	+ Added /usr/share/zentyal/redis-cli wrapper for low-level debugging
	+ Use simpler "key: value" format for dumps instead of YAML
	+ Row id prefixes are now better chosen to avoid confusion
	+ Use JSON instead of list and hash redis types (some operations,
	  specially on lists, are up to 50% faster and caching is much simpler)
	+ Store rows as hashes instead of separated keys
	+ Remove deprecated all_dirs and all_entries methods
	+ Remove obsolete EBox::Order package
	+ Remove no longer needed redis directory tree sets
	+ Fixed isEqualTo() method on EBox::Types::Time
	+ EBox::Types::Abstract now provides default implementations of fields(),
	  _storeInGConf() and _restoreFromHash() using the new _attrs() method
	+ Remove indexes on DataTables to reduce complexity, no longer needed
	+ Simplified ProgressIndicator implementation using shared memory
	+ New EBox::Util::SHMLock package
	+ Implemented transactions for redis operations
	+ Replace old MVC cache system with a new low-level redis one
	+ Delete no longer necessary regen-redis-db tool
	+ Added new checkAll property to DataTable description to allow
	  multiple check/uncheck of boolean columns
2.3.10
	+ Added Desktop::ServiceProvider to allow modules to implement
	  requests from Zentyal desktop
	+ Added VirtualHost to manage desktop requests to Zentyal server
	+ Fix EventDaemon in the transition to MySQL
	+ Send EventDaemon errors to new rotated log file /var/log/zentyal/events.err
	+ Send an event to Zentyal Cloud when the updates are up-to-date
	+ Send an info event when modules come back to running
	+ Include additional info for current event watchers
	+ Fixed RAID report for some cases of spare devices and bitmaps
	+ Fixed log purge, SQL call must be a statement not a query
	+ Fixed regex syntax in user log queries
	+ Added missing "use Filesys::Df" to SysInfo
	+ Disabled consolidation by default until is fixed or reimplemented
	+ Fixed regresion in full log page for events
	+ Added clone action to data tables
	+ Fixed regression in modal popup when showing element table
	+ Added new type EBox::Types::KrbRealm
	+ Fix broken packages when dist-upgrading from old versions: stop ebox
	  owned processes before changing home directory
	+ Log the start and finish of start/stop modules actions
	+ Added usesPort() method to apache module
2.3.9
	+ Enable SSLInsecureRenegotiation to avoid master -> slave SOAP handsake
	  problems
	+ Added validateRowRemoval method to EBox::Model::DataTable
	+ Use rm -rf instead of remove_tree to avoid chdir permission problems
	+ Avoid problems restarting apache when .pid file does not exist
	+ Do not use graceful on apache to allow proper change of listen port
	+ Simplified apache restart mechanism and avoid some problems
2.3.8
	+ Create tables using MyISAM engine by default
	+ Delete obsolete 'admin' table
2.3.7
	+ Fixed printableName for apache module and remove entry in status widget
	+ Merged tableBodyWithoutActions.mas into tableBody.mas
	+ Removed tableBodyWithoutEdit.mas because it is no longer used
	+ Better form validation message when there are no ids for
	  foreign rows in select control with add new popup
	+ Fixed branding of RSS channel items
	+ Fixed destination path when copying zentyal.cnf to /etc/mysql/conf.d
	+ Packaging fixes for precise
2.3.6
	+ Switch from CGIs to models in System -> General
	+ New value() and setValue() methods in DataForm::setValue() for cleaner
	  code avoiding use of AUTOLOAD
	+ Added new EBox::Types::Time, EBox::Types::Date and EBox::Types::TimeZone
	+ Added new attribute 'enabled' to the Action and MultiStateAction types
	  to allow disabling an action. Accepts a scalar or a CODE ref
	+ The 'defaultValue' parameter of the types now accept a CODE ref that
	  returns the default value.
2.3.5
	+ Added force parameter in validateTypedRow
	+ Fixed 'hidden' on types when using method references
	+ Removed some console problematic characters from Util::Random::generate
	+ Added methods to manage apache CA certificates
	+ Use IO::Socket::SSL for SOAPClient connections
	+ Removed apache rewrite from old slaves implementation
	+ Do not show RSS image if custom_prefix defined
2.3.4
	+ Avoid 'negative radius' error in DiskUsage chart
	+ Fixed call to partitionFileSystems in EBox::SysInfo::logReportInfo
	+ Log audit does not ignore fields which their values could be interpreted
	  as boolean false
	+ Avoid ebox.cgi failure when showing certain strings in the error template
	+ Do not calculate md5 digests if override_user_modification is enabled
	+ Clean /var/lib/zentyal/tmp on boot
	+ Stop apache gracefully and delete unused code in Apache.pm
	+ Cache contents of module.yaml files in Global
2.3.3
	+ The editable attribute of the types now accept a reference to a function
	  to dinamically enable or disable the field.
	+ In progress bar CGIs AJAX call checks the availability of the
	  next page before loading it
	+ Replaced community logo
	+ Adapted messages in the UI for new editions
	+ Changed cookie name to remove forbidden characters to avoid
	  incompatibilities with some applications
	+ Added methods to enable/disable restart triggers
2.3.2
	+ Fixed redis unix socket permissions problem with usercorner
	+ Get row ids without safe characters checking
	+ Added EBox::Util::Random as random string generator
	+ Set log level to debug when cannot compute md5 for a nonexistent file
	+ Filtering in tables is now case insensitive
	+ ProgressIndicator no longer leaves zombie processes in the system
	+ Implemented mysqldump for logs database
	+ Remove zentyal-events cron script which should not be longer necessary
	+ Bugfix: set executable permissions to cron scripts and example hooks
	+ Added a global method to retrieve installed server edition
	+ Log also duration and compMessage to events.log
2.3.1
	+ Updated Standards-Version to 3.9.2
	+ Fixed JS client side table sorting issue due to Prototype
	  library upgrade
	+ Disable InnoDB by default to reduce memory consumption of MySQL
	+ Now events are logged in a new file (events.log) in a more
	  human-readable format
	+ Added legend to DataTables with custom actions
	+ Changed JS to allow the restore of the action cell when a delete
	  action fails
	+ Set milestone to 3.0 when creating bug reports in the trac
	+ Avoid temporal modelInstance errors when adding or removing
	  modules with LogWatchers or LogDispatcher
	+ Unallow administration port change when the port is in use
2.3
	+ Do not launch a passwordless redis instance during first install
	+ New 'types' field in LogObserver and storers/acquirers to store special
	  types like IPs or MACs in an space-efficient way
	+ Use MySQL for the logs database instead of PostgreSQL
	+ Bugfix: logs database is now properly recreated after purge & install
	+ Avoid use of AUTOLOAD to execute redis commands, improves performance
	+ Use UNIX socket to connect to redis for better performance and
	  update default redis 2.2 settings
	+ Use "sudo" group instead of "admin" one for the UI access control
	+ Added EBox::Module::Base::version() to get package version
	+ Fixed problem in consalidation report when accumulating results
	  from queries having a "group by table.field"
	+ Added missing US and Etc zones in timezone selector
	+ Replaced autotools with zbuildtools
	+ Refuse to restore configuration backup from version lesser than
	  2.1 unless forced
	+ Do not retrieve format.js in every graph to improve performance
	+ The purge-module scripts are always managed as root user
	+ New grep-redis tool to search for patterns in redis keys or
	  values
	+ Use partitionFileSystems method from EBox::FileSystem
2.2.4
	+ New internal 'call' command in Zentyal shell to 'auto-use' the module
	+ Zentyal shell now can execute commandline arguments
	+ Bugfix: EBox::Types::IPAddr::isEqualTo allows to change netmask now
	+ Removed some undefined concatenation and compare warnings in error.log
	+ Ignore check operation in RAID event watcher
	+ Skip IP addresses ending in .0 in EBox::Types::IPRange::addresses()
	+ Do not store in redis trailing dots in Host and DomainName types
	+ Added internal command to instance models and other improvements in shell
	+ Now the whole /etc/zentyal directory is backed up and a copy of the
	  previous contents is stored at /var/backups before restoring
	+ Removing a module with a LogWatcher no longer breaks the LogWatcher
	  Configuration page anymore
	+ Fixed error in change-hostname script it does not longer match substrings
	+ Bugfix: Show breadcrumbs even from models which live in a
	  composite
	+ HTTPLink now returns empty string if no HTTPUrlView is defined
	  in DataTable class
	+ Added mising use sentence in EBox::Event::Watcher::Base
2.2.3
	+ Bugfix: Avoid url rewrite to ebox.cgi when requesting to /slave
	+ Fixed logrotate configuration
	+ More resilient way to handle with missing indexes in _find
	+ Added more informative text when mispelling methods whose prefix
	  is an AUTOLOAD action
	+ A more resilient solution to load events components in EventDaemon
	+ Added one and two years to the purge logs periods
	+ Fixed downloads from EBox::Type::File
2.2.2
	+ Revert cookie name change to avoid session loss in upgrades
	+ Do not try to change owner before user ebox is created
2.2.1
	+ Removed obsolete references to /zentyal URL
	+ Create configuration backup directories on install to avoid warnings
	  accessing the samba share when there are no backups
	+ Log result of save changes, either successful or with warnings
	+ Changed cookie name to remove forbidden characters to avoid
	  incompatibilities with some applications
	+ Removed duplicated and incorrect auding logging for password change
	+ Fixed some non-translatable strings
	+ Create automatic bug reports under 2.2.X milestone instead of 2.2
	+ Fixed bug changing background color on selected software packages
2.1.34
	+ Volatile types called password are now also masked in audit log
	+ Adjust padding for module descriptions in basic software view
	+ Removed beta icon
2.1.33
	+ Fixed modal add problems when using unique option on the type
	+ Fixed error management in the first screen of modal add
	+ Unify software selection and progress colors in CSS
	+ Set proper message type in Configure Events model
	+ Fixed error checking permanentMessage types in templates/msg.mas
2.1.32
	+ Added progress bar colors to theme definition
	+ Remove no longer correct UTF8 decode in ProgressIndicator
	+ Fixed UTF8 double-encoding on unexpected error CGI
	+ Reviewed some subscription strings
	+ Always fork before apache restart to avoid port change problems
	+ Stop modules in the correct order (inverse dependencies order)
	+ Better logging of failed modules on restore
2.1.31
	+ Do not start managed daemons on boot if the module is disabled
	+ Better message on redis error
	+ Watch for dependencies before automatic enable of modules on first install
2.1.30
	+ Removed obsolete /ebox URL from RSS link
	+ Changed methods related with extra backup data in modules logs
	  to play along with changes in ebackup module
	+ Set a user for remote access for audit reasons
	+ Detect session loss on AJAX requests
2.1.29
	+ Startup does not fail if SIGPIPE received
2.1.28
	+ Added code to mitigate false positives on module existence
	+ Avoid error in logs full summary due to incorrect syntax in template
	+ Allow unsafe chars in EBox::Types::File to avoid problems in some browsers
	+ Reviewed some subscription strings
	+ Warning about language-packs installed works again after Global changes
	+ Show n components update when only zentyal packages are left to
	  upgrade in the system widget
	+ Do not show debconf warning when installing packages
	+ EBox::Types::IPAddr (and IPNetwork) now works with defaultValue
	+ Allow to hide menu items, separators and dashboard widgets via conf keys
2.1.27
	+ Do not create tables during Disaster Recovery installation
	+ Added new EBox::Util::Debconf::value to get debconf values
	+ DataTable controller does no longer try to get a deleted row
	  for gather elements values for audit log
	+ Check if Updates watcher can be enabled if the subscription
	  level is yet unknown
2.1.26
	+ Detection of broken packages works again after proper deletion
	  of dpkg_running file
	+ Keep first install redis server running until trigger
	+ Unified module restart for package trigger and init.d
	+ Use restart-trigger script in postinst for faster daemons restarting
	+ System -> Halt/Reboot works again after regression in 2.1.25
	+ Added framework to show warning messages after save changes
	+ Change caption of remote services link to Zentyal Cloud
	+ Do not show Cloud link if hide_cloud_link config key is defined
	+ Added widget_ignore_updates key to hide updates in the dashboard
	+ Differentiate ads from notes
	+ Allow custom message type on permanentMessage
	+ Only allow custom themes signed by Zentyal
	+ Removed /zentyal prefix from URLs
	+ Caps lock detection on login page now works again
	+ Added HiddenIfNotAble property to event watchers to be hidden if
	  it is unabled to monitor the event
	+ Dashboard values can be now error and good as well
	+ Include a new software updates widget
	+ Include a new alert for basic subscriptions informing about
	  software updates
	+ Add update-notifier-common to dependencies
	+ EBox::DataTable::enabledRows returns rows in proper order
	+ Use custom ads when available
	+ Disable bug report when hide_bug_report defined on theme
2.1.25
	+ Do not show disabled module warnings in usercorner
	+ Mask passwords and unify boolean values in audit log
	+ Do not override type attribute for EBox::Types::Text subtypes
	+ Corrected installation finished message after first install
	+ Added new disableAutocomplete attribute on DataTables
	+ Optional values can be unset
	+ Minor improvements on nmap scan
2.1.24
	+ Do not try to generate config for unconfigured services
	+ Remove unnecessary redis call getting _serviceConfigured value
	+ Safer sizes for audit log fields
	+ Fix non-translatable "show help" string
	+ Allow links to first install wizard showing a desired page
	+ Fixed bug in disk usage when we have both values greater and
	  lower than 1024 MB
	+ Always return a number in EBox::AuditLogging::isEnabled to avoid
	  issues when returning the module status
	+ Added noDataMsg attribute on DataTable to show a message when
	  there are no rows
2.1.23
	+ Removed some warnings during consolidation process
	+ Depend on libterm-readline-gnu-perl for history support in shells
	+ Fixed error trying to change the admin port with NTP enabled
	+ Fixed breadcrumb destination for full log query page
	+ Use printableActionName in DataTable setter
2.1.22
	+ Fixed parentRow method in EBox::Types::Row
	+ Added new optionalLabel flag to EBox::Types::Abstract to avoid
	  show the label on non-optional values that need to be set as
	  optional when using show/hide viewCustomizers
	+ Added initHTMLStateOrder to View::Customizer to avoid incorrect
	  initial states
	+ Improved exceptions info in CGIs to help bug reporting
	+ Do not show customActions when editing row on DataTables
2.1.21
	+ Fixed bug printing traces at Global.pm
	+ Check new dump_exceptions confkey instead of the debug one in CGIs
	+ Explicit conversion to int those values stored in our database
	  for correct dumping in reporting
	+ Quote values in update overwrite while consolidating for reporting
2.1.20
	+ Fixed regression in edition in place of booleans
	+ Better default balance of the dashboard based on the size of the widgets
	+ Added defaultSelectedType argument to PortRange
2.1.19
	+ Disable KeepAlive as it seems to give performance problems with Firefox
	  and set MaxClients value back to 1 in apache.conf
	+ Throw exceptions when calling methods not aplicable to RO instances
	+ Fixed problems when mixing read/write and read-only instances
	+ Date/Time and Timezone moved from NTP to core under System -> General
	+ Do not instance hidden widgets to improve dashboard performance
	+ New command shell with Zentyal environment at /usr/share/zentyal/shell
	+ Show warning when a language-pack is not installed
	+ Removed unnecessary dump/load operations to .bak yaml files
	+ AuditLogging and Logs constructor now receive the 'ro' parameter
	+ Do not show Audit Logging in Module Status widget
2.1.18
	+ New unificated zentyal-core.logrotate for all the internal logs
	+ Added forceEnabled option for logHelpers
	+ Moved carousel.js to wizard template
	+ Add ordering option to wizard pages
	+ Fixed cmp and isEqualTo methods for EBox::Types::IPAddr
	+ Fixed wrong Mb unit labels in Disk Usage and use GB when > 1024 MB
	+ Now global-action script can be called without progress indicator
	+ Fixed EBox::Types::File JavaScript setter code
	+ Added support for "Add new..." modal boxes in foreign selectors
	+ Each module can have now its customized purge-module script
	  that will be executed after the package is removed
	+ Added Administration Audit Logging to log sessions, configuration
	  changes, and show pending actions in save changes confirmation
	+ User name is stored in session
	+ Remove deprecated extendedRestore from the old Full Backup
2.1.17
	+ Fixed RAID event crash
	+ Added warning on models and composites when the module is disabled
	+ Fixed login page style with some languages
	+ Login page template can now be reused accepting title as parameter
	+ EBox::Types::File does not write on redis when it fails to
	  move the fail to its final destination
	+ Added quote column option for periodic log consolidation and
	  report consolidation
	+ Added exclude module option to backup restore
2.1.16
	+ Do not show incompatible navigator warning on Google Chrome
	+ Fixed syncRows override detection on DataTable find
	+ clean-conf script now deletes also state data
	+ Avoid 'undefined' message in selectors
2.1.15
	+ Move Disk Usage and RAID to the new Maintenance menu
	+ Always call syncRows on find (avoid data inconsistencies)
	+ Filename when downloading a conf backup now contains hostname
	+ Fixed bug in RAID template
	+ Set proper menu order in System menu (fixes NTP position)
	+ Fixed regresion in page size selector on DataTables
	+ Fixed legend style in Import/Export Configuration
2.1.14
	+ Fixed regresion with double quotes in HTML templates
	+ Fixed problems with libredis-perl version dependency
	+ Adding new apparmor profile management
2.1.13
	+ Better control of errors when saving changes
	+ Elements of Union type can be hidden
	+ Model elements can be hidden only in the viewer or the setter
	+ HTML attributtes are double-quoted
	+ Models can have sections of items
	+ Password view modified to show the confirmation field
	+ New multiselect type
	+ Redis backend now throws different kind of exceptions
2.1.12
	+ Revert no longer necessary parents workaround
	+ Hide action on viewCustomizer works now on DataTables
2.1.11
	+ Fixed bug which setted bad directory to models in tab view
	+ Union type: Use selected subtype on trailingText property if the
	  major type does not have the property
	+ Raise MaxClients to 2 to prevent apache slowness
2.1.10
	+ Security [ZSN-2-1]: Avoid XSS in process list widget
2.1.9
	+ Do not try to initialize redis client before EBox::init()
	+ Safer way to delete rows, deleting its id reference first
	+ Delete no longer needed workaround for gconf with "removed" attribute
	+ Fixed regression in port range setter
2.1.8
	+ Fixed regression in menu search
	+ Fixed missing messages of multi state actions
	+ Help toggler is shown if needed when dynamic content is received
	+ Fixed issue when disabling several actions at once in a data table view
	+ All the custom actions are disabled when one is clicked
	+ Submit wizard pages asynchronously and show loading indicator
	+ Added carousel.js for slide effects
2.1.7
	+ Fixed issues with wrong html attributes quotation
	+ Bugfix: volatile types can now calculate their value using other
	  the value from other elements in the row no matter their position
2.1.6
	+ Attach software.log to bug report if there are broken packages
	+ Added keyGenerator option to report queries
	+ Tuned apache conf to provide a better user experience
	+ Actions click handlers can contain custom javascript
	+ Restore configuration with force dependencies option continues
	  when modules referenced in the backup are not present
	+ Added new MultiStateAction type
2.1.5
	+ Avoid problems getting parent if the manager is uninitialized
	+ Rename some icon files with wrong extension
	+ Remove wrong optional attribute for read-only fields in Events
	+ Renamed all /EBox/ CGI URLs to /SysInfo/ for menu folder coherency
	+ Added support for custom actions in DataTables
	+ Replaced Halt/Reboot CGI with a model
	+ Message classes can be set from models
	+ Fixed error in Jabber dispatcher
	+ Show module name properly in log when restart from the dashboard fails
	+ Avoid warning when looking for inexistent PID in pidFileRunning
2.1.4
	+ Changed Component's parent/child relationships implementation
	+ Fixed WikiFormat on automatic bug report tickets
	+ Do not show available community version in Dashboard with QA
 	  updates
2.1.3
	+ Fall back to readonly data in config backup if there are unsaved changes
	+ Allow to automatically send a report in the unexpected error page
	+ Logs and Events are now submenus of the new Maintenance menu
	+ Configuration Report option is now present on the Import/Export section
	+ Require save changes operation after changing the language
	+ Added support for URL aliases via schemas/urls/*.urls files
	+ Allow to sort submenu items via 'order' attribute
	+ Automatically save changes after syncRows is called and mark the module
	  mark the module as unchanged unless it was previously changed
	+ Removed unnecessary ConfigureEvents composite
	+ Removed unnecessary code from syncRows in logs and events
	+ Restore configuration is safer when restoring /etc/zentyal files
	+ Fixed unescaped characters when showing an exception
	+ Fixed nested error page on AJAX requests
	+ Adapted dumpBackupExtraData to new expected return value
	+ Report remoteservices, when required, a change in administration
	  port
	+ Added continueOnModuleFail mode to configuration restore
	+ Fixed Firefox 4 issue when downloading backups
	+ Show scroll when needed in stacktraces (error page)
	+ More informative error messages when trying to restart locked modules
	  from the dashboard
	+ Creation of plpgsql language moved from EBox::Logs::initialSetup
	  to create-db script
	+ Redis backend now throws different kind of exceptions
	+ Avoid unnecesary warnings about PIDs
	+ Update Jabber dispatcher to use Net::XMPP with some refactoring
	+ Save changes messages are correctly shown with international charsets
	+ Support for bitmap option in RAID report
	+ Retry multiInsert line by line if there are encoding errors
	+ Adapted to new location of partitionsFileSystems in EBox::FileSystem
	+ Event messages are cleaned of null characters and truncated
	  before inserting in the database when is necessary
	+ Improve message for "Free storage space" event and send an info
	  message when a given partition is not full anymore
	+ Event messages now can contain newline characters
	+ Objects of select type are compared also by context
	+ Remove cache from optionsFromForeignModel since it produces
	  problems and it is useless
	+ Set title with server name if the server is subscribed
	+ Fix title HTML tag in views for Models and Composites
	+ Added lastEventsReport to be queried by remoteservices module
	+ Added EBox::Types::HTML type
	+ Added missing manage-logs script to the package
	+ Fixed problems with show/hide help switch and dynamic content
	+ Menus with subitems are now kept unfolded until a section on a
	  different menu is accessed
	+ Sliced restore mode fails correctly when schema file is missing,
	  added option to force restore without schema file
	+ Purge conf now purges the state keys as well
	+ Added EBox::Types::IPRange
2.1.2
	+ Now a menu folder can be closed clicking on it while is open
	+ Bugfix: cron scripts are renamed and no longer ignored by run-parts
	+ Added new EBox::Util::Nmap class implementing a nmap wrapper
2.1.1
	+ Fixed incoherency problems with 'on' and '1' in boolean indexes
	+ Move cron scripts from debian packaging to src/scripts/cron
	+ Trigger restart of logs and events when upgrading zentyal-core
	  without any other modules
	+ Don't restart apache twice when upgrading together with more modules
	+ Fixed params validation issues in addRow
2.1
	+ Replace YAML::Tiny with libyaml written in C through YAML::XS wrapper
	+ Minor bugfix: filter invalid '_' param added by Webkit-based browser
	  on EBox::CGI::Base::params() instead of _validateParams(), avoids
	  warning in zentyal.log when enabling modules
	+ All CGI urls renamed from /ebox to /zentyal
	+ New first() and deleteFirst() methods in EBox::Global to check
	  existence and delete the /var/lib/zentyal/.first file
	+ PO files are now included in the language-pack-zentyal-* packages
	+ Migrations are now always located under /usr/share/$package/migration
	  this change only affects to the events and logs migrations
	+ Delete no longer used domain and translationDomain methods/attributes
	+ Unified src/libexec and tools in the new src/scripts directory
	+ Remove the ebox- prefix on all the names of the /usr/share scripts
	+ New EBox::Util::SQL package with helpers to create and drop tables
	  from initial-setup and purge-module for each module
	+ Always drop tables when purging a package
	+ Delete 'ebox' user when purging zentyal-core
	+ Moved all SQL schemas from tools/sqllogs to schemas/sql
	+ SQL time-period tables are now located under schemas/sql/period
	+ Old ebox-clean-gconf renamed to /usr/share/zentyal/clean-conf and
	  ebox-unconfigure-module is now /usr/share/zentyal/unconfigure-module
	+ Added default implementation for enableActions, executing
	  /usr/share/zentyal-$modulename/enable-module if exists
	+ Optimization: Do not check if a row is unique if any field is unique
	+ Never call syncRows on read-only instances
	+ Big performance improvements using hashes and sets in redis
	  database to avoid calls to the keys command
	+ Delete useless calls to exists in EBox::Config::Redis
	+ New regen-redis-db tool to recreate the directory structure
	+ Renamed /etc/cron.hourly/90manageEBoxLogs to 90zentyal-manage-logs
	  and moved the actual code to /usr/share/zentyal/manage-logs
	+ Move /usr/share/ebox/zentyal-redisvi to /usr/share/zentyal/redisvi
	+ New /usr/share/zentyal/initial-setup script for modules postinst
	+ New /usr/share/zentyal/purge-module script for modules postrm
	+ Removed obsolete logs and events migrations
	+ Create plpgsql is now done on EBox::Logs::initialSetup
	+ Replace old ebox-migrate script with EBox::Module::Base::migrate
	+ Rotate duplicity-debug.log log if exists
	+ Bug fix: Port selected during installation is correctly saved
	+ Zentyal web UI is restarted if their dependencies are upgraded
	+ Bug fix: Logs don't include unrelated information now
	+ Add total in disk_usage report
	+ Bugfix: Events report by source now works again
	+ Do not include info messages in the events report
	+ Services event is triggered only after five failed checkings
	+ Do not add redundant includedir lines to /etc/sudoers
	+ Fixed encoding for strings read from redis server
	+ Support for redis-server 2.0 configuration
	+ Move core templates to /usr/share/zentyal/stubs/core
	+ Old /etc/ebox directory replaced with the new /etc/zentyal with
	  renamed core.conf, logs.conf and events.conf files
	+ Fixed broken link to alerts list
2.0.15
	+ Do not check the existence of cloud-prof package during the
	  restore since it is possible not to be installed while disaster
	  recovery process is done
	+ Renamed /etc/init.d/ebox to /etc/init.d/zentyal
	+ Use new zentyal-* package names
	+ Don't check .yaml existence for core modules
2.0.14
	+ Added compMessage in some events to distinguish among events if
	  required
	+ Make source in events non i18n
	+ After restore, set all the restored modules as changed
	+ Added module pre-checks for configuration backup
2.0.13
	+ Fixed dashboard graphs refresh
	+ Fixed module existence check when dpkg is running
	+ Fix typo in sudoers creation to make remote support work again
2.0.12
	+ Include status of packages in the downloadable bug report
	+ Bugfix: Avoid possible problems deleting redis.first file if not exist
2.0.11
	+ New methods entry_exists and st_entry_exists in config backend
2.0.10
	+ Now redis backend returns undef on get for undefined values
	+ Allow custom mason templates under /etc/ebox/stubs
	+ Better checks before restoring a configuration backup with
	  a set of modules different than the installed one
	+ Wait for 10 seconds to the child process when destroying the
	  progress indicator to avoid zombie processes
	+ Caught SIGPIPE when trying to contact Redis server and the
	  socket was already closed
	+ Do not stop redis server when restarting apache but only when
	  the service is asked to stop
	+ Improvements in import/export configuration (know before as
	  configuration backup)
	+ Improvements in ProgressIndicator
	+ Better behaviour of read-only rows with up/down arrows
	+ Added support for printableActionName in DataTable's
	+ Added information about automatic configuration backup
	+ Removed warning on non existent file digest
	+ Safer way to check if core modules exist during installation
2.0.9
	+ Treat wrong installed packages as not-existent modules
	+ Added a warning in dashboard informing about broken packages
	+ File sharing and mailfilter log event watchers works again since
	  it is managed several log tables per module
2.0.8
	+ Replaced zentyal-conf script with the more powerful zentyal-redisvi
	+ Set always the same default order for dashboard widgets
	+ Added help message to the configure widgets dialog
	+ Check for undefined values in logs consolidation
	+ Now dashboard notifies fails when restarting a service
	+ Fixed bug with some special characters in dashboard
	+ Fixed bug with some special characters in disk usage graph
2.0.7
	+ Pre-installation includes sudoers.d into sudoers file if it's not yet
	  installed
	+ Install apache-prefork instead of worker by default
	+ Rename service certificate to Zentyal Administration Web Server
2.0.6
	+ Use mod dependencies as default restore dependencies
	+ Fixed dependencies in events module
	+ Increased recursive dependency threshold to avoid
	  backup restoration problems
2.0.5
	+ Removed deprecated "Full backup" option from configuration backup
	+ Bugfix: SCP method works again after addition of SlicedBackup
	+ Added option in 90eboxpglogger.conf to disable logs consolidation
2.0.4
	+ Removed useless gconf backup during upgrade
	+ Fixed postinstall script problems during upgrade
2.0.3
	+ Added support for the sliced backup of the DB
	+ Hostname change is now visible in the form before saving changes
	+ Fixed config backend problems with _fileList call
	+ Added new bootDepends method to customize daemons boot order
	+ Added permanent message property to Composite
	+ Bugfix: Minor aesthetic fix in horizontal menu
	+ Bugfix: Disk usage is now reported in expected bytes
	+ Bugfix: Event dispatcher is not disabled when it is impossible
	  for it to dispatch the message
2.0.2
	+ Better message for the service status event
	+ Fixed modules configuration purge script
	+ Block enable module button after first click
	+ Avoid division by zero in progress indicator when total ticks is
	  zero
	+ Removed warning during postinst
	+ Added new subscription messages in logs, events and backup
2.0.1
	+ Bugfix: Login from Zentyal Cloud is passwordless again
	+ Some defensive code for the synchronization in Events models
	+ Bugfix: add EBox::Config::Redis::get to fetch scalar or list
	  values. Make GConfModule use it to avoid issues with directories
	  that have both sort of values.
1.5.14
	+ Fixed redis bug with dir keys prefix
	+ Improved login page style
	+ New login method using PAM instead of password file
	+ Allow to change admin passwords under System->General
	+ Avoid auto submit wizard forms
	+ Wizard skip buttons always available
	+ Rebranded post-installation questions
	+ Added zentyal-conf script to get/set redis config keys
1.5.13
	+ Added transition effect on first install slides
	+ Zentyal rebrand
	+ Added web page favicon
	+ Fixed already seen wizards apparition
	+ Fixed ro module creation with redis backend
	+ Use mason for links widgets
	+ Use new domain to official strings for subscriptions
1.5.12
	+ Added option to change hostname under System->General
	+ Show option "return to dashboard" when save changes fails.
1.5.11
	+ Added more tries on redis reconnection
	+ Fixed user corner access problems with redis server
	+ writeFile* methods reorganized
	+ Added cron as dependency as cron.hourly was never executed with anacron
	+ Improvements in consolidation of data for reports
1.5.10
	+ Fixed gconf to redis conversion for boolean values
1.5.9
	+ Improved migrations speed using the same perl interpreter
	+ Redis as configuration backend (instead of gconf)
	+ Improved error messages in ebox-software
	+ Set event source to 256 chars in database to adjust longer event
	  sources
	+ Progress bar AJAX updates are sent using JSON
	+ Fixed progress bar width problems
	+ Fixed top menu on wizards
	+ Improved error message when disconnecting a not connected database
	+ Abort installation if 'ebox' user already exists
	+ Bugfix: IP address is now properly registered if login fails
1.5.8
	+ Added template tableorderer.css.mas
	+ Added buttonless top menu option
	+ Bugfix: Save all modules on first installation
	+ Bugfix: General ebox database is now created if needed when
	  re/starting services
	+ Bugfix: Data to report are now uniform in number of elements per
	  value. This prevents errors when a value is present in a month and
	  not in another
	+ Bugfix: Don't show already visited wizard pages again
1.5.7
	+ Bugfix: Avoid error when RAID is not present
	+ Bugfix: Add ebox-consolidate-reportinfo call in daily cron script
	+ Bugfix: Called multiInsert and unbufferedInsert when necessary
	  after the loggerd reimplementation
	+ Bugfix: EBox::ThirdParty::Apache2::AuthCookie and
	  EBox::ThirdParty::Apache2::AuthCookie::Util package defined just
	  once
	+ Added util SystemKernel
	+ Improved progress indicator
	+ Changes in sudo generation to allow sudo for remote support user
	+ Initial setup wizards support
1.5.6
	+ Reimplementation of loggerd using inotify instead of File::Tail
1.5.5
	+ Asynchronous load of dashboard widgets for a smoother interface
1.5.4
	+ Changed dbus-check script to accept config file as a parameter
1.5.3
	+ Function _isDaemonRunning works now with snort in lucid
	+ Javascript refreshing instead of meta tag in log pages
	+ Updated links in dashboard widget
	+ Add package versions to downloadable ebox.log
	+ Fixed postgresql data dir path for disk usage with pg 8.4
	+ GUI improvements in search box
1.5.2
	+ Security [ESN-1-1]: Validate referer to avoid CSRF attacks
	+ Added reporting structure to events module
	+ Added new CGI to download the last lines of ebox.log
1.5.1
	+ Bugfix: Catch exception when upstart daemon does not exist and
	  return a stopped status
	+ Added method in logs module to dump database in behalf of
	ebackup module
	+ Bugfix: Do not check in row uniqueness for optional fields that
	are not passed as parameters
	+ Improve the output of ebox module status, to be consistent with the one
	  shown in the interface
	+ Add options to the report generation to allow queries to be more
	  flexible
	+ Events: Add possibility to enable watchers by default
	+ Bugfix: Adding a new field to a model now uses default
	  value instead of an empty value
	+ Added script and web interface for configuration report, added
	  more log files to the configuration report
1.5
	+ Use built-in authentication
	+ Use new upstart directory "init" instead of "event.d"
	+ Use new libjson-perl API
	+ Increase PerlInterpMaxRequests to 200
	+ Increase MaxRequestsPerChild (mpm-worker) to 200
	+ Fix issue with enconding in Ajax error responses
	+ Loggerd: if we don't have any file to watch we just sleep otherwise the process
	  will finish and upstart will try to start it over again and again.
	+ Make /etc/init.d/ebox depend on $network virtual facility
	+ Show uptime and users on General Information widget.
1.4.2
	+ Start services in the appropriate order (by dependencies) to fix a problem
	  when running /etc/init.d/ebox start in slaves (mail and other modules
	  were started before usersandgroups and thus failed)
1.4.1
	+ Remove network workarounds from /etc/init.d/ebox as we don't bring
	  interfaces down anymore
1.4
	+ Bug fix: i18n. setDomain in composites and models.
1.3.19
	+ Make the module dashboard widget update as the rest of the widgets
	+ Fix problem regarding translation of module names: fixes untranslated
	  module names in the dashboard, module status and everywhere else where
	  a module name is written
1.3.18
	+ Add version comparing function and use it instead of 'gt' in the
	  general widget
1.3.17
	+ Minor bug fix: check if value is defined in EBox::Type::Union
1.3.16
	+ Move enable field to first row in ConfigureDispatcherDataTable
	+ Add a warning to let users know that a module with unsaved changes
	  is disabled
	+ Remove events migration directory:
		- 0001_add_conf_configureeventtable.pl
		- 0002_add_conf_diskfree_watcher.pl
	+ Bug fix: We don't use names to stringify date to avoid issues
	  with DB insertions and localisation in event logging
	+ Bug fix: do not warn about disabled services which return false from
	  showModuleStatus()
	+ Add blank line under "Module Status"
	+ Installed and latest available versions of the core are now displayed
	  in the General Information widget
1.3.15
	+ Bug fix: Call EBox::Global::sortModulesByDependencies when
	  saving all modules and remove infinite loop in that method.
	  EBox::Global::modifiedModules now requires an argument to sort
	  its result dependending on enableDepends or depends attribute.
	+ Bug fix: keep menu folders open during page reloads
	+ Bug fix: enable the log events dispatcher by default now works
	+ Bug fix: fixed _lock function in EBox::Module::Base
	+ Bug fix: composites honor menuFolder()
	+ Add support for in-place edition for boolean types. (Closes
	  #1664)
	+ Add method to add new database table columnts to EBox::Migration::Helpers
	+ Bug fix: enable "Save Changes" button after an in-place edition
1.3.14
	+ Bug fix: fix critical bug in migration helper that caused some log
	  log tables to disappear
	+ Create events table
	+ Bug fix: log watcher works again
	+ Bug fix: delete cache if log index is not found as it could be
	  disabled
1.3.13
	+ Bug fix: critical error in EventDaemon that prevented properly start
	+ Cron script for manage logs does not run if another is already
	  running, hope that this will avoid problems with large logs
	+ Increased maximum size of message field in events
	+ Added script to purge logs
	+ Bug fix: multi-domain logs can be enabled again
1.3.12
	+ Added type for EBox::Dashboard::Value to stand out warning
	  messages in dashboard
	+ Added EBox::MigrationHelpers to include migration helpers, for now,
	  include a db table renaming one
	+ Bug fix: Fix mismatch in event table field names
	+ Bug fix: Add migration to create language plpgsql in database
	+ Bug fix: Add missing script for report log consolidation
	+ Bug fix: Don't show modules in logs if they are not configured. This
	  prevents some crashes when modules need information only available when
	  configured, such as mail which holds the vdomains in LDAP
	+ Added method EBox::Global::lastModificationTime to know when
	  eBox configuration was modified for last time
	+ Add support for breadcrumbs on the UI
	+ Bug fix: in Loggerd files are only parsed one time regardless of
	  how many LogHelper reference them
	+ Added precondition for Loggerd: it does not run if there isnt
	anything to watch
1.3.11
	+ Support customFilter in models for big tables
	+ Added EBox::Events::sendEvent method to send events using Perl
	  code (used by ebackup module)
	+ Bug fix: EBox::Type::Service::cmp now works when only the
	  protocols are different
	+ Check $self is defined in PgDBEngine::DESTROY
	+ Do not watch files in ebox-loggerd related to disabled modules and
	  other improvements in the daemon
	+ Silent some exceptions that are used for flow control
	+ Improve the message from Service Event Watcher
1.3.10
	+ Show warning when accesing the UI with unsupported browsers
	+ Add disableApparmorProfile to EBox::Module::Service
	+ Bug fix: add missing use
	+ Bug fix: Make EventDaemon more robust against malformed sent
	  events by only accepting EBox::Event objects
1.3.8
	+ Bug fix: fixed order in EBox::Global::modified modules. Now
	  Global and Backup use the same method to order the module list
	  by dependencies
1.3.7
	+ Bug fix: generate public.css and login.css in dynamic-www directory
	  which is /var/lib/zentyal/dynamicwww/css/ and not in /usr/share/ebox/www/css
	  as these files are generate every time eBox's apache is
	  restarted
	+ Bug fix: modules are restored now in the correct dependency
	  order
	+ ebox-make-backup accepts --destinaton flag to set backup's file name
	+ Add support for permanent messages to EBox::View::Customizer
1.3.6
	+ Bug fix: override _ids in EBox::Events::Watcher::Log to not return ids
	which do not exist
	+ Bug fix: fixed InverseMatchSelect type which is used by Firewall module
	+ New widget for the dashboard showing useful support information
	+ Bugfix: wrong permissions on CSS files caused problem with usercorner
	+ CSS are now templates for easier rebranding
	+ Added default.theme with eBox colors
1.3.5
	+ Bugfix: Allow unsafe characters in password type
	+ Add FollowSymLinks in eBox apache configuration. This is useful
	  if we use js libraries provided by packages
1.3.4
	+ Updated company name in the footer
	+ Bugfix: humanEventMessage works with multiple tableInfos now
	+ Add ebox-dbus-check to test if we can actually connect to dbus
1.3.4
	+ bugfix: empty cache before calling updatedRowNotify
	+ enable Log dispatcher by default and not allow users to disable
	it
	+ consolidation process continues in disabled but configured modules
	+ bugfix: Save Changes button doesn't turn red when accessing events for
	first time
1.3.2
	+ bugfix: workaround issue with dhcp configured interfaces at boot time
1.3.1
	+ bugfix: wrong regex in service status check
1.3.0
	+ bugfix: make full backup work again
1.1.30
	+ Change footer to new company holder
	+  RAID does not generate 'change in completion events, some text
	problems fixed with RAID events
	+ Report graphics had a datapoints limit dependent on the active
	time unit
	+ Apache certificate can be replaced by CA module
	+ Fixed regression in detailed report: total row now aggregates
	properly
	+ More characters allowed when changing password from web GUI
	+ Fixed regression with already used values in select types
	+ Do not a button to restart eBox's apache
	+ Fixed auth problem when dumping and restoring postgre database
1.1.20
	+ Added custom view support
	+ Bugfix: report models now can use the limit parameter in
	  reportRows() method
	+ use a regexp to fetch the PID in a pidfile, some files such as
	postfix's add tabs and spaces before the actual number
	+ Changed "pidfile" to "pidfiles" in _daemons() to allow checking more than
one (now it is a array ref instead of scalar)
	+ Modified Service.pm to support another output format for /etc/init.d daemon
status that returns [OK] instead of "running".
	+ unuformized case in menu entries and some more visual fixes
1.1.10
	+ Fix issue when there's a file managed by one module that has been modified
	  when saving changes
	+ Bugfix: events models are working again even if an event aware
	module is uninstalled and it is in a backup to restore
	+ Select.pm returns first value in options as default
       + Added 'parentModule' to model class to avoid recursive problems
	+ Added Float type
	+ Apache module allows to add configuration includes from other modules
	+ Display remote services button if subscribed
	+ Event daemon may received events through a named pipe
	+ Bugfix. SysInfo revokes its config correctly
	+ Added storer property to types in order to store the data in
	somewhere different from GConf
	+ Added protected property 'volatile' to the models to indicate
	that they store nothing in GConf but in somewhere different
	+ System Menu item element 'RAID' is always visible even when RAID
	is not installed
	+ Files in deleted rows are deleted when the changes are saved
	+ Fixed some bug whens backing and restore files
	+ Components can be subModels of the HasMany type
	+ Added EBox::Types::Text::WriteOnce type
	+ Do not use rows(), use row to force iteration over the rows and increase
	performance and reduce memory use.
	+ Do not suggest_sync after read operations in gconf
	+ Increase MaxRequestsPerChild to 200 in eBox's apache
	+ Make apache spawn only one child process
	+ Log module is backed up and restored normally because the old
	problem is not longer here
	+ Backup is more gentle with no backup files in backup directory,
	now it does not delete them
	+ HasMany  can retrieve again the model and row after the weak
	refence is garbage-collected. (Added to solve a bug in the doenload
	bundle dialog)
	+ EBox::Types::DomainName no longer accepts IP addresses as domain
	names
	+ Bugfix: modules that fail at configuration stage no longer appear as enabled
	+ Add parameter to EBox::Types::Select to disable options cache

0.12.103
	+ Bugfix: fix SQL statement to fetch last rows to consolidate
0.12.102
	+ Bugfix: consolidate logs using the last date and not starting from scratch
0.12.101
	+ Bugfix: DomainName type make comparisons case insensitive
	according to RFC 1035
0.12.100
	+ Bugfix: Never skip user's modifications if it set to true
	override user's changes
	+ EBox::Module::writeConfFile and EBox::Service scape file's path
	+ Bugfix. Configure logrotate to actually rotate ebox logs
	+ Fixed bug in ForcePurge logs model
	+ Fixed bug in DataTable: ModelManaged was called with tableName
	instead of context Name
	+ Fixing an `img` tag closed now properly and adding alternative
	text to match W3C validation in head title
	+ Backup pages now includes the size of the archive
	+ Fixed bug in ForcePurge logs model
	+ Now the modules can have more than one tableInfo for logging information
	+ Improve model debugging
	+ Improve restart debugging
	+ Backups and bug reports can be made from the command line
	+ Bugfix: `isEqualTo` is working now for `Boolean` types
	+ Bugfix: check if we must disable file modification checks in
	Manager::skipModification

0.12.99
	+ Add support for reporting
	+ Refresh logs automatically
	+ Reverse log order
	+ Remove temp file after it is downloaded with FromTempDir controller
0.12.3
	+ Bug fix: use the new API in purge method. Now purging logs is working
	again.
0.12.2
	+ Increase random string length used to generate the cookie to
	2048 bits
	+ Logs are show in inverse chronological order
0.12.1
	+ Bug fix: use unsafeParam for progress indicator or some i18 strings
	will fail when saving changes
0.12
	+ Bugfix: Don't assume timecol is 'timestamp' but defined by
	module developer. This allows to purge some logs tables again
	+ Add page titles to models
	+ Set default values when not given in `add` method in models
	+ Add method to manage page size in model
	+ Add hidden field to help with Ajax request and automated testing with
	  ANSTE
	+ Bugfix: cast sql types to filter fields in logs
	+ Bugfix: Restricted resources are back again to make RSS
	access policy work again
	+ Workaround bogus mason warnings
	+ Make postinst script less verbose
	+ Disable keepalive in eBox apache
	+ Do not run a startup script in eBox apache
	+ Set default purge time for logs stored in eBox db to 1 week
	+ Disable LogAdmin actions in `ebox-global-action` until LogAdmin
	feature is completely done
0.11.103
	+ Modify EBox::Types::HasMany to create directory based on its row
	+ Add _setRelationship method to set up relationships between models
	  and submodels
	+ Use the new EBox::Model::Row api
	+ Add help method to EBox::Types::Abstract
	+ Decrease size for percentage value in disk free watcher
	+ Increase channel link field size in RSS dispatcher
0.11.102
	+ Bugfix: cmp in EBox::Types::HostIP now sorts correctly
	+ updatedRowNotify in EBox::Model::DataTable receives old row as
	well as the recently updated row
	+ Added `override_user_modification` configuration parameter to
	avoid user modification checkings and override them without asking
	+ Added EBox::Model::Row to ease the management of data returned
	by models
	+ Added support to pre-save and post-save executable files. They
	must be placed at /etc/ebox/pre-save or /etc/ebox/post-save
	+ Added `findRow` method to ease find and set
0.11.101
	+ Bugfix: Fix memory leak in models while cloning types. Now
	cloning is controlled by clone method in types
	+ Bugfix: Union type now checks for its uniqueness
	+ DESTROY is not an autoloaded method anymore
	+ HasOne fields now may set printable value from the foreign field
	to set its value
	+ findId now searches as well using printableValue
	+ Bugfix. Minor bug found when key is an IP address in autoloaded
	methods
	+ Ordered tables may insert values at the beginning or the end of
	the table by "insertPosition" attribute
	+ Change notConfigured template to fix English and add link to the
	  module status section
	+ Add loading gif to module status actions
	+ Remove debug from ServiceInterface.pm
	+ Add support for custom separators to be used as index separators on
	  exposedMethods
	+ Bugfix. Stop eBox correctly when it's removed
	+ Improve apache-restart to make it more reliable.
0.11.100
	+ Bugfix. Fix issue with event filters and empty hashes
	+ Bugfix. Cache stuff in log and soap watcher to avoid memory leaks
	+ Bugfix. Fix bug that prevented the user from being warned when a row to
	  be deleted is being used by other model
	+ Bugfix. Add missing use of EBox::Global in State event watcher
	+ Added progress screen, now pogress screen keeps track of the changed
	  state of the modules and change the top page element properly
	+ Do not exec() to restart apache outside mod_perl
	+ Improve apache restart script
	+ Improve progress screen
0.11.99
	+ DataTable contains the property 'enableProperty' to set a column
	called 'enabled' to enable/disable rows from the user point of
	view. The 'enabled' column is put the first
	+ Added state to the RAID report instead of simpler active boolean
        + Fix bug when installing new event components and event GConf
	subtree has not changed
	+ Add RSS dispatcher to show eBox events under a RSS feed
	+ Rotate log files when they reach 10MB for 7 rotations
	+ Configurable minimum free space left for being notified by means
	of percentage
	+ Add File type including uploading and downloading
	+ Event daemon now checks if it is possible to send an event
	before actually sending it
	+ Added Action forms to perform an action without modifying
	persistent data
	+ Log queries are faster if there is no results
	+ Show no data stored when there are no logs for a domain
	+ Log watcher is added in order to notify when an event has
	happened. You can configure which log watcher you may enable and
	what you want to be notify by a determined filter and/or event.
	+ RAID watcher is added to check the RAID events that may happen
	when the RAID subsystem is configured in the eBox machine
	+ Change colour dataset in pie chart used for disk usage reporting
	+ Progress indicator now contains a returned value and error
	message as well
	+ Lock session file for HTTP session to avoid bugs
	related to multiple requests (AJAX) in a short time
	+ Upgrade runit dependency until 1.8.0 to avoid runit related
	issues
0.11
	+ Use apache2
	+ Add ebox-unblock-exec to unset signal mask before running  a executable
	+ Fix issue with multiple models and models with params.
	  This triggered a bug in DHCP when there was just one static
	  interface
	+ Fix _checkRowIsUnique and _checkFieldIsUnique
	+ Fix paging
	+ Trim long strings in log table, show tooltip with the whole string
	  and show links for URLs starting with "http://"
0.10.99
	+ Add disk usage information
	+ Show progress in backup process
	+ Add option to purge logs
	+ Create a link from /var/lib/zentyal/log to /var/log/ebox
	+ Fix bug with backup descriptions containing spaces
	+ Add removeAll method on data models
	+ Add HostIP, DomainName and Port types
	+ Add readonly forms to display static information
	+ Add Danish translation thanks to Allan Jacobsen
0.10
	+ New release
0.9.100
	+ Add checking for SOAP session opened
	+ Add EventDaemon
	+ Add Watcher and Dispatch framework to support an event
	  architecture on eBox
	+ Add volatile EBox::Types in order not to store their values
	  on GConf
	+ Add generic form
	+ Improvements on generic table
	+ Added Swedish translation

0.9.99
	+ Added Portuguese from Portugal translation
	+ Added Russian translation
	+ Bugfix: bad changed state in modules after restore

0.9.3
	+ New release

0.9.2
	+ Add browser warning when uploading files
	+ Enable/disable logging modules
0.9.1
	+ Fix backup issue with changed state
	+ Generic table supports custom ordering
0.9
	+ Added Polish translation
        + Bug in recognition of old CD-R writting devices fixed
	+ Added Aragonese translation
	+ Added Dutch translation
	+ Added German translation
	+ Added Portuguese translation

0.8.99
	+ Add data table model for generic Ajax tables
	+ Add types to be used by models
	+ Add MigrationBase and ebox-migrate to upgrade data models
	+ Some English fixes
0.8.1
	+ New release
0.8
	+ Fix backup issue related to bug reports
	+ Improved backup GUI
0.7.99
        + changed sudo stub to be more permissive
	+ added startup file to apache web server
	+ enhanced backup module
	+ added basic CD/DVD support to backup module
	+ added test stubs to simplify testing
	+ added test class in the spirit of Test::Class
	+ Html.pm now uses mason templates
0.7.1
	+ use Apache::Reload to reload modules when changed
	+ GUI consistency (#12)
	+ Fixed a bug for passwords longer than 16 chars
	+ ebox-sudoers-friendly added to not overwrite /etc/sudoers each time
0.7
	+ First public release
0.6
	+ Move to client
	+ Remove obsolete TODO list
	+ Remove firewall module from  base system
	+ Remove objects module from base system
	+ Remove network module from base system
	+ Add modInstances and modInstancesOfType
	+ Raname Base to ClientBase
	+ Remove calls to deprecated methods
	+ API documented using naturaldocs
	+ Update INSTALL
	+ Use a new method to get configkeys, now configkey reads every
	  [0.9
	+ Added Polish translation][0-9]+.conf file from the EBox::Config::etc() dir and
	  tries to get the value from the files in order.
	+ Display date in the correct languae in Summary
	+ Update debian scripts
	+ Several bugfixes
0.5.2
	+ Fix some packaging issues
0.5.1
	+ New menu system
	+ New firewall filtering rules
	+ 802.1q support

0.5
	+ New bug-free menus (actually Internet Explorer is the buggy piece
	  of... software that caused the reimplementation)
	+ Lots of small bugfixes
	+ Firewall: apply rules with no destination address to packets
	  routed through external interfaces only
	+ New debianize script
	+ Firewall: do not require port and protocol parameters as they
	  are now optional.
	+ Include SSL stuff in the dist tarball
	+ Let modules block changes in the network interfaces
	  configuration if they have references to the network config in
	  their config.
	+ Debian network configuration import script
	+ Fix the init.d script: it catches exceptions thrown by modules so that
	  it can try to start/stop all of them if an exception is thrown.
	+ Firewall: fix default policy bug in INPUT chains.
	+ Restore textdomain in exceptions
	+ New services section in the summary
	+ Added Error item to Summary. Catch exceptions from modules in
	  summary and generate error item
	+ Fix several errors with redirections and error handling in CGIs
	+ Several data validation functions were fixed, and a few others added
	+ Prevent the global module from keeping a reference to itself. And make
	  the read-only/read-write behavior of the factory consistent.
	+ Stop using ifconfig-wrapper and implement our own NetWrapper module
	  with wrappers for ifconfig and ip.
	+ Start/stop apache, network and firewall modules in first place.
	+ Ignore some network interface names such as irda, sit0, etc.
	+ The summary page uses read-only module instances.
	+ New DataInUse exception, old one renamed to DataExists.
	+ Network: do not overwrite resolv.conf if there are nameservers
	  given via dhcp.
	+ Do not set a default global policy for the ssh service.
	+ Check for forbiden characters when the parameter value is
	  requested by the CGI, this allows CGI's to handle the error,
	  and make some decissions before it happens.
	+ Create an "edit object" template and remove the object edition stuff
	  from the main objects page.
	+ Fix the apache restarting code.
	+ Network: Remove the route reordering feature, the kernel handles that
	  automatically.
	+ Fix tons of bugs in the network restarting code.
	+ Network: removed the 3rd nameserver configuration.
	+ Network: Get gateway info in the dhcp hook.
	+ Network: Removed default configuration from the gconf schema.
	+ New function for config-file generation
	+ New functions for pid file handling

0.4
	+ debian package
	+ added module to export/import configuration
	+ changes in firewall's API
	+ Added content filter based on dansguardian
	+ Added French translation
	+ Added Catalan translation
	+ Sudoers file is generated automatically based on module's needs
	+ Apache config file is generated by ebox  now
	+ Use SSL
	+ Added ebox.conf file
	+ Added module template generator

0.3
	+ Supports i18n
	+ API name consistency
	+ Use Mason for templates
	+ added tips to GUI
	+ added dhcp hooks
	+ administration port configuration
	+ Fixed bugs to IE compliant
	+ Revoke changes after logout
	+ Several bugfixes

0.2
	+ All modules are now based on gconf.
	+ Removed dependencies on xml-simple, xerces and xpath
	+ New MAC address field in Object members.
	+ Several bugfixes.

0.1
	+ Initial release<|MERGE_RESOLUTION|>--- conflicted
+++ resolved
@@ -1,4 +1,6 @@
-<<<<<<< HEAD
+HEAD
+	+ Some fixes in the function to add the rule for desktops services
+	  to the firewall
 3.0.7
 	+ Add new EBox::Module::Service::Observer to notify modules about
 	  changes in the service status
@@ -18,11 +20,6 @@
 	+ Fixed events modules dependencies to depend on any module which
 	  provides watchers or dispatchers
 	+ Always call enableActions before enableService when configuring modules
-=======
-HEAD
-	+ Some fixes in the function to add the rule for desktops services
-	  to the firewall
->>>>>>> 4ab35035
 	+ Added needsSaveAfterConfig state to service modules
 	+ Better exceptions logging in EBox::CGI::Run
 	+ Fixed 'element not exists' error when enabling a log watcher
