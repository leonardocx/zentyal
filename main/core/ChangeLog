--- conflicted
+++ resolved
@@ -1,9 +1,7 @@
 HEAD
-<<<<<<< HEAD
 	+ Added to findValueMultipleFields and findValue the nosync parameter
 	+ Added support for haproxy 1.5
 	+ Moved nginx to listen on localhost
-=======
 	+ Better way to set MySQL password for all the root accounts
 	+ Use sharedscripts in zentyal-core logrotate to avoid triggering
 	  in every log file
@@ -12,7 +10,6 @@
 	  while editing by storing the dump of the value
 	+ Fix EBox::Types::Composite::cmp to store changes when only last type
 	  is modified
->>>>>>> 2879be25
 3.2.6
 	+ Show confirmation dialog before upgrading to 3.3
 	+ Fixed general widget packages to avoid error on 'packages to
