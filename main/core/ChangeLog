HEAD
<<<<<<< HEAD
	+ Avoid division by zero while using page navigation
=======
	+ Automatic report text formatting adapted to Redmine
>>>>>>> 7e41b687
	+ Fix tab selection in tabbed composite from URL path anchor,
	  for instance, /Maintenance/Events#ConfigureDispatchers
	+ Avoid errors triggered on web administration port validation
	+ ManageAdmins model now also add/removes lpadmin group
	+ Show nice error when global-action fails using die + scalar
	+ Fixed JS error on showing errors in customActionClicked
	+ Fixed rethrown of exception in restartService() and
	  EBox::CGI::Base::upload methods
3.3.4
	+ Remove lock file in EBox::Util::Lock::unlock()
	+ Fixed mason component root for custom stubs
3.3.3
	+ Fixed regression in clone action
	+ Decode to utf8 the MySQL database results
	+ Create log database using utf8 charset
	+ Better way to set MySQL password for all the root accounts
	+ Use same JSON reply file for changeRowForm and dataInUse
	+ Fixed regression in AJAX changes with raised error when a
	  data in use exception was found
	+ Fixed css error that hide information in the logs tables
	+ Use sharedscripts in zentyal-core logrotate to avoid triggering
	  in every log file
	+ Take into account view customizer on audit logging
	+ Show complex types (more than one field) in audit log
	  while editing by storing the dump of the value
	+ Fix EBox::Types::Composite::cmp to store changes when only last type
	  is modified
	+ Fixed general widget packages to avoid error on 'packages to
	  upgrade' section
3.3.2
	+ Fixed regression when table size is set to 'view all'
3.3.1
	+ Fixed redirects in table/form JSON replies
	+ Set automated ticket report milestone to 3.3.X
3.3
	+ Refactored module not enabled warning
	+ Add version to header logo
	+ HTML body can now have different styles based on the menu section
	+ Hide close button on saving changes and backup progess
	  dialogs. Don't allow to close it with esc key on those cases.
	+ Fix error when pageSize parameter is not supplied to the model controller
	+ Workaround against modules changed when saving all changes
	+ Recover from widget function exceptions
	+ Use the same Mason interpreter for most HTML templates
	+ Use more granular AJAX for table actions
	+ Use stand-alone AJAX call to refresh save changes button
	+ Added missing use to EBox::CGI::Base
	+ Allow to submit apport crash reports if debug=yes
	+ Switch from Error to TryCatch for exception handling
	+ Added new communityEdition() helper method in EBox::Global
	+ Add version to header logo
	+ Always reload page after saving changes
	+ Use AJAX call to refresh save change buttons
	+ Copy all the redis keys from 'conf' to 'ro' when saving changes of
	  any module to prevent incoherences
	+ Delete unused stopAllModules() and restartAllModules() in EBox::Global
	+ Workaround against modules changed when saving all changes
	+ Display remote services messages if they exist on Dashboard
	+ Recover from widget function exceptions
	+ Fixed mdstat output processing to remove "(auto-read-only)"
	+ Fixed audit logging of delete actions
	+ Fixed errors with row ID in ManageAdmins table
	+ Added missing EBox::Exceptions uses
	+ Fixed bug in selectSetter which hitted selects on DataForm with
	  'unique' option enabled
	+ EBox::WebServer::removeNginxInclude does not longer throws
	  a exception if the path to remove is not included
	+ Copy all the redis keys from 'conf' to 'ro' when saving changes of
	  any module to prevent incoherences
	+ Delete unused stopAllModules() and restartAllModules() in EBox::Global
	+ Use printableName in Configure Module popup
	+ Replace fork of Apache2::AuthCookie with libapache2-authcookie-perl
	+ Added EBox::Types::IPRange::addressesFromBeginToEnd class method
	+ Set proper trial link in advertisements
	+ Show register link in local backup when not registered
	+ Strip the 'C:\fakepath\' that chrome adds to the file input
	+ Make dump_exceptions key work also for mason exceptions
	+ Pass HTTP_PROXY system environment variable to CGIs as they are
	  used in Zentyal modules
	+ Waiting for Zentyal ready page check is more robust now
	+ Fixed error in the recursive method for getting module dependencies
	+ Fixed JS typo which disabled export backup dialog
	+ Added dbus dependency to avoid problems on some minimal installations
	+ When restoring pre-3.2 backups take in account that apache
	  module was renamed to webadmin
	+ Make sure that we always commit/discard audit of changes when we
	  save/revoke all modules
	+ Add new row attribute "disabled"
	+ Fixed JS glitch which broke the dashboard periodical updates
	+ Better check of referer which skips cloud domain if it does not exists
	+ Avoid warning when stopping a module without FirewallHelper
	+ Include contents of /etc/resolv.conf in bug report
	+ Avoid Apache error screen in login when entering through Zentyal
	  Remote using password
	+ Fix warning comparing undefined string in DomainName type
	+ Rewrite row isEqualTo method using hashElements instead of elements
	+ Only allow to move dashboard widget by its handle
	+ Do not fail if zentyal-mysql.passwd ends with a newline character
	+ Removed old migration code from 3.0 to 3.2
	+ Added Number.prototype.toTimeDiffString in format.js
	+ Added .btn-black CSS class
	+ Set version to 3.3
	+ Added enableInnoDbIfNeeded() to MyDBEngine
	+ Fix loading on custom action buttons
	+ Add icon for openchange module
	+ Add missing use statement in EBox::Types::MultiStateAction
	+ Add icon for openchange module
	+ Service type setter works again
3.2
	+ Set 3.2 versions and non-beta logo
3.1.13
	+ Added missing EBox::Gettext uses, fixes crash in view logs refresh
	+ Minor CSS style fixes
	+ Added missing use statement in EBox::Types::MultiStateAction
3.1.12
	+ Do not crash if /etc/timezone does not exist
	+ Clean /var/lib/zentyal/tmp at the first moments of boot instead of
	  when running zentyal start, this fixes problems with leftover locks
	  that affect dhclient hooks
	+ Fixed wrong case in some class names for the save changes button
	+ Fixed autoscroll in dashboard widgets
	+ Added placeholder for drag & drop of table rows
	+ No autoscroll is done when overflow happens. This makes sortable
	  work in chromium
	+ Set audit after logs when enabling in first install
	+ Avoid getting unsaved changes by using readonly instance in manage-logs
3.1.11
	+ Initial setup for webadmin is now executed in postinst
	+ Fixed webadmin port migration
3.1.10
	+ Use DATETIME type in date column for consolidation tables
	+ Summarised reports shows graphs again
	+ Events summarised report has breadcrumbs now
	+ Base EBox::Logs::Composite::SummarizedReport to let summarised
	  reports have common breadcrumbs
	+ Added migration from 3.0 (apache -> webadmin)
3.1.9
	+ Fixed in-place boolean edit with non-basic types different to Union
	+ Removed some warnings in error.log
	+ Fixed confirmation dialogs warning style
	+ Fixed configure widgets width and drop behavior
	+ Fixed regression in dashboard register link after jQuery migration
	+ Always set as changed without checking RO value, this fixes some
	  situations in which the save changes button was not enabled
	+ Fixed regression in audit log IP addresses after nginx integration
	+ Added datetime time formatter to JS graphs which show dates in X
	  axis and date and time in the tracker
	+ Fixed bug sending parameters in Zentyal.Tabs prototype
	+ Fixed side-effect in Model::Manager::_modelHasMultipleInstances() that
	  tried to load composite as model by mistake, the bug was at least
	  present sometimes when trying to generate the configuration report
	+ Throw internal exception in valueByName if elementByName is undef
	+ Added captiveportal icons to CSS
	+ Restore configuration backup from file now works again after JS
	  framework change
	+ Configuration backup download, restore and delete from the list
	  works again after the UI changes
	+ Fixed regression in tabbed composites with the jQuery changes
	+ Set proper title in dialogs when loading in an existent one
	+ Fixed regression on dashboard which allowed to move already
	  present dashboard widgets
3.1.8
	+ Always log Perl errors that are not Zentyal exceptions
	+ Move package icons from software to core as required for the menu
	+ Use dpkg --clear-avail to avoid incoherent updates information
	+ Show printableModelName in DataTables when precondition fails
	+ Fixed number of decimals in Disk Usage when unit is MB
	+ Fixed UTF-8 encoding problems in TreeView
	+ Copyright footer is now at the bottom of the menu
	+ Fixed regression on logs search caused by autoFilter changes
	+ Fix bytes formatter in graphs
	+ Simplified CSS and improved styles and icons
	+ Improved dashboard drag&drop behavior in Chrome
	+ Allow to define permanentMessage directly on models
	+ Show placeholder in dashboard widgets drag&drop
	+ Fixed crash reloading dashboard after configure widgets
	+ Only apply redirect port fix on administration port
	+ Fixed regression in user interface with DataInUse exceptions
	+ Fixed wrong behavior of software updates in dashboard widget
	+ Always show proper language name for english locales
	+ Fixed wrong redirects when using a non-default admin port
	+ Fixed regression in webadmin reload after changing the language
	+ Remove unnecessary and problematic desktop services code
	+ Added icons for disabled users.
3.1.7
	+ Avoid eval operation when using standard HtmlBlocks class
	+ Changed some code to not trigger some unnecesary warnings
	+ Fixed regression on active menu entry highlight
	+ No-committed changes does not appear in configuration changes
	  log table
	+ Added autoFilter property to method tableInfo
	+ Modules can now be marked for restart after save changes via
	  post_save_modules redis key of the global module
	+ Make all dashboards div of the same height to ease drag and drop
	+ Don't allow invalid email in create report CGI
	+ DBEngineFactory is now a singleton
	+ EBox::Util::Random mentions /dev/urandom in its error messages
	  to ease troubleshooting
	+ Assure that type's references to its row are not lost in the
	  edit form template methods
3.1.6
	+ Restyled UI
	+ Added form.js
	+ Added better 502 error page for nginx with redirect when apache is ready
	+ Always call udpateRowNotify in row update, even when the new
	  values are the same than old ones
	+ Fixed bad call to EBox::CGI::Run::urlToClass in EBox::CGi::Base
	+ Added icons for top-level menu entries and module status page
	+ Fixed bad arguments in CGI::Controller::Composite call to SUPER::new()
	+ More flexible EBox::CGI::run for inheritance
	+ Fixed encoding of parameters in confirmation dialogs
	+ Check backup integrity by listing the tar file, throw
	  InvalidData exception if the tar is corrupted
	+ Do not use hidden form fields for generating confirmation dialog JS
	+ Fixed log bugs: use correct RO mode in loggerd, fixed behaviour
	  when all log helpers are disabled, enable logs correctly when
	  added by first time to configure logs table
	+ Fixed bad interpolation in JS code in booleanInPlaceViewer.mas
	+ WizardPage CGIs can now return JSON replies as response
	+ unconfigure-module script disables also the module
	+ Restart firewall module when a firewall observer module is
	  stopped/started using zentyal init.d script
	+ Added temporary stopped state to a Service module to know if a
	  module is stopped but enabled
	+ Redirect to / from /ebox using remote access to avoid blank page
	+ Removed no longer necessary jQuery noConflict()
	+ Added combobox.js
	+ Added EBox::Model::Base as base for DataTable and the new TreeView
	+ Adapted EBox::CGI::Run for the new TreeView models
	+ Fixed DataTable row removal from the UI with 100% volatile models with
	  'ids' method overriden.
3.1.5
	+ Increased webadmin default timeout.
	+ Disable drag & drop on tables with only one row
3.1.4
	+ Don't allow to move read-only rows
	+ Better prefix for user configuration redis keys
	+ Hide disabled carousel buttons, fix modal template
	+ Fixed modal dialog template
	+ Mark save changes button as changed when moving rows
	+ Remove unused parameter in Zentyal.DataTable.changeRow
3.1.3
	+ Enhanced UI styles: dialogs, progress bars, carousel, colors and images
	+ Rows of tables can now be moved using drag & drop
	+ Added logout dialog with option of discarding changes
	+ Remember page size options per users, added 'View all' page size option
	+ Added storage of options per user
	+ Enable and/or conifgure module dependencies automatically in
	  Module Status page
	+ Adapted CGIs to new modal dialogs
	+ Ported graphs from flotr.js to flot.js
	+ Ported JS code to jQuery and jQuery-ui
	+ Removed Modalbox.js, table_orderer.js and carousel.js
	+ Left menu keyword search is now case insensitive
3.1.2
	+ Make manage administrators table resilent against invalid users
	+ Remove deprecated backup domains related from logs module
	+ Added EBox::Types::URI type
	+ Added saveReload method to use reload instead of restart to
	  reduce service downtime. Use with care and programatically
	+ Added findValueMultipleFields() to DataTable and refactor _find()
	  to allow search by multiple fields
	+ Fixed disk usage report for logs component
3.1.1
	+ Do not dump unnecessary .bak files to /var/lib/zentyal/conf
	+ Restart all the core daemons instead of only apache after logrotate
	+ Fixed graph template so it could be feed with data using decimal
	  comma, it will convert it to a JS array without problems
	+ Fixed regression parsing ModalController urls
	+ Fixed regression non-model CGIs with aliases
	+ Added a way to retrieve all Models inside a Composite and its children.
	+ Increased the size limit for file uploads.
	+ Implemented a way to include configuration files for Nginx so the SOAP
	  services are able to use Nginx for SSL.
3.1
	+ Improved the message shown when there are no changes pending to save on
	  logout.
	+ Use the X-Forwarded-Proto header for redirects construction.
	+ Added nginx as the public HTTP server of Zentyal.
	+ Renamed 'Apache' module to 'WebAdmin' module. If you need to restart the
	  web administration you must use 'service zentyal webadmin restart'.
	+ Set trac milestone for reported bugs to 3.1.X
	+ CGIs are now EBox::Module::CGI::* instead of EBox::CGI::Module::*
	+ Daemons are now disabled when configuring a module, so Zentyal can
	  manage them directly instead of being autostarted by the system
	+ EBox::Model::DataForm::formSubmitted called even where there is no
	  previous row
	+ Added Pre-Depends on mysql-server to avoid problems with upgrades
	+ Depend on mysql-server metapackage instead of mysql-server-5.5
	+ Depend on zentyal-common 3.1
3.0.20
	+ Check against inexistent path in EBox::Util::SHM::subkeys
	+ Silent diff in EBox::Types::File::isEqualTo
	+ Print correctly UTF8 characters from configuration backup description
	+ When host name is changed, update /etc/hostname
	+ Proper link to remote in configuration backup page
3.0.19
	+ Removed full restore option for restore-backup tool and
	  EBox:Backup relevant methods
	+ Optimise loading Test::Deep::NoTest to avoid test environment creation
	+ Use EBox::Module::Base::writeConfFileNoCheck to write apache
	  configuration file
	+ Log events after dispatching them in the EventDaemon and catch exception
	  to avoid crashes when mysql is already stopped
	+ Emit events on zentyal start and stop
	+ Refactor some events-related code
	+ Changed MB_widedialog CSS class to use all width available in
	  the screen
	+ Fixed a broken link to SysInfo/Composite/General when activating the
	  WebServer module.
3.0.18
	+ Pass model instance when invoking EBox::Types::Select populate function
	+ Improve dynamic editable property detection for framework types
	+ Override _validateReferer method in Desktop services CGI
	+ Don't abort configuration backup when we get a error retrieving the
	  partition table information
	+ In EBox:Model::Row, refactored elementExists and
	  elementByName to make them to have similiar code structure
	+ Improvement in test help classes and added test fakes for
	  EBox::Model::Manager and EBox::Util::SHMLock
	+ Prevented unuseful warning in
	  EBox::Model::DataTable::setDirectory when the old directory is undef
	+ Fixed unit tests under EBox/Model/t, backup configuration tests and
	  some others
	+ Remove unused method EBox::Auth::alreadyLogged()
	+ Apache::setRestrictedResource updates properly if already exists
	+ Global and Module::Config allow to set redis instance to ease testing
	+ Now EBox::GlobalImpl::lastModificationTime also checks
	  modification time of configuration files
	+ Rows in events models are now synced before running EventDaemon
	+ Better way of checking if event daemon is needed
3.0.17
	+ Allow numeric zero as search filter
	+ When filtering rows don't match agains link urls or hidden values
	+ Avoid CA file check when removing it from Apache module
	+ Silent removeCA and removeInclude exceptions when removing
	  non-existant element
	+ Fixed rollback operation in redis config backend
	+ Desktop services CGI now only returns JSON responses
	+ Log error when dynamic loading a class fails in
	  ConfigureDispatchers model
	+ Update total ticks dynamically in progress indicator if ticks overflow
3.0.16
	+ Fixed regression in boolean in-place edit with Union types
	+ Added some missing timezones to EBox::Types::TimeZone
	+ Add a new method to DBEngine 'checkForColumn' to retrieve columns
	  definition from a given table
	+ Reload models info in model manager if new modules are installed
3.0.15
	+ Make sure that halt/reboot button can be clicked only once
	+ Cleaner way of disabling dependant modules when the parent is disabled,
	  avoiding unnecessary calls to enableService each time the module status
	  page is loaded.
	+ Show confirmation dialog when trying to change host or domain
	  if zentyal-samba is installed and provisioned
	+ Modified data table controller so edit boolean in place reuses
	  the code of regular edits, avoiding getting incorrect read-only
	  values from cache
3.0.14
	+ Allow search filters with a leading '*'
	+ Better error reporting when choosing a bad search filter
	+ External exceptions from _print method are caught correctly in CGIs
	+ EBox::CGI::run now supports correct handling of APR::Error
	+ Fixed dashboard check updates ajax requests in Chrome
	+ Fixed errors with zero digits components in time type
3.0.13
	+ Better warning if size file is missing in a backup when
	  restoring it
	+ Fixed table cache behaviour on cache miss in logs module
	+ Fix wrong button label when deleting rows in 'datainuse' template
	+ Removed unused method EBox::Model::DataTable::_tailoredOrder
	+ Added force default mode and permission to writeConfFileNoCheck(),
	  writeFile() and derivatives
	+ Fixed bug in EBox:::Logs::CGI::Index with internationalized
	  parameter names
	+ DataTables with sortedBy are now orderer alphabetically with
	  proper case treatment
	+ Display messages in model even when there are not elements and
	  table body is not shown
3.0.12
	+ Improve change-hostname script, delete all references to current name
	+ Faster dashboard loading with asynchronous check of software updates
	+ Workaround for when the progress id parameter has been lost
	+ Fixed problems calling upstart coomands from cron jobs with wrong PATH
	+ Decode CGI unsafeParams as utf8
	+ Avoid double encoding when printing JSON response in EBox::CGI::Base
	+ Remove warning in EBox::Menu::Folder when currentfolder is not defined
	+ Removed unnecesary and misleading method new from EBox::Auth package
3.0.11
	+ Avoid flickering loading pages when switching between menu entries
	+ Incorrect regular expression in logs search page are correctly handled
	+ Fix input badly hidden in the logs screen
	+ reloadTable from DataTable now remove cached fields as well
3.0.10
	+ Fixed unsafe characters error when getting title of progress
	  indicator in progress dialog
	+ Added use utf8 to dashboard template to fix look of closable messages
3.0.9
	+ Adapted file downloads to the new utf8 fixes
	+ Write backup files in raw mode to avoid utf8 problems
	+ Print always utf8 in STDOUT on all CGIs
	+ Decode CGI params of values entered at the interface as utf8
	+ Proper encode/decode of utf8 with also pretty JSON
	+ Fixed utf8 decoding in date shown at dashboard
	+ Removed old workarounds for utf8 problems
	+ Added new recoveryEnabled() helper method to Module::Base
	+ Added recoveryDomainName() method to SyncProvider interface
	+ Restore backup can now install missing modules in Disaster Recovery
	+ Show specific slides when installing a commercial edition
	+ Redirect to proper CGI after login in disaster recovery mode
	+ Removed old debconf workaround for first stage installation
	+ Log redis start message as debug instead of info to avoid flood
	+ Use unsafeParam in EBox::CGI::Base::paramsAsHash
	+ EBox::Module::Service does not raise exception and logs
	  nothing when using init.d status
	+ Fixed glitch in backup CGI which sometimes showed
	  the modal dialog with a incorrect template
3.0.8
	+ Use path for default name in SyncFolders::Folder
	+ Do not restrict characters in data table searchs
	+ Fixed automatic bug report regression
	+ Fixed refresh of the table and temporal control states
	  in customActionClicked callback
	+ Modified modalbox-zentyal.js to accept wideDialog parameter
	+ Fixed template method in MultiStateAction to return the default
	  template when it is not any supplied to the object
	+ Fixed sendInPlaceBooleanValue method from table-helper.js; it
	  aborted because bad parameters of Ajax.Updater
	+ Fixed bug that made that the lock was shared between owners
	+ Some fixes in the function to add the rule for desktops services
	  to the firewall
	+ Delete obsolete EBox::CGI::MenuCSS package
3.0.7
	+ Add new EBox::Module::Service::Observer to notify modules about
	  changes in the service status
	+ Administration accounts management reflects the changes in
	  system accounts in ids() or row() method call
	+ Some fixes in the RAID event watcher
	+ foreignModelInstance returns undef if foreignModel is
	  undef. This happens when a module has been uninstalled and it is
	  referenced in other installed module (events)
	+ loggerd shows loaded LogHelpers when in debug mode
	+ Added additional info to events from RAID watcher
	+ Use sudo to remove temporal files/diectories in backup, avoiding
	  permissions errors
	+ Added exception for cloud-prof module to events dependencies
3.0.6
	+ Skip keys deleted in cache in Redis::_keys()
	+ Fixed events modules dependencies to depend on any module which
	  provides watchers or dispatchers
	+ Always call enableActions before enableService when configuring modules
	+ Added needsSaveAfterConfig state to service modules
	+ Better exceptions logging in EBox::CGI::Run
	+ Fixed 'element not exists' error when enabling a log watcher
	+ Scroll up when showing modal dialog
	+ Added fqdnChanged methods to SysInfo::Observer
	+ Fixed SSL configuration conflicts betwen SOAPClient and RESTClient
3.0.5
	+ Template ajax/simpleModalDialog.mas can now accept text
	+ Used poweroff instead of halt to assure that system is powered
	  off after halt
	+ Fixed log audit database insert error when halting or rebooting
	+ Added time-based closable notification messages
	+ Adapted to new EBox::setLocaleEnvironment method
	+ EBox::Type::File now allows ebox user to own files in directories
	  which are not writable by him
	+ Removed cron daily invocation of deprecated report scripts
3.0.4
	+ Added EBox::SyncFolders interface
	+ Fixed invokation of tar for backup of model files
	+ New observer for sysinfo module to notify modules implementing the
	  SysInfo::Observer interface when the host name or host domain is
	  changed by the user, before and after the change takes effect
	+ Stop and start apache after language change to force environment reload
	+ Reload page after language change
	+ EBox::Module::Service::isRunning() skips daemons whose precondition fail
	+ Fixed undefined reference in DataTable controller for log audit
	+ Added and used serviceId field for service certificates
	+ Fixed SQL quoting of column names in unbuffered inserts and consolidation
3.0.3
	+ Fixed bug which prevented highlight of selected item in menu
	+ Fixed base class of event dispatcher to be compatible with the
	  changes dispatcher configuration table
	+ Fixed event daemon to use dumped variables
	+ Fixed need of double-click when closing menu items in some cases
	+ Fixed logs consolidation to avoid high CPU usage
	+ In view log table: correctly align previous and first page buttons
	+ Improve host name and domain validation.
	+ Forbidden the use of a qualified hostname in change hostname form
	+ Update samba hostname-dependent fields when hostname is changed
	+ Confirmation dialog when the local domain is changed and with a
	  warning if local domain which ends in .local
3.0.2
	+ The synchronization of redis cache refuses with log message to set
	  undefined values
	+ Fixed wrong sql statement which cause unwanted logs purge
	+ DataForm does not check for uniqueness of its fields, as it only
	  contains a single row
	+ In ConfigureLogs, restored printable names for log domains
	+ Fixed dashboard update error on modules widget, counter-graph
	  widget and widget without sections
	+ Better way to fix non-root warnings during boot without interfering
	  on manual restart commands in the shell
3.0.1
	+ Properly set default language as the first element of the Select to
	  avoid its loss on the first apache restart
	+ Set milestone to 3.0.X when creating tickets in trac.zentyal.org
	+ Removed forced setting of LANG variables in mod_perl which made progress
	  indicator fail when using any language different to English
	+ Removed some frequent undef warnings
	+ Added executeOnBrothers method to EBox::Model::Component
	+ Fixed repetition of 'add' and 'number change' events in RAID watcher
	+ Fixed incorrect display of edit button in tables without editField action
	+ Cache MySQL password to avoid reading it all the time
	+ Fixed request came from non-root user warnings during boot
	+ Send info event in Runit watcher only if the service was down
	  MAX_DOWN_PERIODS
3.0
	+ Removed beta logo
	+ Set 'firstInstall' flag on modules when installing during initial install
	+ Set 'restoringBackup' flag on modules when restoring backup
	+ Call enableService after initialSetup while restoring backup
	+ Registration link in widget now have appropiate content when either
	  remoteservices or software are not installed
	+ Fixed style for disabled buttons
	+ Composite and DataTable viewers recover from errors in pageTitle method
	+ Fixed intermitent failure in progress when there are no slides
	+ Rollback redis transaction on otherwise instead finally block
	+ Members of the 'admin' group can now login again on Zentyal
	+ Multi-admin management for commercial editions
	+ First and last move row buttons are now disabled instead of hidden
	+ In save changes dialog set focus always in the 'save' button
	+ Fixed i18n problem in some cases where environment variables
	  were different than the selected locale on Zentyal UI, now
	  LANG and LC_MESSAGES are explicitly passed to mod_perl
	+ Reviewed registration strings
	+ Added template attribute to MultiStateAction to provide any kind
	  of HTML to display an action
	+ Changed icon, name and link for Zentyal Remote
	+ Fixed some compatibility issues with Internet Explorer 9
	+ Show warning with Internet Explorer 8 or older
	+ Improved dashboard buttons colors
2.3.24
	+ Do not cache undef values in EBox::Config::Redis::get()
	+ Code fix on subscription retrieval for Updates event
	+ Update validate referer to new Remote Services module API
	+ In-place booleans now properly mark the module as changed
	+ Do not try to read slides if software module is not installed
	+ Fixed wrong call in Events::isEnabledDispatcher()
	+ Updated 'created by' footer
2.3.23
	+ Change the default domain name from 'zentyal.lan' to
	  'zentyal-domain.lan'
	+ Changes in first enable to avoid letting modules unsaved
	+ Type File now accepts spaces in the file name
	+ Added setTimezone method to MyDBEngine
	+ Enable consolidation after reviewing and pruning
	+ Code typo fix in Events::isEnabledWatcher
	+ Remove all report code from core
	+ Move SysInfo report related to remoteservices module
	+ Fixed regression which removed scroll bars from popups
	+ New carousel transition for the installation slides
	+ Added option to not show final notes in progress bar
	+ EBox::Model::Component::modelGetter does not die when trying to
	  get a model for an uninstalled module
	+ Added previous/next buttons to manually switch installation slides
	+ New installation slides format
	+ Added compatibility with MS Internet Explorer >= 8
2.3.22
	+ Changed first installation workflow and wizard infraestructure
	+ Improved firewall icons
	+ Set hover style for configure rules button in firewall
	+ Do not disable InnoDB in mysql if there are other databases
	+ Progress indicator no longer calls showAds if it is undefined
	+ Send cache headers on static files to improve browsing speed
	+ Added foreignNoSyncRows and foreignFilter options to EBox::Types::Select
	+ Improved settings icon
	+ Fixed modalboxes style
	+ Improve host domain validation. Single label domains are not allowed.
2.3.21
	+ Fixes on notifyActions
	+ Check for isDaemonRunning now compatible with asterisk status
	+ Fixed warning call in EBox::Types::HasMany
2.3.20
	+ New look & feel for the web interface
	+ Adjust slides transition timeout during installation
	+ Audit changes table in save changes popup has scroll and better style
	+ Model messages are printed below model title
	+ noDataMsg now allows to add elements if it makes sense
	+ Fixed ajax/form.mas to avoid phantom change button
	+ EBox::Model::Manager::_setupModelDepends uses full paths so the
	  dependecies can discriminate between models with the same name
	+ Default row addition in DataForm does not fires validateTypedRow
	+ Code typo fix in change administration port model
	+ Set only Remote as option to export/import configuration to a
	  remote site
	+ Return undef in HasMany type when a model is not longer
	  available due to being uninstalled
	+ Added onclick atribute to the link.mas template
	+ Fix exception raising when no event component is found
	+ table_ordered.js : more robust trClick event method
	+ Changed dashboard JS which sometimes halted widget updates
	+ Added popup dialogs for import/export configuration
	+ Changes in styles and sizes of the save/revoke dialog
	+ Removed redudant code in ConfigureWatchers::syncRows which made module
	  to have an incorrect modified state
	+ Dont show in bug report removed packages with configuration
	  held as broken packages
	+ DataTable::size() now calls to syncRows()
	+ EBox::Module::Config::set_list quivalent now has the same
	  behaviour than EBox::Module::Config::set
2.3.19
	+ Manually set up models for events to take into account the
	  dynamic models from the log watcher filtering models
	+ Fixed warnings when deleting a row which is referenced in other model
	+ Disable HTML form autocompletion in admin password change model
	+ Fixed incorrect non-editable warnings in change date and time model
	+ Fixed parsing value bug in EBox::Types::Date and EBox::Types::Time
	+ Reworked mdstat parsing, added failure_spare status
	+ Configuration backup implicitly preserves ownership of files
	+ Changes in styles and sizes of the save/revoke dialog
	+ New data form row is copied from default row, avoiding letting hidden
	  fields without its default value and causing missing fields errors
	+ Always fill abstract type with its default value, this avoids
	  errors with hidden fields with default value
	+ Different page to show errors when there are broken software packages
	+ InverseMatchSelect and InverseMatchUnion use 'not' instead of '!' to
	  denote inverse match. This string is configurable with a type argument
	+ Fixed types EBox::Type::InverseMatchSelect and InverseMatchUnion
	+ Fixed bug in DataTable::setTypedRow() which produced an incorrect 'id'
	  row element in DataTable::updateRowNotify()
	+ In tableBody.mas template: decomposed table topToolbar section in methods
	+ Fixed bug in discard changes dialog
	+ Confirmation dialogs now use styled modalboxes
	+ Do not reload page after save changes dialog if operation is successful
	+ Maintenance menu is now kept open when visiting the logs index page
2.3.18
	+ Manual clone of row in DataTable::setTypedRow to avoid segfault
	+ Avoid undef warnings in EBox::Model::DataTable::_find when the
	  element value is undef
	+ Fixed kill of ebox processes during postrm
	+ Set MySQL root password in create-db script and added mysql script
	  to /usr/share/zentyal for easy access to the zentyal database
	+ Increased timeout redirecting to wizards on installation to 5 seconds
	  to avoid problems on some slow or loaded machines
	+ Save changes dialog do not appear if there are no changes
	+ Delete no longer needed duplicated code
	+ Do not go to save changes after a regular package installation
	  they are saved only in the first install
	+ Progress bar in installation refactored
2.3.17
	+ Do not use modal box for save changes during installation
	+ Hidden fields in DataTables are no longer considered compulsory
	+ Select type has now its own viewer that allows use of filter function
	+ User is now enabled together with the rest of modules on first install
2.3.16
	+ Fix 'oldRow' parameter in UpdatedRowNotify
	+ Use Clone::Fast instead of Clone
	+ Modal dialog for the save and discard changes operations
	+ Use a different lock file for the usercorner redis
	+ Improved look of tables when checkAll controls are present
	+ Better icons for clone action
	+ Added confirmation dialog feature to models; added confirmation
	  dialog to change hostname model
	+ Dynamic default values are now properly updated when adding a row
	+ Kill processes owned by the ebox user before trying to delete it
	+ Do not use sudo to call status command at EBox::Service::running
	+ Fixed regression setting default CSS class in notes
2.3.15
	+ Added missing call to updateRowNotify in DataForms
	+ Fixed silent error in EBox::Types::File templates for non-readable
	  by ebox files
	+ Use pkill instead of killall in postinst
	+ Use unset instead of delete_dir when removing rows
	+ Do not set order list for DataForms
	+ Only try to clean tmp dir on global system start
2.3.14
	+ Error message for failure in package cache creation
	+ Fixed regression when showing a data table in a modal view
	+ Do not do a redis transaction for network module init actions
	+ Fixed EBox::Module::Config::st_unset()
	+ Allowed error class in msg template
2.3.13
	+ Fixed problems in EventDaemon with JSON and blessed references
	+ More crashes avoided when watchers or dispatchers doesn't exist
	+ Proper RAID watcher reimplementation using the new state API
	+ EBox::Config::Redis singleton has now a instance() method instead of new()
	+ Deleted wrong use in ForcePurge model
2.3.12
	+ Fixed problem with watchers and dispatchers after a module deletion
	+ Fixed EBox::Model::DataTable::_checkFieldIsUnique, it failed when the
	  printableValue of the element was different to its value
	+ Fixed separation between Add table link and table body
	+ Adaptation of EventDaemon to model and field changes
	+ Disabled logs consolidation on purge until it is reworked, fixed
	  missing use in purge logs model
	+ Fixed Componet::parentRow, it not longer tries to get a row with
	  undefined id
	+ Fix typo in ConfigureLogs model
	+ Mark files for removing before deleting the row from backend in
	  removeRow
	+ The Includes directives are set just for the main virtual host
	+ Fixed EventDaemon crash
2.3.11
	+ Mark files for removing before deleting the row from backend in removeRow
	+ Dashboard widgets now always read the information from RO
	+ Enable actions are now executed before enableService()
	+ Fixed regression which prevented update of the administration service
	  port when it was changed in the interface
	+ New EBox::Model::Composite::componentNames() for dynamic composites
	+ Remove _exposedMethods() feature to reduce use of AUTOLOAD
	+ Removed any message set in the model in syncRows method
	+ Added global() method to modules and components to get a coherent
	  read-write or read-only instance depending on the context
	+ Removed Model::Report and Composite::Report namespaces to simplify model
	  management and specification
	+ New redis key naming, with $mod/conf/*, $mod/state and $mod/ro/* replacing
	  /ebox/modules/$mod/*, /ebox/state/$mod/* and /ebox-ro/modules/$mod/*
	+ Removed unnecessary parentComposite methods in EBox::Model::Component
	+ Only mark modules as changed when data has really changed
	+ EBox::Global::modChange() throws exception if instance is readonly
	+ New get_state() and set_state() methods, st_* methods are kept for
	  backwards compatibility, but they are deprecated
	+ Simplified events module internals with Watcher and Dispatcher providers
	+ Model Manager is now able to properly manage read-only instances
	+ Composites can now use parentModule() like Models
	+ Renamed old EBox::GConfModule to EBox::Module::Config
	+ Unified model and composite management in the new EBox::Model::Manager
	+ Model and composites are loaded on demand to reduce memory consumption
	+ Model and composite information is now stored in .yaml schemas
	+ ModelProvider and CompositeProvider are no longer necessary
	+ Simplified DataForm using more code from DataTable
	+ Adapted RAID and restrictedResources() to the new JSON objects in redis
	+ Remove unused override modifications code
	+ Added /usr/share/zentyal/redis-cli wrapper for low-level debugging
	+ Use simpler "key: value" format for dumps instead of YAML
	+ Row id prefixes are now better chosen to avoid confusion
	+ Use JSON instead of list and hash redis types (some operations,
	  specially on lists, are up to 50% faster and caching is much simpler)
	+ Store rows as hashes instead of separated keys
	+ Remove deprecated all_dirs and all_entries methods
	+ Remove obsolete EBox::Order package
	+ Remove no longer needed redis directory tree sets
	+ Fixed isEqualTo() method on EBox::Types::Time
	+ EBox::Types::Abstract now provides default implementations of fields(),
	  _storeInGConf() and _restoreFromHash() using the new _attrs() method
	+ Remove indexes on DataTables to reduce complexity, no longer needed
	+ Simplified ProgressIndicator implementation using shared memory
	+ New EBox::Util::SHMLock package
	+ Implemented transactions for redis operations
	+ Replace old MVC cache system with a new low-level redis one
	+ Delete no longer necessary regen-redis-db tool
	+ Added new checkAll property to DataTable description to allow
	  multiple check/uncheck of boolean columns
2.3.10
	+ Added Desktop::ServiceProvider to allow modules to implement
	  requests from Zentyal desktop
	+ Added VirtualHost to manage desktop requests to Zentyal server
	+ Fix EventDaemon in the transition to MySQL
	+ Send EventDaemon errors to new rotated log file /var/log/zentyal/events.err
	+ Send an event to Zentyal Cloud when the updates are up-to-date
	+ Send an info event when modules come back to running
	+ Include additional info for current event watchers
	+ Fixed RAID report for some cases of spare devices and bitmaps
	+ Fixed log purge, SQL call must be a statement not a query
	+ Fixed regex syntax in user log queries
	+ Added missing "use Filesys::Df" to SysInfo
	+ Disabled consolidation by default until is fixed or reimplemented
	+ Fixed regresion in full log page for events
	+ Added clone action to data tables
	+ Fixed regression in modal popup when showing element table
	+ Added new type EBox::Types::KrbRealm
	+ Fix broken packages when dist-upgrading from old versions: stop ebox
	  owned processes before changing home directory
	+ Log the start and finish of start/stop modules actions
	+ Added usesPort() method to apache module
2.3.9
	+ Enable SSLInsecureRenegotiation to avoid master -> slave SOAP handsake
	  problems
	+ Added validateRowRemoval method to EBox::Model::DataTable
	+ Use rm -rf instead of remove_tree to avoid chdir permission problems
	+ Avoid problems restarting apache when .pid file does not exist
	+ Do not use graceful on apache to allow proper change of listen port
	+ Simplified apache restart mechanism and avoid some problems
2.3.8
	+ Create tables using MyISAM engine by default
	+ Delete obsolete 'admin' table
2.3.7
	+ Fixed printableName for apache module and remove entry in status widget
	+ Merged tableBodyWithoutActions.mas into tableBody.mas
	+ Removed tableBodyWithoutEdit.mas because it is no longer used
	+ Better form validation message when there are no ids for
	  foreign rows in select control with add new popup
	+ Fixed branding of RSS channel items
	+ Fixed destination path when copying zentyal.cnf to /etc/mysql/conf.d
	+ Packaging fixes for precise
2.3.6
	+ Switch from CGIs to models in System -> General
	+ New value() and setValue() methods in DataForm::setValue() for cleaner
	  code avoiding use of AUTOLOAD
	+ Added new EBox::Types::Time, EBox::Types::Date and EBox::Types::TimeZone
	+ Added new attribute 'enabled' to the Action and MultiStateAction types
	  to allow disabling an action. Accepts a scalar or a CODE ref
	+ The 'defaultValue' parameter of the types now accept a CODE ref that
	  returns the default value.
2.3.5
	+ Added force parameter in validateTypedRow
	+ Fixed 'hidden' on types when using method references
	+ Removed some console problematic characters from Util::Random::generate
	+ Added methods to manage apache CA certificates
	+ Use IO::Socket::SSL for SOAPClient connections
	+ Removed apache rewrite from old slaves implementation
	+ Do not show RSS image if custom_prefix defined
2.3.4
	+ Avoid 'negative radius' error in DiskUsage chart
	+ Fixed call to partitionFileSystems in EBox::SysInfo::logReportInfo
	+ Log audit does not ignore fields which their values could be interpreted
	  as boolean false
	+ Avoid ebox.cgi failure when showing certain strings in the error template
	+ Do not calculate md5 digests if override_user_modification is enabled
	+ Clean /var/lib/zentyal/tmp on boot
	+ Stop apache gracefully and delete unused code in Apache.pm
	+ Cache contents of module.yaml files in Global
2.3.3
	+ The editable attribute of the types now accept a reference to a function
	  to dinamically enable or disable the field.
	+ In progress bar CGIs AJAX call checks the availability of the
	  next page before loading it
	+ Replaced community logo
	+ Adapted messages in the UI for new editions
	+ Changed cookie name to remove forbidden characters to avoid
	  incompatibilities with some applications
	+ Added methods to enable/disable restart triggers
2.3.2
	+ Fixed redis unix socket permissions problem with usercorner
	+ Get row ids without safe characters checking
	+ Added EBox::Util::Random as random string generator
	+ Set log level to debug when cannot compute md5 for a nonexistent file
	+ Filtering in tables is now case insensitive
	+ ProgressIndicator no longer leaves zombie processes in the system
	+ Implemented mysqldump for logs database
	+ Remove zentyal-events cron script which should not be longer necessary
	+ Bugfix: set executable permissions to cron scripts and example hooks
	+ Added a global method to retrieve installed server edition
	+ Log also duration and compMessage to events.log
2.3.1
	+ Updated Standards-Version to 3.9.2
	+ Fixed JS client side table sorting issue due to Prototype
	  library upgrade
	+ Disable InnoDB by default to reduce memory consumption of MySQL
	+ Now events are logged in a new file (events.log) in a more
	  human-readable format
	+ Added legend to DataTables with custom actions
	+ Changed JS to allow the restore of the action cell when a delete
	  action fails
	+ Set milestone to 3.0 when creating bug reports in the trac
	+ Avoid temporal modelInstance errors when adding or removing
	  modules with LogWatchers or LogDispatcher
	+ Unallow administration port change when the port is in use
2.3
	+ Do not launch a passwordless redis instance during first install
	+ New 'types' field in LogObserver and storers/acquirers to store special
	  types like IPs or MACs in an space-efficient way
	+ Use MySQL for the logs database instead of PostgreSQL
	+ Bugfix: logs database is now properly recreated after purge & install
	+ Avoid use of AUTOLOAD to execute redis commands, improves performance
	+ Use UNIX socket to connect to redis for better performance and
	  update default redis 2.2 settings
	+ Use "sudo" group instead of "admin" one for the UI access control
	+ Added EBox::Module::Base::version() to get package version
	+ Fixed problem in consalidation report when accumulating results
	  from queries having a "group by table.field"
	+ Added missing US and Etc zones in timezone selector
	+ Replaced autotools with zbuildtools
	+ Refuse to restore configuration backup from version lesser than
	  2.1 unless forced
	+ Do not retrieve format.js in every graph to improve performance
	+ The purge-module scripts are always managed as root user
	+ New grep-redis tool to search for patterns in redis keys or
	  values
	+ Use partitionFileSystems method from EBox::FileSystem
2.2.4
	+ New internal 'call' command in Zentyal shell to 'auto-use' the module
	+ Zentyal shell now can execute commandline arguments
	+ Bugfix: EBox::Types::IPAddr::isEqualTo allows to change netmask now
	+ Removed some undefined concatenation and compare warnings in error.log
	+ Ignore check operation in RAID event watcher
	+ Skip IP addresses ending in .0 in EBox::Types::IPRange::addresses()
	+ Do not store in redis trailing dots in Host and DomainName types
	+ Added internal command to instance models and other improvements in shell
	+ Now the whole /etc/zentyal directory is backed up and a copy of the
	  previous contents is stored at /var/backups before restoring
	+ Removing a module with a LogWatcher no longer breaks the LogWatcher
	  Configuration page anymore
	+ Fixed error in change-hostname script it does not longer match substrings
	+ Bugfix: Show breadcrumbs even from models which live in a
	  composite
	+ HTTPLink now returns empty string if no HTTPUrlView is defined
	  in DataTable class
	+ Added mising use sentence in EBox::Event::Watcher::Base
2.2.3
	+ Bugfix: Avoid url rewrite to ebox.cgi when requesting to /slave
	+ Fixed logrotate configuration
	+ More resilient way to handle with missing indexes in _find
	+ Added more informative text when mispelling methods whose prefix
	  is an AUTOLOAD action
	+ A more resilient solution to load events components in EventDaemon
	+ Added one and two years to the purge logs periods
	+ Fixed downloads from EBox::Type::File
2.2.2
	+ Revert cookie name change to avoid session loss in upgrades
	+ Do not try to change owner before user ebox is created
2.2.1
	+ Removed obsolete references to /zentyal URL
	+ Create configuration backup directories on install to avoid warnings
	  accessing the samba share when there are no backups
	+ Log result of save changes, either successful or with warnings
	+ Changed cookie name to remove forbidden characters to avoid
	  incompatibilities with some applications
	+ Removed duplicated and incorrect auding logging for password change
	+ Fixed some non-translatable strings
	+ Create automatic bug reports under 2.2.X milestone instead of 2.2
	+ Fixed bug changing background color on selected software packages
2.1.34
	+ Volatile types called password are now also masked in audit log
	+ Adjust padding for module descriptions in basic software view
	+ Removed beta icon
2.1.33
	+ Fixed modal add problems when using unique option on the type
	+ Fixed error management in the first screen of modal add
	+ Unify software selection and progress colors in CSS
	+ Set proper message type in Configure Events model
	+ Fixed error checking permanentMessage types in templates/msg.mas
2.1.32
	+ Added progress bar colors to theme definition
	+ Remove no longer correct UTF8 decode in ProgressIndicator
	+ Fixed UTF8 double-encoding on unexpected error CGI
	+ Reviewed some subscription strings
	+ Always fork before apache restart to avoid port change problems
	+ Stop modules in the correct order (inverse dependencies order)
	+ Better logging of failed modules on restore
2.1.31
	+ Do not start managed daemons on boot if the module is disabled
	+ Better message on redis error
	+ Watch for dependencies before automatic enable of modules on first install
2.1.30
	+ Removed obsolete /ebox URL from RSS link
	+ Changed methods related with extra backup data in modules logs
	  to play along with changes in ebackup module
	+ Set a user for remote access for audit reasons
	+ Detect session loss on AJAX requests
2.1.29
	+ Startup does not fail if SIGPIPE received
2.1.28
	+ Added code to mitigate false positives on module existence
	+ Avoid error in logs full summary due to incorrect syntax in template
	+ Allow unsafe chars in EBox::Types::File to avoid problems in some browsers
	+ Reviewed some subscription strings
	+ Warning about language-packs installed works again after Global changes
	+ Show n components update when only zentyal packages are left to
	  upgrade in the system widget
	+ Do not show debconf warning when installing packages
	+ EBox::Types::IPAddr (and IPNetwork) now works with defaultValue
	+ Allow to hide menu items, separators and dashboard widgets via conf keys
2.1.27
	+ Do not create tables during Disaster Recovery installation
	+ Added new EBox::Util::Debconf::value to get debconf values
	+ DataTable controller does no longer try to get a deleted row
	  for gather elements values for audit log
	+ Check if Updates watcher can be enabled if the subscription
	  level is yet unknown
2.1.26
	+ Detection of broken packages works again after proper deletion
	  of dpkg_running file
	+ Keep first install redis server running until trigger
	+ Unified module restart for package trigger and init.d
	+ Use restart-trigger script in postinst for faster daemons restarting
	+ System -> Halt/Reboot works again after regression in 2.1.25
	+ Added framework to show warning messages after save changes
	+ Change caption of remote services link to Zentyal Cloud
	+ Do not show Cloud link if hide_cloud_link config key is defined
	+ Added widget_ignore_updates key to hide updates in the dashboard
	+ Differentiate ads from notes
	+ Allow custom message type on permanentMessage
	+ Only allow custom themes signed by Zentyal
	+ Removed /zentyal prefix from URLs
	+ Caps lock detection on login page now works again
	+ Added HiddenIfNotAble property to event watchers to be hidden if
	  it is unabled to monitor the event
	+ Dashboard values can be now error and good as well
	+ Include a new software updates widget
	+ Include a new alert for basic subscriptions informing about
	  software updates
	+ Add update-notifier-common to dependencies
	+ EBox::DataTable::enabledRows returns rows in proper order
	+ Use custom ads when available
	+ Disable bug report when hide_bug_report defined on theme
2.1.25
	+ Do not show disabled module warnings in usercorner
	+ Mask passwords and unify boolean values in audit log
	+ Do not override type attribute for EBox::Types::Text subtypes
	+ Corrected installation finished message after first install
	+ Added new disableAutocomplete attribute on DataTables
	+ Optional values can be unset
	+ Minor improvements on nmap scan
2.1.24
	+ Do not try to generate config for unconfigured services
	+ Remove unnecessary redis call getting _serviceConfigured value
	+ Safer sizes for audit log fields
	+ Fix non-translatable "show help" string
	+ Allow links to first install wizard showing a desired page
	+ Fixed bug in disk usage when we have both values greater and
	  lower than 1024 MB
	+ Always return a number in EBox::AuditLogging::isEnabled to avoid
	  issues when returning the module status
	+ Added noDataMsg attribute on DataTable to show a message when
	  there are no rows
2.1.23
	+ Removed some warnings during consolidation process
	+ Depend on libterm-readline-gnu-perl for history support in shells
	+ Fixed error trying to change the admin port with NTP enabled
	+ Fixed breadcrumb destination for full log query page
	+ Use printableActionName in DataTable setter
2.1.22
	+ Fixed parentRow method in EBox::Types::Row
	+ Added new optionalLabel flag to EBox::Types::Abstract to avoid
	  show the label on non-optional values that need to be set as
	  optional when using show/hide viewCustomizers
	+ Added initHTMLStateOrder to View::Customizer to avoid incorrect
	  initial states
	+ Improved exceptions info in CGIs to help bug reporting
	+ Do not show customActions when editing row on DataTables
2.1.21
	+ Fixed bug printing traces at Global.pm
	+ Check new dump_exceptions confkey instead of the debug one in CGIs
	+ Explicit conversion to int those values stored in our database
	  for correct dumping in reporting
	+ Quote values in update overwrite while consolidating for reporting
2.1.20
	+ Fixed regression in edition in place of booleans
	+ Better default balance of the dashboard based on the size of the widgets
	+ Added defaultSelectedType argument to PortRange
2.1.19
	+ Disable KeepAlive as it seems to give performance problems with Firefox
	  and set MaxClients value back to 1 in apache.conf
	+ Throw exceptions when calling methods not aplicable to RO instances
	+ Fixed problems when mixing read/write and read-only instances
	+ Date/Time and Timezone moved from NTP to core under System -> General
	+ Do not instance hidden widgets to improve dashboard performance
	+ New command shell with Zentyal environment at /usr/share/zentyal/shell
	+ Show warning when a language-pack is not installed
	+ Removed unnecessary dump/load operations to .bak yaml files
	+ AuditLogging and Logs constructor now receive the 'ro' parameter
	+ Do not show Audit Logging in Module Status widget
2.1.18
	+ New unificated zentyal-core.logrotate for all the internal logs
	+ Added forceEnabled option for logHelpers
	+ Moved carousel.js to wizard template
	+ Add ordering option to wizard pages
	+ Fixed cmp and isEqualTo methods for EBox::Types::IPAddr
	+ Fixed wrong Mb unit labels in Disk Usage and use GB when > 1024 MB
	+ Now global-action script can be called without progress indicator
	+ Fixed EBox::Types::File JavaScript setter code
	+ Added support for "Add new..." modal boxes in foreign selectors
	+ Each module can have now its customized purge-module script
	  that will be executed after the package is removed
	+ Added Administration Audit Logging to log sessions, configuration
	  changes, and show pending actions in save changes confirmation
	+ User name is stored in session
	+ Remove deprecated extendedRestore from the old Full Backup
2.1.17
	+ Fixed RAID event crash
	+ Added warning on models and composites when the module is disabled
	+ Fixed login page style with some languages
	+ Login page template can now be reused accepting title as parameter
	+ EBox::Types::File does not write on redis when it fails to
	  move the fail to its final destination
	+ Added quote column option for periodic log consolidation and
	  report consolidation
	+ Added exclude module option to backup restore
2.1.16
	+ Do not show incompatible navigator warning on Google Chrome
	+ Fixed syncRows override detection on DataTable find
	+ clean-conf script now deletes also state data
	+ Avoid 'undefined' message in selectors
2.1.15
	+ Move Disk Usage and RAID to the new Maintenance menu
	+ Always call syncRows on find (avoid data inconsistencies)
	+ Filename when downloading a conf backup now contains hostname
	+ Fixed bug in RAID template
	+ Set proper menu order in System menu (fixes NTP position)
	+ Fixed regresion in page size selector on DataTables
	+ Fixed legend style in Import/Export Configuration
2.1.14
	+ Fixed regresion with double quotes in HTML templates
	+ Fixed problems with libredis-perl version dependency
	+ Adding new apparmor profile management
2.1.13
	+ Better control of errors when saving changes
	+ Elements of Union type can be hidden
	+ Model elements can be hidden only in the viewer or the setter
	+ HTML attributtes are double-quoted
	+ Models can have sections of items
	+ Password view modified to show the confirmation field
	+ New multiselect type
	+ Redis backend now throws different kind of exceptions
2.1.12
	+ Revert no longer necessary parents workaround
	+ Hide action on viewCustomizer works now on DataTables
2.1.11
	+ Fixed bug which setted bad directory to models in tab view
	+ Union type: Use selected subtype on trailingText property if the
	  major type does not have the property
	+ Raise MaxClients to 2 to prevent apache slowness
2.1.10
	+ Security [ZSN-2-1]: Avoid XSS in process list widget
2.1.9
	+ Do not try to initialize redis client before EBox::init()
	+ Safer way to delete rows, deleting its id reference first
	+ Delete no longer needed workaround for gconf with "removed" attribute
	+ Fixed regression in port range setter
2.1.8
	+ Fixed regression in menu search
	+ Fixed missing messages of multi state actions
	+ Help toggler is shown if needed when dynamic content is received
	+ Fixed issue when disabling several actions at once in a data table view
	+ All the custom actions are disabled when one is clicked
	+ Submit wizard pages asynchronously and show loading indicator
	+ Added carousel.js for slide effects
2.1.7
	+ Fixed issues with wrong html attributes quotation
	+ Bugfix: volatile types can now calculate their value using other
	  the value from other elements in the row no matter their position
2.1.6
	+ Attach software.log to bug report if there are broken packages
	+ Added keyGenerator option to report queries
	+ Tuned apache conf to provide a better user experience
	+ Actions click handlers can contain custom javascript
	+ Restore configuration with force dependencies option continues
	  when modules referenced in the backup are not present
	+ Added new MultiStateAction type
2.1.5
	+ Avoid problems getting parent if the manager is uninitialized
	+ Rename some icon files with wrong extension
	+ Remove wrong optional attribute for read-only fields in Events
	+ Renamed all /EBox/ CGI URLs to /SysInfo/ for menu folder coherency
	+ Added support for custom actions in DataTables
	+ Replaced Halt/Reboot CGI with a model
	+ Message classes can be set from models
	+ Fixed error in Jabber dispatcher
	+ Show module name properly in log when restart from the dashboard fails
	+ Avoid warning when looking for inexistent PID in pidFileRunning
2.1.4
	+ Changed Component's parent/child relationships implementation
	+ Fixed WikiFormat on automatic bug report tickets
	+ Do not show available community version in Dashboard with QA
 	  updates
2.1.3
	+ Fall back to readonly data in config backup if there are unsaved changes
	+ Allow to automatically send a report in the unexpected error page
	+ Logs and Events are now submenus of the new Maintenance menu
	+ Configuration Report option is now present on the Import/Export section
	+ Require save changes operation after changing the language
	+ Added support for URL aliases via schemas/urls/*.urls files
	+ Allow to sort submenu items via 'order' attribute
	+ Automatically save changes after syncRows is called and mark the module
	  mark the module as unchanged unless it was previously changed
	+ Removed unnecessary ConfigureEvents composite
	+ Removed unnecessary code from syncRows in logs and events
	+ Restore configuration is safer when restoring /etc/zentyal files
	+ Fixed unescaped characters when showing an exception
	+ Fixed nested error page on AJAX requests
	+ Adapted dumpBackupExtraData to new expected return value
	+ Report remoteservices, when required, a change in administration
	  port
	+ Added continueOnModuleFail mode to configuration restore
	+ Fixed Firefox 4 issue when downloading backups
	+ Show scroll when needed in stacktraces (error page)
	+ More informative error messages when trying to restart locked modules
	  from the dashboard
	+ Creation of plpgsql language moved from EBox::Logs::initialSetup
	  to create-db script
	+ Redis backend now throws different kind of exceptions
	+ Avoid unnecesary warnings about PIDs
	+ Update Jabber dispatcher to use Net::XMPP with some refactoring
	+ Save changes messages are correctly shown with international charsets
	+ Support for bitmap option in RAID report
	+ Retry multiInsert line by line if there are encoding errors
	+ Adapted to new location of partitionsFileSystems in EBox::FileSystem
	+ Event messages are cleaned of null characters and truncated
	  before inserting in the database when is necessary
	+ Improve message for "Free storage space" event and send an info
	  message when a given partition is not full anymore
	+ Event messages now can contain newline characters
	+ Objects of select type are compared also by context
	+ Remove cache from optionsFromForeignModel since it produces
	  problems and it is useless
	+ Set title with server name if the server is subscribed
	+ Fix title HTML tag in views for Models and Composites
	+ Added lastEventsReport to be queried by remoteservices module
	+ Added EBox::Types::HTML type
	+ Added missing manage-logs script to the package
	+ Fixed problems with show/hide help switch and dynamic content
	+ Menus with subitems are now kept unfolded until a section on a
	  different menu is accessed
	+ Sliced restore mode fails correctly when schema file is missing,
	  added option to force restore without schema file
	+ Purge conf now purges the state keys as well
	+ Added EBox::Types::IPRange
2.1.2
	+ Now a menu folder can be closed clicking on it while is open
	+ Bugfix: cron scripts are renamed and no longer ignored by run-parts
	+ Added new EBox::Util::Nmap class implementing a nmap wrapper
2.1.1
	+ Fixed incoherency problems with 'on' and '1' in boolean indexes
	+ Move cron scripts from debian packaging to src/scripts/cron
	+ Trigger restart of logs and events when upgrading zentyal-core
	  without any other modules
	+ Don't restart apache twice when upgrading together with more modules
	+ Fixed params validation issues in addRow
2.1
	+ Replace YAML::Tiny with libyaml written in C through YAML::XS wrapper
	+ Minor bugfix: filter invalid '_' param added by Webkit-based browser
	  on EBox::CGI::Base::params() instead of _validateParams(), avoids
	  warning in zentyal.log when enabling modules
	+ All CGI urls renamed from /ebox to /zentyal
	+ New first() and deleteFirst() methods in EBox::Global to check
	  existence and delete the /var/lib/zentyal/.first file
	+ PO files are now included in the language-pack-zentyal-* packages
	+ Migrations are now always located under /usr/share/$package/migration
	  this change only affects to the events and logs migrations
	+ Delete no longer used domain and translationDomain methods/attributes
	+ Unified src/libexec and tools in the new src/scripts directory
	+ Remove the ebox- prefix on all the names of the /usr/share scripts
	+ New EBox::Util::SQL package with helpers to create and drop tables
	  from initial-setup and purge-module for each module
	+ Always drop tables when purging a package
	+ Delete 'ebox' user when purging zentyal-core
	+ Moved all SQL schemas from tools/sqllogs to schemas/sql
	+ SQL time-period tables are now located under schemas/sql/period
	+ Old ebox-clean-gconf renamed to /usr/share/zentyal/clean-conf and
	  ebox-unconfigure-module is now /usr/share/zentyal/unconfigure-module
	+ Added default implementation for enableActions, executing
	  /usr/share/zentyal-$modulename/enable-module if exists
	+ Optimization: Do not check if a row is unique if any field is unique
	+ Never call syncRows on read-only instances
	+ Big performance improvements using hashes and sets in redis
	  database to avoid calls to the keys command
	+ Delete useless calls to exists in EBox::Config::Redis
	+ New regen-redis-db tool to recreate the directory structure
	+ Renamed /etc/cron.hourly/90manageEBoxLogs to 90zentyal-manage-logs
	  and moved the actual code to /usr/share/zentyal/manage-logs
	+ Move /usr/share/ebox/zentyal-redisvi to /usr/share/zentyal/redisvi
	+ New /usr/share/zentyal/initial-setup script for modules postinst
	+ New /usr/share/zentyal/purge-module script for modules postrm
	+ Removed obsolete logs and events migrations
	+ Create plpgsql is now done on EBox::Logs::initialSetup
	+ Replace old ebox-migrate script with EBox::Module::Base::migrate
	+ Rotate duplicity-debug.log log if exists
	+ Bug fix: Port selected during installation is correctly saved
	+ Zentyal web UI is restarted if their dependencies are upgraded
	+ Bug fix: Logs don't include unrelated information now
	+ Add total in disk_usage report
	+ Bugfix: Events report by source now works again
	+ Do not include info messages in the events report
	+ Services event is triggered only after five failed checkings
	+ Do not add redundant includedir lines to /etc/sudoers
	+ Fixed encoding for strings read from redis server
	+ Support for redis-server 2.0 configuration
	+ Move core templates to /usr/share/zentyal/stubs/core
	+ Old /etc/ebox directory replaced with the new /etc/zentyal with
	  renamed core.conf, logs.conf and events.conf files
	+ Fixed broken link to alerts list
2.0.15
	+ Do not check the existence of cloud-prof package during the
	  restore since it is possible not to be installed while disaster
	  recovery process is done
	+ Renamed /etc/init.d/ebox to /etc/init.d/zentyal
	+ Use new zentyal-* package names
	+ Don't check .yaml existence for core modules
2.0.14
	+ Added compMessage in some events to distinguish among events if
	  required
	+ Make source in events non i18n
	+ After restore, set all the restored modules as changed
	+ Added module pre-checks for configuration backup
2.0.13
	+ Fixed dashboard graphs refresh
	+ Fixed module existence check when dpkg is running
	+ Fix typo in sudoers creation to make remote support work again
2.0.12
	+ Include status of packages in the downloadable bug report
	+ Bugfix: Avoid possible problems deleting redis.first file if not exist
2.0.11
	+ New methods entry_exists and st_entry_exists in config backend
2.0.10
	+ Now redis backend returns undef on get for undefined values
	+ Allow custom mason templates under /etc/ebox/stubs
	+ Better checks before restoring a configuration backup with
	  a set of modules different than the installed one
	+ Wait for 10 seconds to the child process when destroying the
	  progress indicator to avoid zombie processes
	+ Caught SIGPIPE when trying to contact Redis server and the
	  socket was already closed
	+ Do not stop redis server when restarting apache but only when
	  the service is asked to stop
	+ Improvements in import/export configuration (know before as
	  configuration backup)
	+ Improvements in ProgressIndicator
	+ Better behaviour of read-only rows with up/down arrows
	+ Added support for printableActionName in DataTable's
	+ Added information about automatic configuration backup
	+ Removed warning on non existent file digest
	+ Safer way to check if core modules exist during installation
2.0.9
	+ Treat wrong installed packages as not-existent modules
	+ Added a warning in dashboard informing about broken packages
	+ File sharing and mailfilter log event watchers works again since
	  it is managed several log tables per module
2.0.8
	+ Replaced zentyal-conf script with the more powerful zentyal-redisvi
	+ Set always the same default order for dashboard widgets
	+ Added help message to the configure widgets dialog
	+ Check for undefined values in logs consolidation
	+ Now dashboard notifies fails when restarting a service
	+ Fixed bug with some special characters in dashboard
	+ Fixed bug with some special characters in disk usage graph
2.0.7
	+ Pre-installation includes sudoers.d into sudoers file if it's not yet
	  installed
	+ Install apache-prefork instead of worker by default
	+ Rename service certificate to Zentyal Administration Web Server
2.0.6
	+ Use mod dependencies as default restore dependencies
	+ Fixed dependencies in events module
	+ Increased recursive dependency threshold to avoid
	  backup restoration problems
2.0.5
	+ Removed deprecated "Full backup" option from configuration backup
	+ Bugfix: SCP method works again after addition of SlicedBackup
	+ Added option in 90eboxpglogger.conf to disable logs consolidation
2.0.4
	+ Removed useless gconf backup during upgrade
	+ Fixed postinstall script problems during upgrade
2.0.3
	+ Added support for the sliced backup of the DB
	+ Hostname change is now visible in the form before saving changes
	+ Fixed config backend problems with _fileList call
	+ Added new bootDepends method to customize daemons boot order
	+ Added permanent message property to Composite
	+ Bugfix: Minor aesthetic fix in horizontal menu
	+ Bugfix: Disk usage is now reported in expected bytes
	+ Bugfix: Event dispatcher is not disabled when it is impossible
	  for it to dispatch the message
2.0.2
	+ Better message for the service status event
	+ Fixed modules configuration purge script
	+ Block enable module button after first click
	+ Avoid division by zero in progress indicator when total ticks is
	  zero
	+ Removed warning during postinst
	+ Added new subscription messages in logs, events and backup
2.0.1
	+ Bugfix: Login from Zentyal Cloud is passwordless again
	+ Some defensive code for the synchronization in Events models
	+ Bugfix: add EBox::Config::Redis::get to fetch scalar or list
	  values. Make GConfModule use it to avoid issues with directories
	  that have both sort of values.
1.5.14
	+ Fixed redis bug with dir keys prefix
	+ Improved login page style
	+ New login method using PAM instead of password file
	+ Allow to change admin passwords under System->General
	+ Avoid auto submit wizard forms
	+ Wizard skip buttons always available
	+ Rebranded post-installation questions
	+ Added zentyal-conf script to get/set redis config keys
1.5.13
	+ Added transition effect on first install slides
	+ Zentyal rebrand
	+ Added web page favicon
	+ Fixed already seen wizards apparition
	+ Fixed ro module creation with redis backend
	+ Use mason for links widgets
	+ Use new domain to official strings for subscriptions
1.5.12
	+ Added option to change hostname under System->General
	+ Show option "return to dashboard" when save changes fails.
1.5.11
	+ Added more tries on redis reconnection
	+ Fixed user corner access problems with redis server
	+ writeFile* methods reorganized
	+ Added cron as dependency as cron.hourly was never executed with anacron
	+ Improvements in consolidation of data for reports
1.5.10
	+ Fixed gconf to redis conversion for boolean values
1.5.9
	+ Improved migrations speed using the same perl interpreter
	+ Redis as configuration backend (instead of gconf)
	+ Improved error messages in ebox-software
	+ Set event source to 256 chars in database to adjust longer event
	  sources
	+ Progress bar AJAX updates are sent using JSON
	+ Fixed progress bar width problems
	+ Fixed top menu on wizards
	+ Improved error message when disconnecting a not connected database
	+ Abort installation if 'ebox' user already exists
	+ Bugfix: IP address is now properly registered if login fails
1.5.8
	+ Added template tableorderer.css.mas
	+ Added buttonless top menu option
	+ Bugfix: Save all modules on first installation
	+ Bugfix: General ebox database is now created if needed when
	  re/starting services
	+ Bugfix: Data to report are now uniform in number of elements per
	  value. This prevents errors when a value is present in a month and
	  not in another
	+ Bugfix: Don't show already visited wizard pages again
1.5.7
	+ Bugfix: Avoid error when RAID is not present
	+ Bugfix: Add ebox-consolidate-reportinfo call in daily cron script
	+ Bugfix: Called multiInsert and unbufferedInsert when necessary
	  after the loggerd reimplementation
	+ Bugfix: EBox::ThirdParty::Apache2::AuthCookie and
	  EBox::ThirdParty::Apache2::AuthCookie::Util package defined just
	  once
	+ Added util SystemKernel
	+ Improved progress indicator
	+ Changes in sudo generation to allow sudo for remote support user
	+ Initial setup wizards support
1.5.6
	+ Reimplementation of loggerd using inotify instead of File::Tail
1.5.5
	+ Asynchronous load of dashboard widgets for a smoother interface
1.5.4
	+ Changed dbus-check script to accept config file as a parameter
1.5.3
	+ Function _isDaemonRunning works now with snort in lucid
	+ Javascript refreshing instead of meta tag in log pages
	+ Updated links in dashboard widget
	+ Add package versions to downloadable ebox.log
	+ Fixed postgresql data dir path for disk usage with pg 8.4
	+ GUI improvements in search box
1.5.2
	+ Security [ESN-1-1]: Validate referer to avoid CSRF attacks
	+ Added reporting structure to events module
	+ Added new CGI to download the last lines of ebox.log
1.5.1
	+ Bugfix: Catch exception when upstart daemon does not exist and
	  return a stopped status
	+ Added method in logs module to dump database in behalf of
	ebackup module
	+ Bugfix: Do not check in row uniqueness for optional fields that
	are not passed as parameters
	+ Improve the output of ebox module status, to be consistent with the one
	  shown in the interface
	+ Add options to the report generation to allow queries to be more
	  flexible
	+ Events: Add possibility to enable watchers by default
	+ Bugfix: Adding a new field to a model now uses default
	  value instead of an empty value
	+ Added script and web interface for configuration report, added
	  more log files to the configuration report
1.5
	+ Use built-in authentication
	+ Use new upstart directory "init" instead of "event.d"
	+ Use new libjson-perl API
	+ Increase PerlInterpMaxRequests to 200
	+ Increase MaxRequestsPerChild (mpm-worker) to 200
	+ Fix issue with enconding in Ajax error responses
	+ Loggerd: if we don't have any file to watch we just sleep otherwise the process
	  will finish and upstart will try to start it over again and again.
	+ Make /etc/init.d/ebox depend on $network virtual facility
	+ Show uptime and users on General Information widget.
1.4.2
	+ Start services in the appropriate order (by dependencies) to fix a problem
	  when running /etc/init.d/ebox start in slaves (mail and other modules
	  were started before usersandgroups and thus failed)
1.4.1
	+ Remove network workarounds from /etc/init.d/ebox as we don't bring
	  interfaces down anymore
1.4
	+ Bug fix: i18n. setDomain in composites and models.
1.3.19
	+ Make the module dashboard widget update as the rest of the widgets
	+ Fix problem regarding translation of module names: fixes untranslated
	  module names in the dashboard, module status and everywhere else where
	  a module name is written
1.3.18
	+ Add version comparing function and use it instead of 'gt' in the
	  general widget
1.3.17
	+ Minor bug fix: check if value is defined in EBox::Type::Union
1.3.16
	+ Move enable field to first row in ConfigureDispatcherDataTable
	+ Add a warning to let users know that a module with unsaved changes
	  is disabled
	+ Remove events migration directory:
		- 0001_add_conf_configureeventtable.pl
		- 0002_add_conf_diskfree_watcher.pl
	+ Bug fix: We don't use names to stringify date to avoid issues
	  with DB insertions and localisation in event logging
	+ Bug fix: do not warn about disabled services which return false from
	  showModuleStatus()
	+ Add blank line under "Module Status"
	+ Installed and latest available versions of the core are now displayed
	  in the General Information widget
1.3.15
	+ Bug fix: Call EBox::Global::sortModulesByDependencies when
	  saving all modules and remove infinite loop in that method.
	  EBox::Global::modifiedModules now requires an argument to sort
	  its result dependending on enableDepends or depends attribute.
	+ Bug fix: keep menu folders open during page reloads
	+ Bug fix: enable the log events dispatcher by default now works
	+ Bug fix: fixed _lock function in EBox::Module::Base
	+ Bug fix: composites honor menuFolder()
	+ Add support for in-place edition for boolean types. (Closes
	  #1664)
	+ Add method to add new database table columnts to EBox::Migration::Helpers
	+ Bug fix: enable "Save Changes" button after an in-place edition
1.3.14
	+ Bug fix: fix critical bug in migration helper that caused some log
	  log tables to disappear
	+ Create events table
	+ Bug fix: log watcher works again
	+ Bug fix: delete cache if log index is not found as it could be
	  disabled
1.3.13
	+ Bug fix: critical error in EventDaemon that prevented properly start
	+ Cron script for manage logs does not run if another is already
	  running, hope that this will avoid problems with large logs
	+ Increased maximum size of message field in events
	+ Added script to purge logs
	+ Bug fix: multi-domain logs can be enabled again
1.3.12
	+ Added type for EBox::Dashboard::Value to stand out warning
	  messages in dashboard
	+ Added EBox::MigrationHelpers to include migration helpers, for now,
	  include a db table renaming one
	+ Bug fix: Fix mismatch in event table field names
	+ Bug fix: Add migration to create language plpgsql in database
	+ Bug fix: Add missing script for report log consolidation
	+ Bug fix: Don't show modules in logs if they are not configured. This
	  prevents some crashes when modules need information only available when
	  configured, such as mail which holds the vdomains in LDAP
	+ Added method EBox::Global::lastModificationTime to know when
	  eBox configuration was modified for last time
	+ Add support for breadcrumbs on the UI
	+ Bug fix: in Loggerd files are only parsed one time regardless of
	  how many LogHelper reference them
	+ Added precondition for Loggerd: it does not run if there isnt
	anything to watch
1.3.11
	+ Support customFilter in models for big tables
	+ Added EBox::Events::sendEvent method to send events using Perl
	  code (used by ebackup module)
	+ Bug fix: EBox::Type::Service::cmp now works when only the
	  protocols are different
	+ Check $self is defined in PgDBEngine::DESTROY
	+ Do not watch files in ebox-loggerd related to disabled modules and
	  other improvements in the daemon
	+ Silent some exceptions that are used for flow control
	+ Improve the message from Service Event Watcher
1.3.10
	+ Show warning when accesing the UI with unsupported browsers
	+ Add disableApparmorProfile to EBox::Module::Service
	+ Bug fix: add missing use
	+ Bug fix: Make EventDaemon more robust against malformed sent
	  events by only accepting EBox::Event objects
1.3.8
	+ Bug fix: fixed order in EBox::Global::modified modules. Now
	  Global and Backup use the same method to order the module list
	  by dependencies
1.3.7
	+ Bug fix: generate public.css and login.css in dynamic-www directory
	  which is /var/lib/zentyal/dynamicwww/css/ and not in /usr/share/ebox/www/css
	  as these files are generate every time eBox's apache is
	  restarted
	+ Bug fix: modules are restored now in the correct dependency
	  order
	+ ebox-make-backup accepts --destinaton flag to set backup's file name
	+ Add support for permanent messages to EBox::View::Customizer
1.3.6
	+ Bug fix: override _ids in EBox::Events::Watcher::Log to not return ids
	which do not exist
	+ Bug fix: fixed InverseMatchSelect type which is used by Firewall module
	+ New widget for the dashboard showing useful support information
	+ Bugfix: wrong permissions on CSS files caused problem with usercorner
	+ CSS are now templates for easier rebranding
	+ Added default.theme with eBox colors
1.3.5
	+ Bugfix: Allow unsafe characters in password type
	+ Add FollowSymLinks in eBox apache configuration. This is useful
	  if we use js libraries provided by packages
1.3.4
	+ Updated company name in the footer
	+ Bugfix: humanEventMessage works with multiple tableInfos now
	+ Add ebox-dbus-check to test if we can actually connect to dbus
1.3.4
	+ bugfix: empty cache before calling updatedRowNotify
	+ enable Log dispatcher by default and not allow users to disable
	it
	+ consolidation process continues in disabled but configured modules
	+ bugfix: Save Changes button doesn't turn red when accessing events for
	first time
1.3.2
	+ bugfix: workaround issue with dhcp configured interfaces at boot time
1.3.1
	+ bugfix: wrong regex in service status check
1.3.0
	+ bugfix: make full backup work again
1.1.30
	+ Change footer to new company holder
	+  RAID does not generate 'change in completion events, some text
	problems fixed with RAID events
	+ Report graphics had a datapoints limit dependent on the active
	time unit
	+ Apache certificate can be replaced by CA module
	+ Fixed regression in detailed report: total row now aggregates
	properly
	+ More characters allowed when changing password from web GUI
	+ Fixed regression with already used values in select types
	+ Do not a button to restart eBox's apache
	+ Fixed auth problem when dumping and restoring postgre database
1.1.20
	+ Added custom view support
	+ Bugfix: report models now can use the limit parameter in
	  reportRows() method
	+ use a regexp to fetch the PID in a pidfile, some files such as
	postfix's add tabs and spaces before the actual number
	+ Changed "pidfile" to "pidfiles" in _daemons() to allow checking more than
one (now it is a array ref instead of scalar)
	+ Modified Service.pm to support another output format for /etc/init.d daemon
status that returns [OK] instead of "running".
	+ unuformized case in menu entries and some more visual fixes
1.1.10
	+ Fix issue when there's a file managed by one module that has been modified
	  when saving changes
	+ Bugfix: events models are working again even if an event aware
	module is uninstalled and it is in a backup to restore
	+ Select.pm returns first value in options as default
       + Added 'parentModule' to model class to avoid recursive problems
	+ Added Float type
	+ Apache module allows to add configuration includes from other modules
	+ Display remote services button if subscribed
	+ Event daemon may received events through a named pipe
	+ Bugfix. SysInfo revokes its config correctly
	+ Added storer property to types in order to store the data in
	somewhere different from GConf
	+ Added protected property 'volatile' to the models to indicate
	that they store nothing in GConf but in somewhere different
	+ System Menu item element 'RAID' is always visible even when RAID
	is not installed
	+ Files in deleted rows are deleted when the changes are saved
	+ Fixed some bug whens backing and restore files
	+ Components can be subModels of the HasMany type
	+ Added EBox::Types::Text::WriteOnce type
	+ Do not use rows(), use row to force iteration over the rows and increase
	performance and reduce memory use.
	+ Do not suggest_sync after read operations in gconf
	+ Increase MaxRequestsPerChild to 200 in eBox's apache
	+ Make apache spawn only one child process
	+ Log module is backed up and restored normally because the old
	problem is not longer here
	+ Backup is more gentle with no backup files in backup directory,
	now it does not delete them
	+ HasMany  can retrieve again the model and row after the weak
	refence is garbage-collected. (Added to solve a bug in the doenload
	bundle dialog)
	+ EBox::Types::DomainName no longer accepts IP addresses as domain
	names
	+ Bugfix: modules that fail at configuration stage no longer appear as enabled
	+ Add parameter to EBox::Types::Select to disable options cache

0.12.103
	+ Bugfix: fix SQL statement to fetch last rows to consolidate
0.12.102
	+ Bugfix: consolidate logs using the last date and not starting from scratch
0.12.101
	+ Bugfix: DomainName type make comparisons case insensitive
	according to RFC 1035
0.12.100
	+ Bugfix: Never skip user's modifications if it set to true
	override user's changes
	+ EBox::Module::writeConfFile and EBox::Service scape file's path
	+ Bugfix. Configure logrotate to actually rotate ebox logs
	+ Fixed bug in ForcePurge logs model
	+ Fixed bug in DataTable: ModelManaged was called with tableName
	instead of context Name
	+ Fixing an `img` tag closed now properly and adding alternative
	text to match W3C validation in head title
	+ Backup pages now includes the size of the archive
	+ Fixed bug in ForcePurge logs model
	+ Now the modules can have more than one tableInfo for logging information
	+ Improve model debugging
	+ Improve restart debugging
	+ Backups and bug reports can be made from the command line
	+ Bugfix: `isEqualTo` is working now for `Boolean` types
	+ Bugfix: check if we must disable file modification checks in
	Manager::skipModification

0.12.99
	+ Add support for reporting
	+ Refresh logs automatically
	+ Reverse log order
	+ Remove temp file after it is downloaded with FromTempDir controller
0.12.3
	+ Bug fix: use the new API in purge method. Now purging logs is working
	again.
0.12.2
	+ Increase random string length used to generate the cookie to
	2048 bits
	+ Logs are show in inverse chronological order
0.12.1
	+ Bug fix: use unsafeParam for progress indicator or some i18 strings
	will fail when saving changes
0.12
	+ Bugfix: Don't assume timecol is 'timestamp' but defined by
	module developer. This allows to purge some logs tables again
	+ Add page titles to models
	+ Set default values when not given in `add` method in models
	+ Add method to manage page size in model
	+ Add hidden field to help with Ajax request and automated testing with
	  ANSTE
	+ Bugfix: cast sql types to filter fields in logs
	+ Bugfix: Restricted resources are back again to make RSS
	access policy work again
	+ Workaround bogus mason warnings
	+ Make postinst script less verbose
	+ Disable keepalive in eBox apache
	+ Do not run a startup script in eBox apache
	+ Set default purge time for logs stored in eBox db to 1 week
	+ Disable LogAdmin actions in `ebox-global-action` until LogAdmin
	feature is completely done
0.11.103
	+ Modify EBox::Types::HasMany to create directory based on its row
	+ Add _setRelationship method to set up relationships between models
	  and submodels
	+ Use the new EBox::Model::Row api
	+ Add help method to EBox::Types::Abstract
	+ Decrease size for percentage value in disk free watcher
	+ Increase channel link field size in RSS dispatcher
0.11.102
	+ Bugfix: cmp in EBox::Types::HostIP now sorts correctly
	+ updatedRowNotify in EBox::Model::DataTable receives old row as
	well as the recently updated row
	+ Added `override_user_modification` configuration parameter to
	avoid user modification checkings and override them without asking
	+ Added EBox::Model::Row to ease the management of data returned
	by models
	+ Added support to pre-save and post-save executable files. They
	must be placed at /etc/ebox/pre-save or /etc/ebox/post-save
	+ Added `findRow` method to ease find and set
0.11.101
	+ Bugfix: Fix memory leak in models while cloning types. Now
	cloning is controlled by clone method in types
	+ Bugfix: Union type now checks for its uniqueness
	+ DESTROY is not an autoloaded method anymore
	+ HasOne fields now may set printable value from the foreign field
	to set its value
	+ findId now searches as well using printableValue
	+ Bugfix. Minor bug found when key is an IP address in autoloaded
	methods
	+ Ordered tables may insert values at the beginning or the end of
	the table by "insertPosition" attribute
	+ Change notConfigured template to fix English and add link to the
	  module status section
	+ Add loading gif to module status actions
	+ Remove debug from ServiceInterface.pm
	+ Add support for custom separators to be used as index separators on
	  exposedMethods
	+ Bugfix. Stop eBox correctly when it's removed
	+ Improve apache-restart to make it more reliable.
0.11.100
	+ Bugfix. Fix issue with event filters and empty hashes
	+ Bugfix. Cache stuff in log and soap watcher to avoid memory leaks
	+ Bugfix. Fix bug that prevented the user from being warned when a row to
	  be deleted is being used by other model
	+ Bugfix. Add missing use of EBox::Global in State event watcher
	+ Added progress screen, now pogress screen keeps track of the changed
	  state of the modules and change the top page element properly
	+ Do not exec() to restart apache outside mod_perl
	+ Improve apache restart script
	+ Improve progress screen
0.11.99
	+ DataTable contains the property 'enableProperty' to set a column
	called 'enabled' to enable/disable rows from the user point of
	view. The 'enabled' column is put the first
	+ Added state to the RAID report instead of simpler active boolean
        + Fix bug when installing new event components and event GConf
	subtree has not changed
	+ Add RSS dispatcher to show eBox events under a RSS feed
	+ Rotate log files when they reach 10MB for 7 rotations
	+ Configurable minimum free space left for being notified by means
	of percentage
	+ Add File type including uploading and downloading
	+ Event daemon now checks if it is possible to send an event
	before actually sending it
	+ Added Action forms to perform an action without modifying
	persistent data
	+ Log queries are faster if there is no results
	+ Show no data stored when there are no logs for a domain
	+ Log watcher is added in order to notify when an event has
	happened. You can configure which log watcher you may enable and
	what you want to be notify by a determined filter and/or event.
	+ RAID watcher is added to check the RAID events that may happen
	when the RAID subsystem is configured in the eBox machine
	+ Change colour dataset in pie chart used for disk usage reporting
	+ Progress indicator now contains a returned value and error
	message as well
	+ Lock session file for HTTP session to avoid bugs
	related to multiple requests (AJAX) in a short time
	+ Upgrade runit dependency until 1.8.0 to avoid runit related
	issues
0.11
	+ Use apache2
	+ Add ebox-unblock-exec to unset signal mask before running  a executable
	+ Fix issue with multiple models and models with params.
	  This triggered a bug in DHCP when there was just one static
	  interface
	+ Fix _checkRowIsUnique and _checkFieldIsUnique
	+ Fix paging
	+ Trim long strings in log table, show tooltip with the whole string
	  and show links for URLs starting with "http://"
0.10.99
	+ Add disk usage information
	+ Show progress in backup process
	+ Add option to purge logs
	+ Create a link from /var/lib/zentyal/log to /var/log/ebox
	+ Fix bug with backup descriptions containing spaces
	+ Add removeAll method on data models
	+ Add HostIP, DomainName and Port types
	+ Add readonly forms to display static information
	+ Add Danish translation thanks to Allan Jacobsen
0.10
	+ New release
0.9.100
	+ Add checking for SOAP session opened
	+ Add EventDaemon
	+ Add Watcher and Dispatch framework to support an event
	  architecture on eBox
	+ Add volatile EBox::Types in order not to store their values
	  on GConf
	+ Add generic form
	+ Improvements on generic table
	+ Added Swedish translation

0.9.99
	+ Added Portuguese from Portugal translation
	+ Added Russian translation
	+ Bugfix: bad changed state in modules after restore

0.9.3
	+ New release

0.9.2
	+ Add browser warning when uploading files
	+ Enable/disable logging modules
0.9.1
	+ Fix backup issue with changed state
	+ Generic table supports custom ordering
0.9
	+ Added Polish translation
        + Bug in recognition of old CD-R writting devices fixed
	+ Added Aragonese translation
	+ Added Dutch translation
	+ Added German translation
	+ Added Portuguese translation

0.8.99
	+ Add data table model for generic Ajax tables
	+ Add types to be used by models
	+ Add MigrationBase and ebox-migrate to upgrade data models
	+ Some English fixes
0.8.1
	+ New release
0.8
	+ Fix backup issue related to bug reports
	+ Improved backup GUI
0.7.99
        + changed sudo stub to be more permissive
	+ added startup file to apache web server
	+ enhanced backup module
	+ added basic CD/DVD support to backup module
	+ added test stubs to simplify testing
	+ added test class in the spirit of Test::Class
	+ Html.pm now uses mason templates
0.7.1
	+ use Apache::Reload to reload modules when changed
	+ GUI consistency (#12)
	+ Fixed a bug for passwords longer than 16 chars
	+ ebox-sudoers-friendly added to not overwrite /etc/sudoers each time
0.7
	+ First public release
0.6
	+ Move to client
	+ Remove obsolete TODO list
	+ Remove firewall module from  base system
	+ Remove objects module from base system
	+ Remove network module from base system
	+ Add modInstances and modInstancesOfType
	+ Raname Base to ClientBase
	+ Remove calls to deprecated methods
	+ API documented using naturaldocs
	+ Update INSTALL
	+ Use a new method to get configkeys, now configkey reads every
	  [0.9
	+ Added Polish translation][0-9]+.conf file from the EBox::Config::etc() dir and
	  tries to get the value from the files in order.
	+ Display date in the correct languae in Summary
	+ Update debian scripts
	+ Several bugfixes
0.5.2
	+ Fix some packaging issues
0.5.1
	+ New menu system
	+ New firewall filtering rules
	+ 802.1q support

0.5
	+ New bug-free menus (actually Internet Explorer is the buggy piece
	  of... software that caused the reimplementation)
	+ Lots of small bugfixes
	+ Firewall: apply rules with no destination address to packets
	  routed through external interfaces only
	+ New debianize script
	+ Firewall: do not require port and protocol parameters as they
	  are now optional.
	+ Include SSL stuff in the dist tarball
	+ Let modules block changes in the network interfaces
	  configuration if they have references to the network config in
	  their config.
	+ Debian network configuration import script
	+ Fix the init.d script: it catches exceptions thrown by modules so that
	  it can try to start/stop all of them if an exception is thrown.
	+ Firewall: fix default policy bug in INPUT chains.
	+ Restore textdomain in exceptions
	+ New services section in the summary
	+ Added Error item to Summary. Catch exceptions from modules in
	  summary and generate error item
	+ Fix several errors with redirections and error handling in CGIs
	+ Several data validation functions were fixed, and a few others added
	+ Prevent the global module from keeping a reference to itself. And make
	  the read-only/read-write behavior of the factory consistent.
	+ Stop using ifconfig-wrapper and implement our own NetWrapper module
	  with wrappers for ifconfig and ip.
	+ Start/stop apache, network and firewall modules in first place.
	+ Ignore some network interface names such as irda, sit0, etc.
	+ The summary page uses read-only module instances.
	+ New DataInUse exception, old one renamed to DataExists.
	+ Network: do not overwrite resolv.conf if there are nameservers
	  given via dhcp.
	+ Do not set a default global policy for the ssh service.
	+ Check for forbiden characters when the parameter value is
	  requested by the CGI, this allows CGI's to handle the error,
	  and make some decissions before it happens.
	+ Create an "edit object" template and remove the object edition stuff
	  from the main objects page.
	+ Fix the apache restarting code.
	+ Network: Remove the route reordering feature, the kernel handles that
	  automatically.
	+ Fix tons of bugs in the network restarting code.
	+ Network: removed the 3rd nameserver configuration.
	+ Network: Get gateway info in the dhcp hook.
	+ Network: Removed default configuration from the gconf schema.
	+ New function for config-file generation
	+ New functions for pid file handling

0.4
	+ debian package
	+ added module to export/import configuration
	+ changes in firewall's API
	+ Added content filter based on dansguardian
	+ Added French translation
	+ Added Catalan translation
	+ Sudoers file is generated automatically based on module's needs
	+ Apache config file is generated by ebox  now
	+ Use SSL
	+ Added ebox.conf file
	+ Added module template generator

0.3
	+ Supports i18n
	+ API name consistency
	+ Use Mason for templates
	+ added tips to GUI
	+ added dhcp hooks
	+ administration port configuration
	+ Fixed bugs to IE compliant
	+ Revoke changes after logout
	+ Several bugfixes

0.2
	+ All modules are now based on gconf.
	+ Removed dependencies on xml-simple, xerces and xpath
	+ New MAC address field in Object members.
	+ Several bugfixes.

0.1
	+ Initial release<|MERGE_RESOLUTION|>--- conflicted
+++ resolved
@@ -1,9 +1,6 @@
 HEAD
-<<<<<<< HEAD
 	+ Avoid division by zero while using page navigation
-=======
 	+ Automatic report text formatting adapted to Redmine
->>>>>>> 7e41b687
 	+ Fix tab selection in tabbed composite from URL path anchor,
 	  for instance, /Maintenance/Events#ConfigureDispatchers
 	+ Avoid errors triggered on web administration port validation
