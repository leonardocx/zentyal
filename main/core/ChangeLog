3.4
<<<<<<< HEAD
	+ Pass model, type and id to enabled subroutine in
	  EBox::Types::MultiStateAction to be ortoghonal to handler property
=======
	+ Added to findValueMultipleFields and findValue the nosync parameter
	+ Added support for haproxy 1.5
	+ Moved nginx to listen on localhost
>>>>>>> e258a2ba
	+ Integration with HA module in save changes process
	+ Added icon for new zentyal-ha module
	+ Migrate rs_verify_servers in remoteservices.conf to
	  rest_verify_servers core.conf
	+ Include basic support to free-format Template models to be
	  included in Composites
	+ Move run-pending-ops script from remoteservices to core
	+ Rename EBox::RemoteServices::RESTResult to EBox::RESTClient::Result
	+ Move EBox::RemoteServices::RESTClient to EBox::RESTClient as it
	  is used in ha and remoteservices module.
	+ Adapt init.d and upstart running checks to Ubuntu 13.10
	+ Use service instead of deprecated invoke-rc.d for init.d scripts
	+ Adapted apache configuration to 2.4
	+ Adapted EBox::Config::Redis to the new libredis-perl API
	+ Adapted redis.conf to redis 2.6
	+ Remove lock file in EBox::Util::Lock::unlock()
	+ Fixed mason component root for custom stubs
	+ Fixed regression in clone action
	+ Decode to utf8 the MySQL database results
	+ Create log database using utf8 charset
	+ Better way to set MySQL password for all the root accounts
	+ Use same JSON reply file for changeRowForm and dataInUse
	+ Fixed regression in AJAX changes with raised error when a
	  data in use exception was found
	+ Fixed css error that hide information in the logs tables
	+ Use sharedscripts in zentyal-core logrotate to avoid triggering
	  in every log file
	+ Take into account view customizer on audit logging
	+ Show complex types (more than one field) in audit log
	  while editing by storing the dump of the value
	+ Fix EBox::Types::Composite::cmp to store changes when only last type
	  is modified
	+ Fixed general widget packages to avoid error on 'packages to
	  upgrade' section
	+ Fixed regression when table size is set to 'view all'
	+ Set version to 3.4
3.3.1
	+ Fixed redirects in table/form JSON replies
	+ Set automated ticket report milestone to 3.3.X
3.3
	+ Refactored module not enabled warning
	+ Add version to header logo
	+ HTML body can now have different styles based on the menu section
	+ Hide close button on saving changes and backup progess
	  dialogs. Don't allow to close it with esc key on those cases.
	+ Fix error when pageSize parameter is not supplied to the model controller
	+ Workaround against modules changed when saving all changes
	+ Recover from widget function exceptions
	+ Use the same Mason interpreter for most HTML templates
	+ Use more granular AJAX for table actions
	+ Use stand-alone AJAX call to refresh save changes button
	+ Added missing use to EBox::CGI::Base
	+ Allow to submit apport crash reports if debug=yes
	+ Switch from Error to TryCatch for exception handling
	+ Added new communityEdition() helper method in EBox::Global
	+ Add version to header logo
	+ Always reload page after saving changes
	+ Use AJAX call to refresh save change buttons
	+ Copy all the redis keys from 'conf' to 'ro' when saving changes of
	  any module to prevent incoherences
	+ Delete unused stopAllModules() and restartAllModules() in EBox::Global
	+ Workaround against modules changed when saving all changes
	+ Display remote services messages if they exist on Dashboard
	+ Recover from widget function exceptions
	+ Fixed mdstat output processing to remove "(auto-read-only)"
	+ Fixed audit logging of delete actions
	+ Fixed errors with row ID in ManageAdmins table
	+ Added missing EBox::Exceptions uses
	+ Fixed bug in selectSetter which hitted selects on DataForm with
	  'unique' option enabled
	+ EBox::WebServer::removeNginxInclude does not longer throws
	  a exception if the path to remove is not included
	+ Copy all the redis keys from 'conf' to 'ro' when saving changes of
	  any module to prevent incoherences
	+ Delete unused stopAllModules() and restartAllModules() in EBox::Global
	+ Use printableName in Configure Module popup
	+ Replace fork of Apache2::AuthCookie with libapache2-authcookie-perl
	+ Added EBox::Types::IPRange::addressesFromBeginToEnd class method
	+ Set proper trial link in advertisements
	+ Show register link in local backup when not registered
	+ Strip the 'C:\fakepath\' that chrome adds to the file input
	+ Make dump_exceptions key work also for mason exceptions
	+ Pass HTTP_PROXY system environment variable to CGIs as they are
	  used in Zentyal modules
	+ Waiting for Zentyal ready page check is more robust now
	+ Fixed error in the recursive method for getting module dependencies
	+ Fixed JS typo which disabled export backup dialog
	+ Added dbus dependency to avoid problems on some minimal installations
	+ When restoring pre-3.2 backups take in account that apache
	  module was renamed to webadmin
	+ Make sure that we always commit/discard audit of changes when we
	  save/revoke all modules
	+ Add new row attribute "disabled"
	+ Fixed JS glitch which broke the dashboard periodical updates
	+ Better check of referer which skips cloud domain if it does not exists
	+ Avoid warning when stopping a module without FirewallHelper
	+ Include contents of /etc/resolv.conf in bug report
	+ Avoid Apache error screen in login when entering through Zentyal
	  Remote using password
	+ Fix warning comparing undefined string in DomainName type
	+ Rewrite row isEqualTo method using hashElements instead of elements
	+ Only allow to move dashboard widget by its handle
	+ Do not fail if zentyal-mysql.passwd ends with a newline character
	+ Removed old migration code from 3.0 to 3.2
	+ Added Number.prototype.toTimeDiffString in format.js
	+ Added .btn-black CSS class
	+ Set version to 3.3
	+ Added enableInnoDbIfNeeded() to MyDBEngine
	+ Fix loading on custom action buttons
	+ Add icon for openchange module
	+ Add missing use statement in EBox::Types::MultiStateAction
	+ Add icon for openchange module
	+ Service type setter works again
3.2
	+ Set 3.2 versions and non-beta logo
3.1.13
	+ Added missing EBox::Gettext uses, fixes crash in view logs refresh
	+ Minor CSS style fixes
	+ Added missing use statement in EBox::Types::MultiStateAction
3.1.12
	+ Do not crash if /etc/timezone does not exist
	+ Clean /var/lib/zentyal/tmp at the first moments of boot instead of
	  when running zentyal start, this fixes problems with leftover locks
	  that affect dhclient hooks
	+ Fixed wrong case in some class names for the save changes button
	+ Fixed autoscroll in dashboard widgets
	+ Added placeholder for drag & drop of table rows
	+ No autoscroll is done when overflow happens. This makes sortable
	  work in chromium
	+ Set audit after logs when enabling in first install
	+ Avoid getting unsaved changes by using readonly instance in manage-logs
3.1.11
	+ Initial setup for webadmin is now executed in postinst
	+ Fixed webadmin port migration
3.1.10
	+ Use DATETIME type in date column for consolidation tables
	+ Summarised reports shows graphs again
	+ Events summarised report has breadcrumbs now
	+ Base EBox::Logs::Composite::SummarizedReport to let summarised
	  reports have common breadcrumbs
	+ Added migration from 3.0 (apache -> webadmin)
3.1.9
	+ Fixed in-place boolean edit with non-basic types different to Union
	+ Removed some warnings in error.log
	+ Fixed confirmation dialogs warning style
	+ Fixed configure widgets width and drop behavior
	+ Fixed regression in dashboard register link after jQuery migration
	+ Always set as changed without checking RO value, this fixes some
	  situations in which the save changes button was not enabled
	+ Fixed regression in audit log IP addresses after nginx integration
	+ Added datetime time formatter to JS graphs which show dates in X
	  axis and date and time in the tracker
	+ Fixed bug sending parameters in Zentyal.Tabs prototype
	+ Fixed side-effect in Model::Manager::_modelHasMultipleInstances() that
	  tried to load composite as model by mistake, the bug was at least
	  present sometimes when trying to generate the configuration report
	+ Throw internal exception in valueByName if elementByName is undef
	+ Added captiveportal icons to CSS
	+ Restore configuration backup from file now works again after JS
	  framework change
	+ Configuration backup download, restore and delete from the list
	  works again after the UI changes
	+ Fixed regression in tabbed composites with the jQuery changes
	+ Set proper title in dialogs when loading in an existent one
	+ Fixed regression on dashboard which allowed to move already
	  present dashboard widgets
3.1.8
	+ Always log Perl errors that are not Zentyal exceptions
	+ Move package icons from software to core as required for the menu
	+ Use dpkg --clear-avail to avoid incoherent updates information
	+ Show printableModelName in DataTables when precondition fails
	+ Fixed number of decimals in Disk Usage when unit is MB
	+ Fixed UTF-8 encoding problems in TreeView
	+ Copyright footer is now at the bottom of the menu
	+ Fixed regression on logs search caused by autoFilter changes
	+ Fix bytes formatter in graphs
	+ Simplified CSS and improved styles and icons
	+ Improved dashboard drag&drop behavior in Chrome
	+ Allow to define permanentMessage directly on models
	+ Show placeholder in dashboard widgets drag&drop
	+ Fixed crash reloading dashboard after configure widgets
	+ Only apply redirect port fix on administration port
	+ Fixed regression in user interface with DataInUse exceptions
	+ Fixed wrong behavior of software updates in dashboard widget
	+ Always show proper language name for english locales
	+ Fixed wrong redirects when using a non-default admin port
	+ Fixed regression in webadmin reload after changing the language
	+ Remove unnecessary and problematic desktop services code
	+ Added icons for disabled users.
3.1.7
	+ Avoid eval operation when using standard HtmlBlocks class
	+ Changed some code to not trigger some unnecesary warnings
	+ Fixed regression on active menu entry highlight
	+ No-committed changes does not appear in configuration changes
	  log table
	+ Added autoFilter property to method tableInfo
	+ Modules can now be marked for restart after save changes via
	  post_save_modules redis key of the global module
	+ Make all dashboards div of the same height to ease drag and drop
	+ Don't allow invalid email in create report CGI
	+ DBEngineFactory is now a singleton
	+ EBox::Util::Random mentions /dev/urandom in its error messages
	  to ease troubleshooting
	+ Assure that type's references to its row are not lost in the
	  edit form template methods
3.1.6
	+ Restyled UI
	+ Added form.js
	+ Added better 502 error page for nginx with redirect when apache is ready
	+ Always call udpateRowNotify in row update, even when the new
	  values are the same than old ones
	+ Fixed bad call to EBox::CGI::Run::urlToClass in EBox::CGi::Base
	+ Added icons for top-level menu entries and module status page
	+ Fixed bad arguments in CGI::Controller::Composite call to SUPER::new()
	+ More flexible EBox::CGI::run for inheritance
	+ Fixed encoding of parameters in confirmation dialogs
	+ Check backup integrity by listing the tar file, throw
	  InvalidData exception if the tar is corrupted
	+ Do not use hidden form fields for generating confirmation dialog JS
	+ Fixed log bugs: use correct RO mode in loggerd, fixed behaviour
	  when all log helpers are disabled, enable logs correctly when
	  added by first time to configure logs table
	+ Fixed bad interpolation in JS code in booleanInPlaceViewer.mas
	+ WizardPage CGIs can now return JSON replies as response
	+ unconfigure-module script disables also the module
	+ Restart firewall module when a firewall observer module is
	  stopped/started using zentyal init.d script
	+ Added temporary stopped state to a Service module to know if a
	  module is stopped but enabled
	+ Redirect to / from /ebox using remote access to avoid blank page
	+ Removed no longer necessary jQuery noConflict()
	+ Added combobox.js
	+ Added EBox::Model::Base as base for DataTable and the new TreeView
	+ Adapted EBox::CGI::Run for the new TreeView models
	+ Fixed DataTable row removal from the UI with 100% volatile models with
	  'ids' method overriden.
3.1.5
	+ Increased webadmin default timeout.
	+ Disable drag & drop on tables with only one row
3.1.4
	+ Don't allow to move read-only rows
	+ Better prefix for user configuration redis keys
	+ Hide disabled carousel buttons, fix modal template
	+ Fixed modal dialog template
	+ Mark save changes button as changed when moving rows
	+ Remove unused parameter in Zentyal.DataTable.changeRow
3.1.3
	+ Enhanced UI styles: dialogs, progress bars, carousel, colors and images
	+ Rows of tables can now be moved using drag & drop
	+ Added logout dialog with option of discarding changes
	+ Remember page size options per users, added 'View all' page size option
	+ Added storage of options per user
	+ Enable and/or conifgure module dependencies automatically in
	  Module Status page
	+ Adapted CGIs to new modal dialogs
	+ Ported graphs from flotr.js to flot.js
	+ Ported JS code to jQuery and jQuery-ui
	+ Removed Modalbox.js, table_orderer.js and carousel.js
	+ Left menu keyword search is now case insensitive
3.1.2
	+ Make manage administrators table resilent against invalid users
	+ Remove deprecated backup domains related from logs module
	+ Added EBox::Types::URI type
	+ Added saveReload method to use reload instead of restart to
	  reduce service downtime. Use with care and programatically
	+ Added findValueMultipleFields() to DataTable and refactor _find()
	  to allow search by multiple fields
	+ Fixed disk usage report for logs component
3.1.1
	+ Do not dump unnecessary .bak files to /var/lib/zentyal/conf
	+ Restart all the core daemons instead of only apache after logrotate
	+ Fixed graph template so it could be feed with data using decimal
	  comma, it will convert it to a JS array without problems
	+ Fixed regression parsing ModalController urls
	+ Fixed regression non-model CGIs with aliases
	+ Added a way to retrieve all Models inside a Composite and its children.
	+ Increased the size limit for file uploads.
	+ Implemented a way to include configuration files for Nginx so the SOAP
	  services are able to use Nginx for SSL.
3.1
	+ Improved the message shown when there are no changes pending to save on
	  logout.
	+ Use the X-Forwarded-Proto header for redirects construction.
	+ Added nginx as the public HTTP server of Zentyal.
	+ Renamed 'Apache' module to 'WebAdmin' module. If you need to restart the
	  web administration you must use 'service zentyal webadmin restart'.
	+ Set trac milestone for reported bugs to 3.1.X
	+ CGIs are now EBox::Module::CGI::* instead of EBox::CGI::Module::*
	+ Daemons are now disabled when configuring a module, so Zentyal can
	  manage them directly instead of being autostarted by the system
	+ EBox::Model::DataForm::formSubmitted called even where there is no
	  previous row
	+ Added Pre-Depends on mysql-server to avoid problems with upgrades
	+ Depend on mysql-server metapackage instead of mysql-server-5.5
	+ Depend on zentyal-common 3.1
3.0.20
	+ Check against inexistent path in EBox::Util::SHM::subkeys
	+ Silent diff in EBox::Types::File::isEqualTo
	+ Print correctly UTF8 characters from configuration backup description
	+ When host name is changed, update /etc/hostname
	+ Proper link to remote in configuration backup page
3.0.19
	+ Removed full restore option for restore-backup tool and
	  EBox:Backup relevant methods
	+ Optimise loading Test::Deep::NoTest to avoid test environment creation
	+ Use EBox::Module::Base::writeConfFileNoCheck to write apache
	  configuration file
	+ Log events after dispatching them in the EventDaemon and catch exception
	  to avoid crashes when mysql is already stopped
	+ Emit events on zentyal start and stop
	+ Refactor some events-related code
	+ Changed MB_widedialog CSS class to use all width available in
	  the screen
	+ Fixed a broken link to SysInfo/Composite/General when activating the
	  WebServer module.
3.0.18
	+ Pass model instance when invoking EBox::Types::Select populate function
	+ Improve dynamic editable property detection for framework types
	+ Override _validateReferer method in Desktop services CGI
	+ Don't abort configuration backup when we get a error retrieving the
	  partition table information
	+ In EBox:Model::Row, refactored elementExists and
	  elementByName to make them to have similiar code structure
	+ Improvement in test help classes and added test fakes for
	  EBox::Model::Manager and EBox::Util::SHMLock
	+ Prevented unuseful warning in
	  EBox::Model::DataTable::setDirectory when the old directory is undef
	+ Fixed unit tests under EBox/Model/t, backup configuration tests and
	  some others
	+ Remove unused method EBox::Auth::alreadyLogged()
	+ Apache::setRestrictedResource updates properly if already exists
	+ Global and Module::Config allow to set redis instance to ease testing
	+ Now EBox::GlobalImpl::lastModificationTime also checks
	  modification time of configuration files
	+ Rows in events models are now synced before running EventDaemon
	+ Better way of checking if event daemon is needed
3.0.17
	+ Allow numeric zero as search filter
	+ When filtering rows don't match agains link urls or hidden values
	+ Avoid CA file check when removing it from Apache module
	+ Silent removeCA and removeInclude exceptions when removing
	  non-existant element
	+ Fixed rollback operation in redis config backend
	+ Desktop services CGI now only returns JSON responses
	+ Log error when dynamic loading a class fails in
	  ConfigureDispatchers model
	+ Update total ticks dynamically in progress indicator if ticks overflow
3.0.16
	+ Fixed regression in boolean in-place edit with Union types
	+ Added some missing timezones to EBox::Types::TimeZone
	+ Add a new method to DBEngine 'checkForColumn' to retrieve columns
	  definition from a given table
	+ Reload models info in model manager if new modules are installed
3.0.15
	+ Make sure that halt/reboot button can be clicked only once
	+ Cleaner way of disabling dependant modules when the parent is disabled,
	  avoiding unnecessary calls to enableService each time the module status
	  page is loaded.
	+ Show confirmation dialog when trying to change host or domain
	  if zentyal-samba is installed and provisioned
	+ Modified data table controller so edit boolean in place reuses
	  the code of regular edits, avoiding getting incorrect read-only
	  values from cache
3.0.14
	+ Allow search filters with a leading '*'
	+ Better error reporting when choosing a bad search filter
	+ External exceptions from _print method are caught correctly in CGIs
	+ EBox::CGI::run now supports correct handling of APR::Error
	+ Fixed dashboard check updates ajax requests in Chrome
	+ Fixed errors with zero digits components in time type
3.0.13
	+ Better warning if size file is missing in a backup when
	  restoring it
	+ Fixed table cache behaviour on cache miss in logs module
	+ Fix wrong button label when deleting rows in 'datainuse' template
	+ Removed unused method EBox::Model::DataTable::_tailoredOrder
	+ Added force default mode and permission to writeConfFileNoCheck(),
	  writeFile() and derivatives
	+ Fixed bug in EBox:::Logs::CGI::Index with internationalized
	  parameter names
	+ DataTables with sortedBy are now orderer alphabetically with
	  proper case treatment
	+ Display messages in model even when there are not elements and
	  table body is not shown
3.0.12
	+ Improve change-hostname script, delete all references to current name
	+ Faster dashboard loading with asynchronous check of software updates
	+ Workaround for when the progress id parameter has been lost
	+ Fixed problems calling upstart coomands from cron jobs with wrong PATH
	+ Decode CGI unsafeParams as utf8
	+ Avoid double encoding when printing JSON response in EBox::CGI::Base
	+ Remove warning in EBox::Menu::Folder when currentfolder is not defined
	+ Removed unnecesary and misleading method new from EBox::Auth package
3.0.11
	+ Avoid flickering loading pages when switching between menu entries
	+ Incorrect regular expression in logs search page are correctly handled
	+ Fix input badly hidden in the logs screen
	+ reloadTable from DataTable now remove cached fields as well
3.0.10
	+ Fixed unsafe characters error when getting title of progress
	  indicator in progress dialog
	+ Added use utf8 to dashboard template to fix look of closable messages
3.0.9
	+ Adapted file downloads to the new utf8 fixes
	+ Write backup files in raw mode to avoid utf8 problems
	+ Print always utf8 in STDOUT on all CGIs
	+ Decode CGI params of values entered at the interface as utf8
	+ Proper encode/decode of utf8 with also pretty JSON
	+ Fixed utf8 decoding in date shown at dashboard
	+ Removed old workarounds for utf8 problems
	+ Added new recoveryEnabled() helper method to Module::Base
	+ Added recoveryDomainName() method to SyncProvider interface
	+ Restore backup can now install missing modules in Disaster Recovery
	+ Show specific slides when installing a commercial edition
	+ Redirect to proper CGI after login in disaster recovery mode
	+ Removed old debconf workaround for first stage installation
	+ Log redis start message as debug instead of info to avoid flood
	+ Use unsafeParam in EBox::CGI::Base::paramsAsHash
	+ EBox::Module::Service does not raise exception and logs
	  nothing when using init.d status
	+ Fixed glitch in backup CGI which sometimes showed
	  the modal dialog with a incorrect template
3.0.8
	+ Use path for default name in SyncFolders::Folder
	+ Do not restrict characters in data table searchs
	+ Fixed automatic bug report regression
	+ Fixed refresh of the table and temporal control states
	  in customActionClicked callback
	+ Modified modalbox-zentyal.js to accept wideDialog parameter
	+ Fixed template method in MultiStateAction to return the default
	  template when it is not any supplied to the object
	+ Fixed sendInPlaceBooleanValue method from table-helper.js; it
	  aborted because bad parameters of Ajax.Updater
	+ Fixed bug that made that the lock was shared between owners
	+ Some fixes in the function to add the rule for desktops services
	  to the firewall
	+ Delete obsolete EBox::CGI::MenuCSS package
3.0.7
	+ Add new EBox::Module::Service::Observer to notify modules about
	  changes in the service status
	+ Administration accounts management reflects the changes in
	  system accounts in ids() or row() method call
	+ Some fixes in the RAID event watcher
	+ foreignModelInstance returns undef if foreignModel is
	  undef. This happens when a module has been uninstalled and it is
	  referenced in other installed module (events)
	+ loggerd shows loaded LogHelpers when in debug mode
	+ Added additional info to events from RAID watcher
	+ Use sudo to remove temporal files/diectories in backup, avoiding
	  permissions errors
	+ Added exception for cloud-prof module to events dependencies
3.0.6
	+ Skip keys deleted in cache in Redis::_keys()
	+ Fixed events modules dependencies to depend on any module which
	  provides watchers or dispatchers
	+ Always call enableActions before enableService when configuring modules
	+ Added needsSaveAfterConfig state to service modules
	+ Better exceptions logging in EBox::CGI::Run
	+ Fixed 'element not exists' error when enabling a log watcher
	+ Scroll up when showing modal dialog
	+ Added fqdnChanged methods to SysInfo::Observer
	+ Fixed SSL configuration conflicts betwen SOAPClient and RESTClient
3.0.5
	+ Template ajax/simpleModalDialog.mas can now accept text
	+ Used poweroff instead of halt to assure that system is powered
	  off after halt
	+ Fixed log audit database insert error when halting or rebooting
	+ Added time-based closable notification messages
	+ Adapted to new EBox::setLocaleEnvironment method
	+ EBox::Type::File now allows ebox user to own files in directories
	  which are not writable by him
	+ Removed cron daily invocation of deprecated report scripts
3.0.4
	+ Added EBox::SyncFolders interface
	+ Fixed invokation of tar for backup of model files
	+ New observer for sysinfo module to notify modules implementing the
	  SysInfo::Observer interface when the host name or host domain is
	  changed by the user, before and after the change takes effect
	+ Stop and start apache after language change to force environment reload
	+ Reload page after language change
	+ EBox::Module::Service::isRunning() skips daemons whose precondition fail
	+ Fixed undefined reference in DataTable controller for log audit
	+ Added and used serviceId field for service certificates
	+ Fixed SQL quoting of column names in unbuffered inserts and consolidation
3.0.3
	+ Fixed bug which prevented highlight of selected item in menu
	+ Fixed base class of event dispatcher to be compatible with the
	  changes dispatcher configuration table
	+ Fixed event daemon to use dumped variables
	+ Fixed need of double-click when closing menu items in some cases
	+ Fixed logs consolidation to avoid high CPU usage
	+ In view log table: correctly align previous and first page buttons
	+ Improve host name and domain validation.
	+ Forbidden the use of a qualified hostname in change hostname form
	+ Update samba hostname-dependent fields when hostname is changed
	+ Confirmation dialog when the local domain is changed and with a
	  warning if local domain which ends in .local
3.0.2
	+ The synchronization of redis cache refuses with log message to set
	  undefined values
	+ Fixed wrong sql statement which cause unwanted logs purge
	+ DataForm does not check for uniqueness of its fields, as it only
	  contains a single row
	+ In ConfigureLogs, restored printable names for log domains
	+ Fixed dashboard update error on modules widget, counter-graph
	  widget and widget without sections
	+ Better way to fix non-root warnings during boot without interfering
	  on manual restart commands in the shell
3.0.1
	+ Properly set default language as the first element of the Select to
	  avoid its loss on the first apache restart
	+ Set milestone to 3.0.X when creating tickets in trac.zentyal.org
	+ Removed forced setting of LANG variables in mod_perl which made progress
	  indicator fail when using any language different to English
	+ Removed some frequent undef warnings
	+ Added executeOnBrothers method to EBox::Model::Component
	+ Fixed repetition of 'add' and 'number change' events in RAID watcher
	+ Fixed incorrect display of edit button in tables without editField action
	+ Cache MySQL password to avoid reading it all the time
	+ Fixed request came from non-root user warnings during boot
	+ Send info event in Runit watcher only if the service was down
	  MAX_DOWN_PERIODS
3.0
	+ Removed beta logo
	+ Set 'firstInstall' flag on modules when installing during initial install
	+ Set 'restoringBackup' flag on modules when restoring backup
	+ Call enableService after initialSetup while restoring backup
	+ Registration link in widget now have appropiate content when either
	  remoteservices or software are not installed
	+ Fixed style for disabled buttons
	+ Composite and DataTable viewers recover from errors in pageTitle method
	+ Fixed intermitent failure in progress when there are no slides
	+ Rollback redis transaction on otherwise instead finally block
	+ Members of the 'admin' group can now login again on Zentyal
	+ Multi-admin management for commercial editions
	+ First and last move row buttons are now disabled instead of hidden
	+ In save changes dialog set focus always in the 'save' button
	+ Fixed i18n problem in some cases where environment variables
	  were different than the selected locale on Zentyal UI, now
	  LANG and LC_MESSAGES are explicitly passed to mod_perl
	+ Reviewed registration strings
	+ Added template attribute to MultiStateAction to provide any kind
	  of HTML to display an action
	+ Changed icon, name and link for Zentyal Remote
	+ Fixed some compatibility issues with Internet Explorer 9
	+ Show warning with Internet Explorer 8 or older
	+ Improved dashboard buttons colors
2.3.24
	+ Do not cache undef values in EBox::Config::Redis::get()
	+ Code fix on subscription retrieval for Updates event
	+ Update validate referer to new Remote Services module API
	+ In-place booleans now properly mark the module as changed
	+ Do not try to read slides if software module is not installed
	+ Fixed wrong call in Events::isEnabledDispatcher()
	+ Updated 'created by' footer
2.3.23
	+ Change the default domain name from 'zentyal.lan' to
	  'zentyal-domain.lan'
	+ Changes in first enable to avoid letting modules unsaved
	+ Type File now accepts spaces in the file name
	+ Added setTimezone method to MyDBEngine
	+ Enable consolidation after reviewing and pruning
	+ Code typo fix in Events::isEnabledWatcher
	+ Remove all report code from core
	+ Move SysInfo report related to remoteservices module
	+ Fixed regression which removed scroll bars from popups
	+ New carousel transition for the installation slides
	+ Added option to not show final notes in progress bar
	+ EBox::Model::Component::modelGetter does not die when trying to
	  get a model for an uninstalled module
	+ Added previous/next buttons to manually switch installation slides
	+ New installation slides format
	+ Added compatibility with MS Internet Explorer >= 8
2.3.22
	+ Changed first installation workflow and wizard infraestructure
	+ Improved firewall icons
	+ Set hover style for configure rules button in firewall
	+ Do not disable InnoDB in mysql if there are other databases
	+ Progress indicator no longer calls showAds if it is undefined
	+ Send cache headers on static files to improve browsing speed
	+ Added foreignNoSyncRows and foreignFilter options to EBox::Types::Select
	+ Improved settings icon
	+ Fixed modalboxes style
	+ Improve host domain validation. Single label domains are not allowed.
2.3.21
	+ Fixes on notifyActions
	+ Check for isDaemonRunning now compatible with asterisk status
	+ Fixed warning call in EBox::Types::HasMany
2.3.20
	+ New look & feel for the web interface
	+ Adjust slides transition timeout during installation
	+ Audit changes table in save changes popup has scroll and better style
	+ Model messages are printed below model title
	+ noDataMsg now allows to add elements if it makes sense
	+ Fixed ajax/form.mas to avoid phantom change button
	+ EBox::Model::Manager::_setupModelDepends uses full paths so the
	  dependecies can discriminate between models with the same name
	+ Default row addition in DataForm does not fires validateTypedRow
	+ Code typo fix in change administration port model
	+ Set only Remote as option to export/import configuration to a
	  remote site
	+ Return undef in HasMany type when a model is not longer
	  available due to being uninstalled
	+ Added onclick atribute to the link.mas template
	+ Fix exception raising when no event component is found
	+ table_ordered.js : more robust trClick event method
	+ Changed dashboard JS which sometimes halted widget updates
	+ Added popup dialogs for import/export configuration
	+ Changes in styles and sizes of the save/revoke dialog
	+ Removed redudant code in ConfigureWatchers::syncRows which made module
	  to have an incorrect modified state
	+ Dont show in bug report removed packages with configuration
	  held as broken packages
	+ DataTable::size() now calls to syncRows()
	+ EBox::Module::Config::set_list quivalent now has the same
	  behaviour than EBox::Module::Config::set
2.3.19
	+ Manually set up models for events to take into account the
	  dynamic models from the log watcher filtering models
	+ Fixed warnings when deleting a row which is referenced in other model
	+ Disable HTML form autocompletion in admin password change model
	+ Fixed incorrect non-editable warnings in change date and time model
	+ Fixed parsing value bug in EBox::Types::Date and EBox::Types::Time
	+ Reworked mdstat parsing, added failure_spare status
	+ Configuration backup implicitly preserves ownership of files
	+ Changes in styles and sizes of the save/revoke dialog
	+ New data form row is copied from default row, avoiding letting hidden
	  fields without its default value and causing missing fields errors
	+ Always fill abstract type with its default value, this avoids
	  errors with hidden fields with default value
	+ Different page to show errors when there are broken software packages
	+ InverseMatchSelect and InverseMatchUnion use 'not' instead of '!' to
	  denote inverse match. This string is configurable with a type argument
	+ Fixed types EBox::Type::InverseMatchSelect and InverseMatchUnion
	+ Fixed bug in DataTable::setTypedRow() which produced an incorrect 'id'
	  row element in DataTable::updateRowNotify()
	+ In tableBody.mas template: decomposed table topToolbar section in methods
	+ Fixed bug in discard changes dialog
	+ Confirmation dialogs now use styled modalboxes
	+ Do not reload page after save changes dialog if operation is successful
	+ Maintenance menu is now kept open when visiting the logs index page
2.3.18
	+ Manual clone of row in DataTable::setTypedRow to avoid segfault
	+ Avoid undef warnings in EBox::Model::DataTable::_find when the
	  element value is undef
	+ Fixed kill of ebox processes during postrm
	+ Set MySQL root password in create-db script and added mysql script
	  to /usr/share/zentyal for easy access to the zentyal database
	+ Increased timeout redirecting to wizards on installation to 5 seconds
	  to avoid problems on some slow or loaded machines
	+ Save changes dialog do not appear if there are no changes
	+ Delete no longer needed duplicated code
	+ Do not go to save changes after a regular package installation
	  they are saved only in the first install
	+ Progress bar in installation refactored
2.3.17
	+ Do not use modal box for save changes during installation
	+ Hidden fields in DataTables are no longer considered compulsory
	+ Select type has now its own viewer that allows use of filter function
	+ User is now enabled together with the rest of modules on first install
2.3.16
	+ Fix 'oldRow' parameter in UpdatedRowNotify
	+ Use Clone::Fast instead of Clone
	+ Modal dialog for the save and discard changes operations
	+ Use a different lock file for the usercorner redis
	+ Improved look of tables when checkAll controls are present
	+ Better icons for clone action
	+ Added confirmation dialog feature to models; added confirmation
	  dialog to change hostname model
	+ Dynamic default values are now properly updated when adding a row
	+ Kill processes owned by the ebox user before trying to delete it
	+ Do not use sudo to call status command at EBox::Service::running
	+ Fixed regression setting default CSS class in notes
2.3.15
	+ Added missing call to updateRowNotify in DataForms
	+ Fixed silent error in EBox::Types::File templates for non-readable
	  by ebox files
	+ Use pkill instead of killall in postinst
	+ Use unset instead of delete_dir when removing rows
	+ Do not set order list for DataForms
	+ Only try to clean tmp dir on global system start
2.3.14
	+ Error message for failure in package cache creation
	+ Fixed regression when showing a data table in a modal view
	+ Do not do a redis transaction for network module init actions
	+ Fixed EBox::Module::Config::st_unset()
	+ Allowed error class in msg template
2.3.13
	+ Fixed problems in EventDaemon with JSON and blessed references
	+ More crashes avoided when watchers or dispatchers doesn't exist
	+ Proper RAID watcher reimplementation using the new state API
	+ EBox::Config::Redis singleton has now a instance() method instead of new()
	+ Deleted wrong use in ForcePurge model
2.3.12
	+ Fixed problem with watchers and dispatchers after a module deletion
	+ Fixed EBox::Model::DataTable::_checkFieldIsUnique, it failed when the
	  printableValue of the element was different to its value
	+ Fixed separation between Add table link and table body
	+ Adaptation of EventDaemon to model and field changes
	+ Disabled logs consolidation on purge until it is reworked, fixed
	  missing use in purge logs model
	+ Fixed Componet::parentRow, it not longer tries to get a row with
	  undefined id
	+ Fix typo in ConfigureLogs model
	+ Mark files for removing before deleting the row from backend in
	  removeRow
	+ The Includes directives are set just for the main virtual host
	+ Fixed EventDaemon crash
2.3.11
	+ Mark files for removing before deleting the row from backend in removeRow
	+ Dashboard widgets now always read the information from RO
	+ Enable actions are now executed before enableService()
	+ Fixed regression which prevented update of the administration service
	  port when it was changed in the interface
	+ New EBox::Model::Composite::componentNames() for dynamic composites
	+ Remove _exposedMethods() feature to reduce use of AUTOLOAD
	+ Removed any message set in the model in syncRows method
	+ Added global() method to modules and components to get a coherent
	  read-write or read-only instance depending on the context
	+ Removed Model::Report and Composite::Report namespaces to simplify model
	  management and specification
	+ New redis key naming, with $mod/conf/*, $mod/state and $mod/ro/* replacing
	  /ebox/modules/$mod/*, /ebox/state/$mod/* and /ebox-ro/modules/$mod/*
	+ Removed unnecessary parentComposite methods in EBox::Model::Component
	+ Only mark modules as changed when data has really changed
	+ EBox::Global::modChange() throws exception if instance is readonly
	+ New get_state() and set_state() methods, st_* methods are kept for
	  backwards compatibility, but they are deprecated
	+ Simplified events module internals with Watcher and Dispatcher providers
	+ Model Manager is now able to properly manage read-only instances
	+ Composites can now use parentModule() like Models
	+ Renamed old EBox::GConfModule to EBox::Module::Config
	+ Unified model and composite management in the new EBox::Model::Manager
	+ Model and composites are loaded on demand to reduce memory consumption
	+ Model and composite information is now stored in .yaml schemas
	+ ModelProvider and CompositeProvider are no longer necessary
	+ Simplified DataForm using more code from DataTable
	+ Adapted RAID and restrictedResources() to the new JSON objects in redis
	+ Remove unused override modifications code
	+ Added /usr/share/zentyal/redis-cli wrapper for low-level debugging
	+ Use simpler "key: value" format for dumps instead of YAML
	+ Row id prefixes are now better chosen to avoid confusion
	+ Use JSON instead of list and hash redis types (some operations,
	  specially on lists, are up to 50% faster and caching is much simpler)
	+ Store rows as hashes instead of separated keys
	+ Remove deprecated all_dirs and all_entries methods
	+ Remove obsolete EBox::Order package
	+ Remove no longer needed redis directory tree sets
	+ Fixed isEqualTo() method on EBox::Types::Time
	+ EBox::Types::Abstract now provides default implementations of fields(),
	  _storeInGConf() and _restoreFromHash() using the new _attrs() method
	+ Remove indexes on DataTables to reduce complexity, no longer needed
	+ Simplified ProgressIndicator implementation using shared memory
	+ New EBox::Util::SHMLock package
	+ Implemented transactions for redis operations
	+ Replace old MVC cache system with a new low-level redis one
	+ Delete no longer necessary regen-redis-db tool
	+ Added new checkAll property to DataTable description to allow
	  multiple check/uncheck of boolean columns
2.3.10
	+ Added Desktop::ServiceProvider to allow modules to implement
	  requests from Zentyal desktop
	+ Added VirtualHost to manage desktop requests to Zentyal server
	+ Fix EventDaemon in the transition to MySQL
	+ Send EventDaemon errors to new rotated log file /var/log/zentyal/events.err
	+ Send an event to Zentyal Cloud when the updates are up-to-date
	+ Send an info event when modules come back to running
	+ Include additional info for current event watchers
	+ Fixed RAID report for some cases of spare devices and bitmaps
	+ Fixed log purge, SQL call must be a statement not a query
	+ Fixed regex syntax in user log queries
	+ Added missing "use Filesys::Df" to SysInfo
	+ Disabled consolidation by default until is fixed or reimplemented
	+ Fixed regresion in full log page for events
	+ Added clone action to data tables
	+ Fixed regression in modal popup when showing element table
	+ Added new type EBox::Types::KrbRealm
	+ Fix broken packages when dist-upgrading from old versions: stop ebox
	  owned processes before changing home directory
	+ Log the start and finish of start/stop modules actions
	+ Added usesPort() method to apache module
2.3.9
	+ Enable SSLInsecureRenegotiation to avoid master -> slave SOAP handsake
	  problems
	+ Added validateRowRemoval method to EBox::Model::DataTable
	+ Use rm -rf instead of remove_tree to avoid chdir permission problems
	+ Avoid problems restarting apache when .pid file does not exist
	+ Do not use graceful on apache to allow proper change of listen port
	+ Simplified apache restart mechanism and avoid some problems
2.3.8
	+ Create tables using MyISAM engine by default
	+ Delete obsolete 'admin' table
2.3.7
	+ Fixed printableName for apache module and remove entry in status widget
	+ Merged tableBodyWithoutActions.mas into tableBody.mas
	+ Removed tableBodyWithoutEdit.mas because it is no longer used
	+ Better form validation message when there are no ids for
	  foreign rows in select control with add new popup
	+ Fixed branding of RSS channel items
	+ Fixed destination path when copying zentyal.cnf to /etc/mysql/conf.d
	+ Packaging fixes for precise
2.3.6
	+ Switch from CGIs to models in System -> General
	+ New value() and setValue() methods in DataForm::setValue() for cleaner
	  code avoiding use of AUTOLOAD
	+ Added new EBox::Types::Time, EBox::Types::Date and EBox::Types::TimeZone
	+ Added new attribute 'enabled' to the Action and MultiStateAction types
	  to allow disabling an action. Accepts a scalar or a CODE ref
	+ The 'defaultValue' parameter of the types now accept a CODE ref that
	  returns the default value.
2.3.5
	+ Added force parameter in validateTypedRow
	+ Fixed 'hidden' on types when using method references
	+ Removed some console problematic characters from Util::Random::generate
	+ Added methods to manage apache CA certificates
	+ Use IO::Socket::SSL for SOAPClient connections
	+ Removed apache rewrite from old slaves implementation
	+ Do not show RSS image if custom_prefix defined
2.3.4
	+ Avoid 'negative radius' error in DiskUsage chart
	+ Fixed call to partitionFileSystems in EBox::SysInfo::logReportInfo
	+ Log audit does not ignore fields which their values could be interpreted
	  as boolean false
	+ Avoid ebox.cgi failure when showing certain strings in the error template
	+ Do not calculate md5 digests if override_user_modification is enabled
	+ Clean /var/lib/zentyal/tmp on boot
	+ Stop apache gracefully and delete unused code in Apache.pm
	+ Cache contents of module.yaml files in Global
2.3.3
	+ The editable attribute of the types now accept a reference to a function
	  to dinamically enable or disable the field.
	+ In progress bar CGIs AJAX call checks the availability of the
	  next page before loading it
	+ Replaced community logo
	+ Adapted messages in the UI for new editions
	+ Changed cookie name to remove forbidden characters to avoid
	  incompatibilities with some applications
	+ Added methods to enable/disable restart triggers
2.3.2
	+ Fixed redis unix socket permissions problem with usercorner
	+ Get row ids without safe characters checking
	+ Added EBox::Util::Random as random string generator
	+ Set log level to debug when cannot compute md5 for a nonexistent file
	+ Filtering in tables is now case insensitive
	+ ProgressIndicator no longer leaves zombie processes in the system
	+ Implemented mysqldump for logs database
	+ Remove zentyal-events cron script which should not be longer necessary
	+ Bugfix: set executable permissions to cron scripts and example hooks
	+ Added a global method to retrieve installed server edition
	+ Log also duration and compMessage to events.log
2.3.1
	+ Updated Standards-Version to 3.9.2
	+ Fixed JS client side table sorting issue due to Prototype
	  library upgrade
	+ Disable InnoDB by default to reduce memory consumption of MySQL
	+ Now events are logged in a new file (events.log) in a more
	  human-readable format
	+ Added legend to DataTables with custom actions
	+ Changed JS to allow the restore of the action cell when a delete
	  action fails
	+ Set milestone to 3.0 when creating bug reports in the trac
	+ Avoid temporal modelInstance errors when adding or removing
	  modules with LogWatchers or LogDispatcher
	+ Unallow administration port change when the port is in use
2.3
	+ Do not launch a passwordless redis instance during first install
	+ New 'types' field in LogObserver and storers/acquirers to store special
	  types like IPs or MACs in an space-efficient way
	+ Use MySQL for the logs database instead of PostgreSQL
	+ Bugfix: logs database is now properly recreated after purge & install
	+ Avoid use of AUTOLOAD to execute redis commands, improves performance
	+ Use UNIX socket to connect to redis for better performance and
	  update default redis 2.2 settings
	+ Use "sudo" group instead of "admin" one for the UI access control
	+ Added EBox::Module::Base::version() to get package version
	+ Fixed problem in consalidation report when accumulating results
	  from queries having a "group by table.field"
	+ Added missing US and Etc zones in timezone selector
	+ Replaced autotools with zbuildtools
	+ Refuse to restore configuration backup from version lesser than
	  2.1 unless forced
	+ Do not retrieve format.js in every graph to improve performance
	+ The purge-module scripts are always managed as root user
	+ New grep-redis tool to search for patterns in redis keys or
	  values
	+ Use partitionFileSystems method from EBox::FileSystem
2.2.4
	+ New internal 'call' command in Zentyal shell to 'auto-use' the module
	+ Zentyal shell now can execute commandline arguments
	+ Bugfix: EBox::Types::IPAddr::isEqualTo allows to change netmask now
	+ Removed some undefined concatenation and compare warnings in error.log
	+ Ignore check operation in RAID event watcher
	+ Skip IP addresses ending in .0 in EBox::Types::IPRange::addresses()
	+ Do not store in redis trailing dots in Host and DomainName types
	+ Added internal command to instance models and other improvements in shell
	+ Now the whole /etc/zentyal directory is backed up and a copy of the
	  previous contents is stored at /var/backups before restoring
	+ Removing a module with a LogWatcher no longer breaks the LogWatcher
	  Configuration page anymore
	+ Fixed error in change-hostname script it does not longer match substrings
	+ Bugfix: Show breadcrumbs even from models which live in a
	  composite
	+ HTTPLink now returns empty string if no HTTPUrlView is defined
	  in DataTable class
	+ Added mising use sentence in EBox::Event::Watcher::Base
2.2.3
	+ Bugfix: Avoid url rewrite to ebox.cgi when requesting to /slave
	+ Fixed logrotate configuration
	+ More resilient way to handle with missing indexes in _find
	+ Added more informative text when mispelling methods whose prefix
	  is an AUTOLOAD action
	+ A more resilient solution to load events components in EventDaemon
	+ Added one and two years to the purge logs periods
	+ Fixed downloads from EBox::Type::File
2.2.2
	+ Revert cookie name change to avoid session loss in upgrades
	+ Do not try to change owner before user ebox is created
2.2.1
	+ Removed obsolete references to /zentyal URL
	+ Create configuration backup directories on install to avoid warnings
	  accessing the samba share when there are no backups
	+ Log result of save changes, either successful or with warnings
	+ Changed cookie name to remove forbidden characters to avoid
	  incompatibilities with some applications
	+ Removed duplicated and incorrect auding logging for password change
	+ Fixed some non-translatable strings
	+ Create automatic bug reports under 2.2.X milestone instead of 2.2
	+ Fixed bug changing background color on selected software packages
2.1.34
	+ Volatile types called password are now also masked in audit log
	+ Adjust padding for module descriptions in basic software view
	+ Removed beta icon
2.1.33
	+ Fixed modal add problems when using unique option on the type
	+ Fixed error management in the first screen of modal add
	+ Unify software selection and progress colors in CSS
	+ Set proper message type in Configure Events model
	+ Fixed error checking permanentMessage types in templates/msg.mas
2.1.32
	+ Added progress bar colors to theme definition
	+ Remove no longer correct UTF8 decode in ProgressIndicator
	+ Fixed UTF8 double-encoding on unexpected error CGI
	+ Reviewed some subscription strings
	+ Always fork before apache restart to avoid port change problems
	+ Stop modules in the correct order (inverse dependencies order)
	+ Better logging of failed modules on restore
2.1.31
	+ Do not start managed daemons on boot if the module is disabled
	+ Better message on redis error
	+ Watch for dependencies before automatic enable of modules on first install
2.1.30
	+ Removed obsolete /ebox URL from RSS link
	+ Changed methods related with extra backup data in modules logs
	  to play along with changes in ebackup module
	+ Set a user for remote access for audit reasons
	+ Detect session loss on AJAX requests
2.1.29
	+ Startup does not fail if SIGPIPE received
2.1.28
	+ Added code to mitigate false positives on module existence
	+ Avoid error in logs full summary due to incorrect syntax in template
	+ Allow unsafe chars in EBox::Types::File to avoid problems in some browsers
	+ Reviewed some subscription strings
	+ Warning about language-packs installed works again after Global changes
	+ Show n components update when only zentyal packages are left to
	  upgrade in the system widget
	+ Do not show debconf warning when installing packages
	+ EBox::Types::IPAddr (and IPNetwork) now works with defaultValue
	+ Allow to hide menu items, separators and dashboard widgets via conf keys
2.1.27
	+ Do not create tables during Disaster Recovery installation
	+ Added new EBox::Util::Debconf::value to get debconf values
	+ DataTable controller does no longer try to get a deleted row
	  for gather elements values for audit log
	+ Check if Updates watcher can be enabled if the subscription
	  level is yet unknown
2.1.26
	+ Detection of broken packages works again after proper deletion
	  of dpkg_running file
	+ Keep first install redis server running until trigger
	+ Unified module restart for package trigger and init.d
	+ Use restart-trigger script in postinst for faster daemons restarting
	+ System -> Halt/Reboot works again after regression in 2.1.25
	+ Added framework to show warning messages after save changes
	+ Change caption of remote services link to Zentyal Cloud
	+ Do not show Cloud link if hide_cloud_link config key is defined
	+ Added widget_ignore_updates key to hide updates in the dashboard
	+ Differentiate ads from notes
	+ Allow custom message type on permanentMessage
	+ Only allow custom themes signed by Zentyal
	+ Removed /zentyal prefix from URLs
	+ Caps lock detection on login page now works again
	+ Added HiddenIfNotAble property to event watchers to be hidden if
	  it is unabled to monitor the event
	+ Dashboard values can be now error and good as well
	+ Include a new software updates widget
	+ Include a new alert for basic subscriptions informing about
	  software updates
	+ Add update-notifier-common to dependencies
	+ EBox::DataTable::enabledRows returns rows in proper order
	+ Use custom ads when available
	+ Disable bug report when hide_bug_report defined on theme
2.1.25
	+ Do not show disabled module warnings in usercorner
	+ Mask passwords and unify boolean values in audit log
	+ Do not override type attribute for EBox::Types::Text subtypes
	+ Corrected installation finished message after first install
	+ Added new disableAutocomplete attribute on DataTables
	+ Optional values can be unset
	+ Minor improvements on nmap scan
2.1.24
	+ Do not try to generate config for unconfigured services
	+ Remove unnecessary redis call getting _serviceConfigured value
	+ Safer sizes for audit log fields
	+ Fix non-translatable "show help" string
	+ Allow links to first install wizard showing a desired page
	+ Fixed bug in disk usage when we have both values greater and
	  lower than 1024 MB
	+ Always return a number in EBox::AuditLogging::isEnabled to avoid
	  issues when returning the module status
	+ Added noDataMsg attribute on DataTable to show a message when
	  there are no rows
2.1.23
	+ Removed some warnings during consolidation process
	+ Depend on libterm-readline-gnu-perl for history support in shells
	+ Fixed error trying to change the admin port with NTP enabled
	+ Fixed breadcrumb destination for full log query page
	+ Use printableActionName in DataTable setter
2.1.22
	+ Fixed parentRow method in EBox::Types::Row
	+ Added new optionalLabel flag to EBox::Types::Abstract to avoid
	  show the label on non-optional values that need to be set as
	  optional when using show/hide viewCustomizers
	+ Added initHTMLStateOrder to View::Customizer to avoid incorrect
	  initial states
	+ Improved exceptions info in CGIs to help bug reporting
	+ Do not show customActions when editing row on DataTables
2.1.21
	+ Fixed bug printing traces at Global.pm
	+ Check new dump_exceptions confkey instead of the debug one in CGIs
	+ Explicit conversion to int those values stored in our database
	  for correct dumping in reporting
	+ Quote values in update overwrite while consolidating for reporting
2.1.20
	+ Fixed regression in edition in place of booleans
	+ Better default balance of the dashboard based on the size of the widgets
	+ Added defaultSelectedType argument to PortRange
2.1.19
	+ Disable KeepAlive as it seems to give performance problems with Firefox
	  and set MaxClients value back to 1 in apache.conf
	+ Throw exceptions when calling methods not aplicable to RO instances
	+ Fixed problems when mixing read/write and read-only instances
	+ Date/Time and Timezone moved from NTP to core under System -> General
	+ Do not instance hidden widgets to improve dashboard performance
	+ New command shell with Zentyal environment at /usr/share/zentyal/shell
	+ Show warning when a language-pack is not installed
	+ Removed unnecessary dump/load operations to .bak yaml files
	+ AuditLogging and Logs constructor now receive the 'ro' parameter
	+ Do not show Audit Logging in Module Status widget
2.1.18
	+ New unificated zentyal-core.logrotate for all the internal logs
	+ Added forceEnabled option for logHelpers
	+ Moved carousel.js to wizard template
	+ Add ordering option to wizard pages
	+ Fixed cmp and isEqualTo methods for EBox::Types::IPAddr
	+ Fixed wrong Mb unit labels in Disk Usage and use GB when > 1024 MB
	+ Now global-action script can be called without progress indicator
	+ Fixed EBox::Types::File JavaScript setter code
	+ Added support for "Add new..." modal boxes in foreign selectors
	+ Each module can have now its customized purge-module script
	  that will be executed after the package is removed
	+ Added Administration Audit Logging to log sessions, configuration
	  changes, and show pending actions in save changes confirmation
	+ User name is stored in session
	+ Remove deprecated extendedRestore from the old Full Backup
2.1.17
	+ Fixed RAID event crash
	+ Added warning on models and composites when the module is disabled
	+ Fixed login page style with some languages
	+ Login page template can now be reused accepting title as parameter
	+ EBox::Types::File does not write on redis when it fails to
	  move the fail to its final destination
	+ Added quote column option for periodic log consolidation and
	  report consolidation
	+ Added exclude module option to backup restore
2.1.16
	+ Do not show incompatible navigator warning on Google Chrome
	+ Fixed syncRows override detection on DataTable find
	+ clean-conf script now deletes also state data
	+ Avoid 'undefined' message in selectors
2.1.15
	+ Move Disk Usage and RAID to the new Maintenance menu
	+ Always call syncRows on find (avoid data inconsistencies)
	+ Filename when downloading a conf backup now contains hostname
	+ Fixed bug in RAID template
	+ Set proper menu order in System menu (fixes NTP position)
	+ Fixed regresion in page size selector on DataTables
	+ Fixed legend style in Import/Export Configuration
2.1.14
	+ Fixed regresion with double quotes in HTML templates
	+ Fixed problems with libredis-perl version dependency
	+ Adding new apparmor profile management
2.1.13
	+ Better control of errors when saving changes
	+ Elements of Union type can be hidden
	+ Model elements can be hidden only in the viewer or the setter
	+ HTML attributtes are double-quoted
	+ Models can have sections of items
	+ Password view modified to show the confirmation field
	+ New multiselect type
	+ Redis backend now throws different kind of exceptions
2.1.12
	+ Revert no longer necessary parents workaround
	+ Hide action on viewCustomizer works now on DataTables
2.1.11
	+ Fixed bug which setted bad directory to models in tab view
	+ Union type: Use selected subtype on trailingText property if the
	  major type does not have the property
	+ Raise MaxClients to 2 to prevent apache slowness
2.1.10
	+ Security [ZSN-2-1]: Avoid XSS in process list widget
2.1.9
	+ Do not try to initialize redis client before EBox::init()
	+ Safer way to delete rows, deleting its id reference first
	+ Delete no longer needed workaround for gconf with "removed" attribute
	+ Fixed regression in port range setter
2.1.8
	+ Fixed regression in menu search
	+ Fixed missing messages of multi state actions
	+ Help toggler is shown if needed when dynamic content is received
	+ Fixed issue when disabling several actions at once in a data table view
	+ All the custom actions are disabled when one is clicked
	+ Submit wizard pages asynchronously and show loading indicator
	+ Added carousel.js for slide effects
2.1.7
	+ Fixed issues with wrong html attributes quotation
	+ Bugfix: volatile types can now calculate their value using other
	  the value from other elements in the row no matter their position
2.1.6
	+ Attach software.log to bug report if there are broken packages
	+ Added keyGenerator option to report queries
	+ Tuned apache conf to provide a better user experience
	+ Actions click handlers can contain custom javascript
	+ Restore configuration with force dependencies option continues
	  when modules referenced in the backup are not present
	+ Added new MultiStateAction type
2.1.5
	+ Avoid problems getting parent if the manager is uninitialized
	+ Rename some icon files with wrong extension
	+ Remove wrong optional attribute for read-only fields in Events
	+ Renamed all /EBox/ CGI URLs to /SysInfo/ for menu folder coherency
	+ Added support for custom actions in DataTables
	+ Replaced Halt/Reboot CGI with a model
	+ Message classes can be set from models
	+ Fixed error in Jabber dispatcher
	+ Show module name properly in log when restart from the dashboard fails
	+ Avoid warning when looking for inexistent PID in pidFileRunning
2.1.4
	+ Changed Component's parent/child relationships implementation
	+ Fixed WikiFormat on automatic bug report tickets
	+ Do not show available community version in Dashboard with QA
 	  updates
2.1.3
	+ Fall back to readonly data in config backup if there are unsaved changes
	+ Allow to automatically send a report in the unexpected error page
	+ Logs and Events are now submenus of the new Maintenance menu
	+ Configuration Report option is now present on the Import/Export section
	+ Require save changes operation after changing the language
	+ Added support for URL aliases via schemas/urls/*.urls files
	+ Allow to sort submenu items via 'order' attribute
	+ Automatically save changes after syncRows is called and mark the module
	  mark the module as unchanged unless it was previously changed
	+ Removed unnecessary ConfigureEvents composite
	+ Removed unnecessary code from syncRows in logs and events
	+ Restore configuration is safer when restoring /etc/zentyal files
	+ Fixed unescaped characters when showing an exception
	+ Fixed nested error page on AJAX requests
	+ Adapted dumpBackupExtraData to new expected return value
	+ Report remoteservices, when required, a change in administration
	  port
	+ Added continueOnModuleFail mode to configuration restore
	+ Fixed Firefox 4 issue when downloading backups
	+ Show scroll when needed in stacktraces (error page)
	+ More informative error messages when trying to restart locked modules
	  from the dashboard
	+ Creation of plpgsql language moved from EBox::Logs::initialSetup
	  to create-db script
	+ Redis backend now throws different kind of exceptions
	+ Avoid unnecesary warnings about PIDs
	+ Update Jabber dispatcher to use Net::XMPP with some refactoring
	+ Save changes messages are correctly shown with international charsets
	+ Support for bitmap option in RAID report
	+ Retry multiInsert line by line if there are encoding errors
	+ Adapted to new location of partitionsFileSystems in EBox::FileSystem
	+ Event messages are cleaned of null characters and truncated
	  before inserting in the database when is necessary
	+ Improve message for "Free storage space" event and send an info
	  message when a given partition is not full anymore
	+ Event messages now can contain newline characters
	+ Objects of select type are compared also by context
	+ Remove cache from optionsFromForeignModel since it produces
	  problems and it is useless
	+ Set title with server name if the server is subscribed
	+ Fix title HTML tag in views for Models and Composites
	+ Added lastEventsReport to be queried by remoteservices module
	+ Added EBox::Types::HTML type
	+ Added missing manage-logs script to the package
	+ Fixed problems with show/hide help switch and dynamic content
	+ Menus with subitems are now kept unfolded until a section on a
	  different menu is accessed
	+ Sliced restore mode fails correctly when schema file is missing,
	  added option to force restore without schema file
	+ Purge conf now purges the state keys as well
	+ Added EBox::Types::IPRange
2.1.2
	+ Now a menu folder can be closed clicking on it while is open
	+ Bugfix: cron scripts are renamed and no longer ignored by run-parts
	+ Added new EBox::Util::Nmap class implementing a nmap wrapper
2.1.1
	+ Fixed incoherency problems with 'on' and '1' in boolean indexes
	+ Move cron scripts from debian packaging to src/scripts/cron
	+ Trigger restart of logs and events when upgrading zentyal-core
	  without any other modules
	+ Don't restart apache twice when upgrading together with more modules
	+ Fixed params validation issues in addRow
2.1
	+ Replace YAML::Tiny with libyaml written in C through YAML::XS wrapper
	+ Minor bugfix: filter invalid '_' param added by Webkit-based browser
	  on EBox::CGI::Base::params() instead of _validateParams(), avoids
	  warning in zentyal.log when enabling modules
	+ All CGI urls renamed from /ebox to /zentyal
	+ New first() and deleteFirst() methods in EBox::Global to check
	  existence and delete the /var/lib/zentyal/.first file
	+ PO files are now included in the language-pack-zentyal-* packages
	+ Migrations are now always located under /usr/share/$package/migration
	  this change only affects to the events and logs migrations
	+ Delete no longer used domain and translationDomain methods/attributes
	+ Unified src/libexec and tools in the new src/scripts directory
	+ Remove the ebox- prefix on all the names of the /usr/share scripts
	+ New EBox::Util::SQL package with helpers to create and drop tables
	  from initial-setup and purge-module for each module
	+ Always drop tables when purging a package
	+ Delete 'ebox' user when purging zentyal-core
	+ Moved all SQL schemas from tools/sqllogs to schemas/sql
	+ SQL time-period tables are now located under schemas/sql/period
	+ Old ebox-clean-gconf renamed to /usr/share/zentyal/clean-conf and
	  ebox-unconfigure-module is now /usr/share/zentyal/unconfigure-module
	+ Added default implementation for enableActions, executing
	  /usr/share/zentyal-$modulename/enable-module if exists
	+ Optimization: Do not check if a row is unique if any field is unique
	+ Never call syncRows on read-only instances
	+ Big performance improvements using hashes and sets in redis
	  database to avoid calls to the keys command
	+ Delete useless calls to exists in EBox::Config::Redis
	+ New regen-redis-db tool to recreate the directory structure
	+ Renamed /etc/cron.hourly/90manageEBoxLogs to 90zentyal-manage-logs
	  and moved the actual code to /usr/share/zentyal/manage-logs
	+ Move /usr/share/ebox/zentyal-redisvi to /usr/share/zentyal/redisvi
	+ New /usr/share/zentyal/initial-setup script for modules postinst
	+ New /usr/share/zentyal/purge-module script for modules postrm
	+ Removed obsolete logs and events migrations
	+ Create plpgsql is now done on EBox::Logs::initialSetup
	+ Replace old ebox-migrate script with EBox::Module::Base::migrate
	+ Rotate duplicity-debug.log log if exists
	+ Bug fix: Port selected during installation is correctly saved
	+ Zentyal web UI is restarted if their dependencies are upgraded
	+ Bug fix: Logs don't include unrelated information now
	+ Add total in disk_usage report
	+ Bugfix: Events report by source now works again
	+ Do not include info messages in the events report
	+ Services event is triggered only after five failed checkings
	+ Do not add redundant includedir lines to /etc/sudoers
	+ Fixed encoding for strings read from redis server
	+ Support for redis-server 2.0 configuration
	+ Move core templates to /usr/share/zentyal/stubs/core
	+ Old /etc/ebox directory replaced with the new /etc/zentyal with
	  renamed core.conf, logs.conf and events.conf files
	+ Fixed broken link to alerts list
2.0.15
	+ Do not check the existence of cloud-prof package during the
	  restore since it is possible not to be installed while disaster
	  recovery process is done
	+ Renamed /etc/init.d/ebox to /etc/init.d/zentyal
	+ Use new zentyal-* package names
	+ Don't check .yaml existence for core modules
2.0.14
	+ Added compMessage in some events to distinguish among events if
	  required
	+ Make source in events non i18n
	+ After restore, set all the restored modules as changed
	+ Added module pre-checks for configuration backup
2.0.13
	+ Fixed dashboard graphs refresh
	+ Fixed module existence check when dpkg is running
	+ Fix typo in sudoers creation to make remote support work again
2.0.12
	+ Include status of packages in the downloadable bug report
	+ Bugfix: Avoid possible problems deleting redis.first file if not exist
2.0.11
	+ New methods entry_exists and st_entry_exists in config backend
2.0.10
	+ Now redis backend returns undef on get for undefined values
	+ Allow custom mason templates under /etc/ebox/stubs
	+ Better checks before restoring a configuration backup with
	  a set of modules different than the installed one
	+ Wait for 10 seconds to the child process when destroying the
	  progress indicator to avoid zombie processes
	+ Caught SIGPIPE when trying to contact Redis server and the
	  socket was already closed
	+ Do not stop redis server when restarting apache but only when
	  the service is asked to stop
	+ Improvements in import/export configuration (know before as
	  configuration backup)
	+ Improvements in ProgressIndicator
	+ Better behaviour of read-only rows with up/down arrows
	+ Added support for printableActionName in DataTable's
	+ Added information about automatic configuration backup
	+ Removed warning on non existent file digest
	+ Safer way to check if core modules exist during installation
2.0.9
	+ Treat wrong installed packages as not-existent modules
	+ Added a warning in dashboard informing about broken packages
	+ File sharing and mailfilter log event watchers works again since
	  it is managed several log tables per module
2.0.8
	+ Replaced zentyal-conf script with the more powerful zentyal-redisvi
	+ Set always the same default order for dashboard widgets
	+ Added help message to the configure widgets dialog
	+ Check for undefined values in logs consolidation
	+ Now dashboard notifies fails when restarting a service
	+ Fixed bug with some special characters in dashboard
	+ Fixed bug with some special characters in disk usage graph
2.0.7
	+ Pre-installation includes sudoers.d into sudoers file if it's not yet
	  installed
	+ Install apache-prefork instead of worker by default
	+ Rename service certificate to Zentyal Administration Web Server
2.0.6
	+ Use mod dependencies as default restore dependencies
	+ Fixed dependencies in events module
	+ Increased recursive dependency threshold to avoid
	  backup restoration problems
2.0.5
	+ Removed deprecated "Full backup" option from configuration backup
	+ Bugfix: SCP method works again after addition of SlicedBackup
	+ Added option in 90eboxpglogger.conf to disable logs consolidation
2.0.4
	+ Removed useless gconf backup during upgrade
	+ Fixed postinstall script problems during upgrade
2.0.3
	+ Added support for the sliced backup of the DB
	+ Hostname change is now visible in the form before saving changes
	+ Fixed config backend problems with _fileList call
	+ Added new bootDepends method to customize daemons boot order
	+ Added permanent message property to Composite
	+ Bugfix: Minor aesthetic fix in horizontal menu
	+ Bugfix: Disk usage is now reported in expected bytes
	+ Bugfix: Event dispatcher is not disabled when it is impossible
	  for it to dispatch the message
2.0.2
	+ Better message for the service status event
	+ Fixed modules configuration purge script
	+ Block enable module button after first click
	+ Avoid division by zero in progress indicator when total ticks is
	  zero
	+ Removed warning during postinst
	+ Added new subscription messages in logs, events and backup
2.0.1
	+ Bugfix: Login from Zentyal Cloud is passwordless again
	+ Some defensive code for the synchronization in Events models
	+ Bugfix: add EBox::Config::Redis::get to fetch scalar or list
	  values. Make GConfModule use it to avoid issues with directories
	  that have both sort of values.
1.5.14
	+ Fixed redis bug with dir keys prefix
	+ Improved login page style
	+ New login method using PAM instead of password file
	+ Allow to change admin passwords under System->General
	+ Avoid auto submit wizard forms
	+ Wizard skip buttons always available
	+ Rebranded post-installation questions
	+ Added zentyal-conf script to get/set redis config keys
1.5.13
	+ Added transition effect on first install slides
	+ Zentyal rebrand
	+ Added web page favicon
	+ Fixed already seen wizards apparition
	+ Fixed ro module creation with redis backend
	+ Use mason for links widgets
	+ Use new domain to official strings for subscriptions
1.5.12
	+ Added option to change hostname under System->General
	+ Show option "return to dashboard" when save changes fails.
1.5.11
	+ Added more tries on redis reconnection
	+ Fixed user corner access problems with redis server
	+ writeFile* methods reorganized
	+ Added cron as dependency as cron.hourly was never executed with anacron
	+ Improvements in consolidation of data for reports
1.5.10
	+ Fixed gconf to redis conversion for boolean values
1.5.9
	+ Improved migrations speed using the same perl interpreter
	+ Redis as configuration backend (instead of gconf)
	+ Improved error messages in ebox-software
	+ Set event source to 256 chars in database to adjust longer event
	  sources
	+ Progress bar AJAX updates are sent using JSON
	+ Fixed progress bar width problems
	+ Fixed top menu on wizards
	+ Improved error message when disconnecting a not connected database
	+ Abort installation if 'ebox' user already exists
	+ Bugfix: IP address is now properly registered if login fails
1.5.8
	+ Added template tableorderer.css.mas
	+ Added buttonless top menu option
	+ Bugfix: Save all modules on first installation
	+ Bugfix: General ebox database is now created if needed when
	  re/starting services
	+ Bugfix: Data to report are now uniform in number of elements per
	  value. This prevents errors when a value is present in a month and
	  not in another
	+ Bugfix: Don't show already visited wizard pages again
1.5.7
	+ Bugfix: Avoid error when RAID is not present
	+ Bugfix: Add ebox-consolidate-reportinfo call in daily cron script
	+ Bugfix: Called multiInsert and unbufferedInsert when necessary
	  after the loggerd reimplementation
	+ Bugfix: EBox::ThirdParty::Apache2::AuthCookie and
	  EBox::ThirdParty::Apache2::AuthCookie::Util package defined just
	  once
	+ Added util SystemKernel
	+ Improved progress indicator
	+ Changes in sudo generation to allow sudo for remote support user
	+ Initial setup wizards support
1.5.6
	+ Reimplementation of loggerd using inotify instead of File::Tail
1.5.5
	+ Asynchronous load of dashboard widgets for a smoother interface
1.5.4
	+ Changed dbus-check script to accept config file as a parameter
1.5.3
	+ Function _isDaemonRunning works now with snort in lucid
	+ Javascript refreshing instead of meta tag in log pages
	+ Updated links in dashboard widget
	+ Add package versions to downloadable ebox.log
	+ Fixed postgresql data dir path for disk usage with pg 8.4
	+ GUI improvements in search box
1.5.2
	+ Security [ESN-1-1]: Validate referer to avoid CSRF attacks
	+ Added reporting structure to events module
	+ Added new CGI to download the last lines of ebox.log
1.5.1
	+ Bugfix: Catch exception when upstart daemon does not exist and
	  return a stopped status
	+ Added method in logs module to dump database in behalf of
	ebackup module
	+ Bugfix: Do not check in row uniqueness for optional fields that
	are not passed as parameters
	+ Improve the output of ebox module status, to be consistent with the one
	  shown in the interface
	+ Add options to the report generation to allow queries to be more
	  flexible
	+ Events: Add possibility to enable watchers by default
	+ Bugfix: Adding a new field to a model now uses default
	  value instead of an empty value
	+ Added script and web interface for configuration report, added
	  more log files to the configuration report
1.5
	+ Use built-in authentication
	+ Use new upstart directory "init" instead of "event.d"
	+ Use new libjson-perl API
	+ Increase PerlInterpMaxRequests to 200
	+ Increase MaxRequestsPerChild (mpm-worker) to 200
	+ Fix issue with enconding in Ajax error responses
	+ Loggerd: if we don't have any file to watch we just sleep otherwise the process
	  will finish and upstart will try to start it over again and again.
	+ Make /etc/init.d/ebox depend on $network virtual facility
	+ Show uptime and users on General Information widget.
1.4.2
	+ Start services in the appropriate order (by dependencies) to fix a problem
	  when running /etc/init.d/ebox start in slaves (mail and other modules
	  were started before usersandgroups and thus failed)
1.4.1
	+ Remove network workarounds from /etc/init.d/ebox as we don't bring
	  interfaces down anymore
1.4
	+ Bug fix: i18n. setDomain in composites and models.
1.3.19
	+ Make the module dashboard widget update as the rest of the widgets
	+ Fix problem regarding translation of module names: fixes untranslated
	  module names in the dashboard, module status and everywhere else where
	  a module name is written
1.3.18
	+ Add version comparing function and use it instead of 'gt' in the
	  general widget
1.3.17
	+ Minor bug fix: check if value is defined in EBox::Type::Union
1.3.16
	+ Move enable field to first row in ConfigureDispatcherDataTable
	+ Add a warning to let users know that a module with unsaved changes
	  is disabled
	+ Remove events migration directory:
		- 0001_add_conf_configureeventtable.pl
		- 0002_add_conf_diskfree_watcher.pl
	+ Bug fix: We don't use names to stringify date to avoid issues
	  with DB insertions and localisation in event logging
	+ Bug fix: do not warn about disabled services which return false from
	  showModuleStatus()
	+ Add blank line under "Module Status"
	+ Installed and latest available versions of the core are now displayed
	  in the General Information widget
1.3.15
	+ Bug fix: Call EBox::Global::sortModulesByDependencies when
	  saving all modules and remove infinite loop in that method.
	  EBox::Global::modifiedModules now requires an argument to sort
	  its result dependending on enableDepends or depends attribute.
	+ Bug fix: keep menu folders open during page reloads
	+ Bug fix: enable the log events dispatcher by default now works
	+ Bug fix: fixed _lock function in EBox::Module::Base
	+ Bug fix: composites honor menuFolder()
	+ Add support for in-place edition for boolean types. (Closes
	  #1664)
	+ Add method to add new database table columnts to EBox::Migration::Helpers
	+ Bug fix: enable "Save Changes" button after an in-place edition
1.3.14
	+ Bug fix: fix critical bug in migration helper that caused some log
	  log tables to disappear
	+ Create events table
	+ Bug fix: log watcher works again
	+ Bug fix: delete cache if log index is not found as it could be
	  disabled
1.3.13
	+ Bug fix: critical error in EventDaemon that prevented properly start
	+ Cron script for manage logs does not run if another is already
	  running, hope that this will avoid problems with large logs
	+ Increased maximum size of message field in events
	+ Added script to purge logs
	+ Bug fix: multi-domain logs can be enabled again
1.3.12
	+ Added type for EBox::Dashboard::Value to stand out warning
	  messages in dashboard
	+ Added EBox::MigrationHelpers to include migration helpers, for now,
	  include a db table renaming one
	+ Bug fix: Fix mismatch in event table field names
	+ Bug fix: Add migration to create language plpgsql in database
	+ Bug fix: Add missing script for report log consolidation
	+ Bug fix: Don't show modules in logs if they are not configured. This
	  prevents some crashes when modules need information only available when
	  configured, such as mail which holds the vdomains in LDAP
	+ Added method EBox::Global::lastModificationTime to know when
	  eBox configuration was modified for last time
	+ Add support for breadcrumbs on the UI
	+ Bug fix: in Loggerd files are only parsed one time regardless of
	  how many LogHelper reference them
	+ Added precondition for Loggerd: it does not run if there isnt
	anything to watch
1.3.11
	+ Support customFilter in models for big tables
	+ Added EBox::Events::sendEvent method to send events using Perl
	  code (used by ebackup module)
	+ Bug fix: EBox::Type::Service::cmp now works when only the
	  protocols are different
	+ Check $self is defined in PgDBEngine::DESTROY
	+ Do not watch files in ebox-loggerd related to disabled modules and
	  other improvements in the daemon
	+ Silent some exceptions that are used for flow control
	+ Improve the message from Service Event Watcher
1.3.10
	+ Show warning when accesing the UI with unsupported browsers
	+ Add disableApparmorProfile to EBox::Module::Service
	+ Bug fix: add missing use
	+ Bug fix: Make EventDaemon more robust against malformed sent
	  events by only accepting EBox::Event objects
1.3.8
	+ Bug fix: fixed order in EBox::Global::modified modules. Now
	  Global and Backup use the same method to order the module list
	  by dependencies
1.3.7
	+ Bug fix: generate public.css and login.css in dynamic-www directory
	  which is /var/lib/zentyal/dynamicwww/css/ and not in /usr/share/ebox/www/css
	  as these files are generate every time eBox's apache is
	  restarted
	+ Bug fix: modules are restored now in the correct dependency
	  order
	+ ebox-make-backup accepts --destinaton flag to set backup's file name
	+ Add support for permanent messages to EBox::View::Customizer
1.3.6
	+ Bug fix: override _ids in EBox::Events::Watcher::Log to not return ids
	which do not exist
	+ Bug fix: fixed InverseMatchSelect type which is used by Firewall module
	+ New widget for the dashboard showing useful support information
	+ Bugfix: wrong permissions on CSS files caused problem with usercorner
	+ CSS are now templates for easier rebranding
	+ Added default.theme with eBox colors
1.3.5
	+ Bugfix: Allow unsafe characters in password type
	+ Add FollowSymLinks in eBox apache configuration. This is useful
	  if we use js libraries provided by packages
1.3.4
	+ Updated company name in the footer
	+ Bugfix: humanEventMessage works with multiple tableInfos now
	+ Add ebox-dbus-check to test if we can actually connect to dbus
1.3.4
	+ bugfix: empty cache before calling updatedRowNotify
	+ enable Log dispatcher by default and not allow users to disable
	it
	+ consolidation process continues in disabled but configured modules
	+ bugfix: Save Changes button doesn't turn red when accessing events for
	first time
1.3.2
	+ bugfix: workaround issue with dhcp configured interfaces at boot time
1.3.1
	+ bugfix: wrong regex in service status check
1.3.0
	+ bugfix: make full backup work again
1.1.30
	+ Change footer to new company holder
	+  RAID does not generate 'change in completion events, some text
	problems fixed with RAID events
	+ Report graphics had a datapoints limit dependent on the active
	time unit
	+ Apache certificate can be replaced by CA module
	+ Fixed regression in detailed report: total row now aggregates
	properly
	+ More characters allowed when changing password from web GUI
	+ Fixed regression with already used values in select types
	+ Do not a button to restart eBox's apache
	+ Fixed auth problem when dumping and restoring postgre database
1.1.20
	+ Added custom view support
	+ Bugfix: report models now can use the limit parameter in
	  reportRows() method
	+ use a regexp to fetch the PID in a pidfile, some files such as
	postfix's add tabs and spaces before the actual number
	+ Changed "pidfile" to "pidfiles" in _daemons() to allow checking more than
one (now it is a array ref instead of scalar)
	+ Modified Service.pm to support another output format for /etc/init.d daemon
status that returns [OK] instead of "running".
	+ unuformized case in menu entries and some more visual fixes
1.1.10
	+ Fix issue when there's a file managed by one module that has been modified
	  when saving changes
	+ Bugfix: events models are working again even if an event aware
	module is uninstalled and it is in a backup to restore
	+ Select.pm returns first value in options as default
       + Added 'parentModule' to model class to avoid recursive problems
	+ Added Float type
	+ Apache module allows to add configuration includes from other modules
	+ Display remote services button if subscribed
	+ Event daemon may received events through a named pipe
	+ Bugfix. SysInfo revokes its config correctly
	+ Added storer property to types in order to store the data in
	somewhere different from GConf
	+ Added protected property 'volatile' to the models to indicate
	that they store nothing in GConf but in somewhere different
	+ System Menu item element 'RAID' is always visible even when RAID
	is not installed
	+ Files in deleted rows are deleted when the changes are saved
	+ Fixed some bug whens backing and restore files
	+ Components can be subModels of the HasMany type
	+ Added EBox::Types::Text::WriteOnce type
	+ Do not use rows(), use row to force iteration over the rows and increase
	performance and reduce memory use.
	+ Do not suggest_sync after read operations in gconf
	+ Increase MaxRequestsPerChild to 200 in eBox's apache
	+ Make apache spawn only one child process
	+ Log module is backed up and restored normally because the old
	problem is not longer here
	+ Backup is more gentle with no backup files in backup directory,
	now it does not delete them
	+ HasMany  can retrieve again the model and row after the weak
	refence is garbage-collected. (Added to solve a bug in the doenload
	bundle dialog)
	+ EBox::Types::DomainName no longer accepts IP addresses as domain
	names
	+ Bugfix: modules that fail at configuration stage no longer appear as enabled
	+ Add parameter to EBox::Types::Select to disable options cache

0.12.103
	+ Bugfix: fix SQL statement to fetch last rows to consolidate
0.12.102
	+ Bugfix: consolidate logs using the last date and not starting from scratch
0.12.101
	+ Bugfix: DomainName type make comparisons case insensitive
	according to RFC 1035
0.12.100
	+ Bugfix: Never skip user's modifications if it set to true
	override user's changes
	+ EBox::Module::writeConfFile and EBox::Service scape file's path
	+ Bugfix. Configure logrotate to actually rotate ebox logs
	+ Fixed bug in ForcePurge logs model
	+ Fixed bug in DataTable: ModelManaged was called with tableName
	instead of context Name
	+ Fixing an `img` tag closed now properly and adding alternative
	text to match W3C validation in head title
	+ Backup pages now includes the size of the archive
	+ Fixed bug in ForcePurge logs model
	+ Now the modules can have more than one tableInfo for logging information
	+ Improve model debugging
	+ Improve restart debugging
	+ Backups and bug reports can be made from the command line
	+ Bugfix: `isEqualTo` is working now for `Boolean` types
	+ Bugfix: check if we must disable file modification checks in
	Manager::skipModification

0.12.99
	+ Add support for reporting
	+ Refresh logs automatically
	+ Reverse log order
	+ Remove temp file after it is downloaded with FromTempDir controller
0.12.3
	+ Bug fix: use the new API in purge method. Now purging logs is working
	again.
0.12.2
	+ Increase random string length used to generate the cookie to
	2048 bits
	+ Logs are show in inverse chronological order
0.12.1
	+ Bug fix: use unsafeParam for progress indicator or some i18 strings
	will fail when saving changes
0.12
	+ Bugfix: Don't assume timecol is 'timestamp' but defined by
	module developer. This allows to purge some logs tables again
	+ Add page titles to models
	+ Set default values when not given in `add` method in models
	+ Add method to manage page size in model
	+ Add hidden field to help with Ajax request and automated testing with
	  ANSTE
	+ Bugfix: cast sql types to filter fields in logs
	+ Bugfix: Restricted resources are back again to make RSS
	access policy work again
	+ Workaround bogus mason warnings
	+ Make postinst script less verbose
	+ Disable keepalive in eBox apache
	+ Do not run a startup script in eBox apache
	+ Set default purge time for logs stored in eBox db to 1 week
	+ Disable LogAdmin actions in `ebox-global-action` until LogAdmin
	feature is completely done
0.11.103
	+ Modify EBox::Types::HasMany to create directory based on its row
	+ Add _setRelationship method to set up relationships between models
	  and submodels
	+ Use the new EBox::Model::Row api
	+ Add help method to EBox::Types::Abstract
	+ Decrease size for percentage value in disk free watcher
	+ Increase channel link field size in RSS dispatcher
0.11.102
	+ Bugfix: cmp in EBox::Types::HostIP now sorts correctly
	+ updatedRowNotify in EBox::Model::DataTable receives old row as
	well as the recently updated row
	+ Added `override_user_modification` configuration parameter to
	avoid user modification checkings and override them without asking
	+ Added EBox::Model::Row to ease the management of data returned
	by models
	+ Added support to pre-save and post-save executable files. They
	must be placed at /etc/ebox/pre-save or /etc/ebox/post-save
	+ Added `findRow` method to ease find and set
0.11.101
	+ Bugfix: Fix memory leak in models while cloning types. Now
	cloning is controlled by clone method in types
	+ Bugfix: Union type now checks for its uniqueness
	+ DESTROY is not an autoloaded method anymore
	+ HasOne fields now may set printable value from the foreign field
	to set its value
	+ findId now searches as well using printableValue
	+ Bugfix. Minor bug found when key is an IP address in autoloaded
	methods
	+ Ordered tables may insert values at the beginning or the end of
	the table by "insertPosition" attribute
	+ Change notConfigured template to fix English and add link to the
	  module status section
	+ Add loading gif to module status actions
	+ Remove debug from ServiceInterface.pm
	+ Add support for custom separators to be used as index separators on
	  exposedMethods
	+ Bugfix. Stop eBox correctly when it's removed
	+ Improve apache-restart to make it more reliable.
0.11.100
	+ Bugfix. Fix issue with event filters and empty hashes
	+ Bugfix. Cache stuff in log and soap watcher to avoid memory leaks
	+ Bugfix. Fix bug that prevented the user from being warned when a row to
	  be deleted is being used by other model
	+ Bugfix. Add missing use of EBox::Global in State event watcher
	+ Added progress screen, now pogress screen keeps track of the changed
	  state of the modules and change the top page element properly
	+ Do not exec() to restart apache outside mod_perl
	+ Improve apache restart script
	+ Improve progress screen
0.11.99
	+ DataTable contains the property 'enableProperty' to set a column
	called 'enabled' to enable/disable rows from the user point of
	view. The 'enabled' column is put the first
	+ Added state to the RAID report instead of simpler active boolean
        + Fix bug when installing new event components and event GConf
	subtree has not changed
	+ Add RSS dispatcher to show eBox events under a RSS feed
	+ Rotate log files when they reach 10MB for 7 rotations
	+ Configurable minimum free space left for being notified by means
	of percentage
	+ Add File type including uploading and downloading
	+ Event daemon now checks if it is possible to send an event
	before actually sending it
	+ Added Action forms to perform an action without modifying
	persistent data
	+ Log queries are faster if there is no results
	+ Show no data stored when there are no logs for a domain
	+ Log watcher is added in order to notify when an event has
	happened. You can configure which log watcher you may enable and
	what you want to be notify by a determined filter and/or event.
	+ RAID watcher is added to check the RAID events that may happen
	when the RAID subsystem is configured in the eBox machine
	+ Change colour dataset in pie chart used for disk usage reporting
	+ Progress indicator now contains a returned value and error
	message as well
	+ Lock session file for HTTP session to avoid bugs
	related to multiple requests (AJAX) in a short time
	+ Upgrade runit dependency until 1.8.0 to avoid runit related
	issues
0.11
	+ Use apache2
	+ Add ebox-unblock-exec to unset signal mask before running  a executable
	+ Fix issue with multiple models and models with params.
	  This triggered a bug in DHCP when there was just one static
	  interface
	+ Fix _checkRowIsUnique and _checkFieldIsUnique
	+ Fix paging
	+ Trim long strings in log table, show tooltip with the whole string
	  and show links for URLs starting with "http://"
0.10.99
	+ Add disk usage information
	+ Show progress in backup process
	+ Add option to purge logs
	+ Create a link from /var/lib/zentyal/log to /var/log/ebox
	+ Fix bug with backup descriptions containing spaces
	+ Add removeAll method on data models
	+ Add HostIP, DomainName and Port types
	+ Add readonly forms to display static information
	+ Add Danish translation thanks to Allan Jacobsen
0.10
	+ New release
0.9.100
	+ Add checking for SOAP session opened
	+ Add EventDaemon
	+ Add Watcher and Dispatch framework to support an event
	  architecture on eBox
	+ Add volatile EBox::Types in order not to store their values
	  on GConf
	+ Add generic form
	+ Improvements on generic table
	+ Added Swedish translation

0.9.99
	+ Added Portuguese from Portugal translation
	+ Added Russian translation
	+ Bugfix: bad changed state in modules after restore

0.9.3
	+ New release

0.9.2
	+ Add browser warning when uploading files
	+ Enable/disable logging modules
0.9.1
	+ Fix backup issue with changed state
	+ Generic table supports custom ordering
0.9
	+ Added Polish translation
        + Bug in recognition of old CD-R writting devices fixed
	+ Added Aragonese translation
	+ Added Dutch translation
	+ Added German translation
	+ Added Portuguese translation

0.8.99
	+ Add data table model for generic Ajax tables
	+ Add types to be used by models
	+ Add MigrationBase and ebox-migrate to upgrade data models
	+ Some English fixes
0.8.1
	+ New release
0.8
	+ Fix backup issue related to bug reports
	+ Improved backup GUI
0.7.99
        + changed sudo stub to be more permissive
	+ added startup file to apache web server
	+ enhanced backup module
	+ added basic CD/DVD support to backup module
	+ added test stubs to simplify testing
	+ added test class in the spirit of Test::Class
	+ Html.pm now uses mason templates
0.7.1
	+ use Apache::Reload to reload modules when changed
	+ GUI consistency (#12)
	+ Fixed a bug for passwords longer than 16 chars
	+ ebox-sudoers-friendly added to not overwrite /etc/sudoers each time
0.7
	+ First public release
0.6
	+ Move to client
	+ Remove obsolete TODO list
	+ Remove firewall module from  base system
	+ Remove objects module from base system
	+ Remove network module from base system
	+ Add modInstances and modInstancesOfType
	+ Raname Base to ClientBase
	+ Remove calls to deprecated methods
	+ API documented using naturaldocs
	+ Update INSTALL
	+ Use a new method to get configkeys, now configkey reads every
	  [0.9
	+ Added Polish translation][0-9]+.conf file from the EBox::Config::etc() dir and
	  tries to get the value from the files in order.
	+ Display date in the correct languae in Summary
	+ Update debian scripts
	+ Several bugfixes
0.5.2
	+ Fix some packaging issues
0.5.1
	+ New menu system
	+ New firewall filtering rules
	+ 802.1q support

0.5
	+ New bug-free menus (actually Internet Explorer is the buggy piece
	  of... software that caused the reimplementation)
	+ Lots of small bugfixes
	+ Firewall: apply rules with no destination address to packets
	  routed through external interfaces only
	+ New debianize script
	+ Firewall: do not require port and protocol parameters as they
	  are now optional.
	+ Include SSL stuff in the dist tarball
	+ Let modules block changes in the network interfaces
	  configuration if they have references to the network config in
	  their config.
	+ Debian network configuration import script
	+ Fix the init.d script: it catches exceptions thrown by modules so that
	  it can try to start/stop all of them if an exception is thrown.
	+ Firewall: fix default policy bug in INPUT chains.
	+ Restore textdomain in exceptions
	+ New services section in the summary
	+ Added Error item to Summary. Catch exceptions from modules in
	  summary and generate error item
	+ Fix several errors with redirections and error handling in CGIs
	+ Several data validation functions were fixed, and a few others added
	+ Prevent the global module from keeping a reference to itself. And make
	  the read-only/read-write behavior of the factory consistent.
	+ Stop using ifconfig-wrapper and implement our own NetWrapper module
	  with wrappers for ifconfig and ip.
	+ Start/stop apache, network and firewall modules in first place.
	+ Ignore some network interface names such as irda, sit0, etc.
	+ The summary page uses read-only module instances.
	+ New DataInUse exception, old one renamed to DataExists.
	+ Network: do not overwrite resolv.conf if there are nameservers
	  given via dhcp.
	+ Do not set a default global policy for the ssh service.
	+ Check for forbiden characters when the parameter value is
	  requested by the CGI, this allows CGI's to handle the error,
	  and make some decissions before it happens.
	+ Create an "edit object" template and remove the object edition stuff
	  from the main objects page.
	+ Fix the apache restarting code.
	+ Network: Remove the route reordering feature, the kernel handles that
	  automatically.
	+ Fix tons of bugs in the network restarting code.
	+ Network: removed the 3rd nameserver configuration.
	+ Network: Get gateway info in the dhcp hook.
	+ Network: Removed default configuration from the gconf schema.
	+ New function for config-file generation
	+ New functions for pid file handling

0.4
	+ debian package
	+ added module to export/import configuration
	+ changes in firewall's API
	+ Added content filter based on dansguardian
	+ Added French translation
	+ Added Catalan translation
	+ Sudoers file is generated automatically based on module's needs
	+ Apache config file is generated by ebox  now
	+ Use SSL
	+ Added ebox.conf file
	+ Added module template generator

0.3
	+ Supports i18n
	+ API name consistency
	+ Use Mason for templates
	+ added tips to GUI
	+ added dhcp hooks
	+ administration port configuration
	+ Fixed bugs to IE compliant
	+ Revoke changes after logout
	+ Several bugfixes

0.2
	+ All modules are now based on gconf.
	+ Removed dependencies on xml-simple, xerces and xpath
	+ New MAC address field in Object members.
	+ Several bugfixes.

0.1
	+ Initial release<|MERGE_RESOLUTION|>--- conflicted
+++ resolved
@@ -1,12 +1,9 @@
 3.4
-<<<<<<< HEAD
 	+ Pass model, type and id to enabled subroutine in
 	  EBox::Types::MultiStateAction to be ortoghonal to handler property
-=======
 	+ Added to findValueMultipleFields and findValue the nosync parameter
 	+ Added support for haproxy 1.5
 	+ Moved nginx to listen on localhost
->>>>>>> e258a2ba
 	+ Integration with HA module in save changes process
 	+ Added icon for new zentyal-ha module
 	+ Migrate rs_verify_servers in remoteservices.conf to
