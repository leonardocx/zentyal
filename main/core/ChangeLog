3.4
	+ Pass model, type and id to enabled subroutine in
	  EBox::Types::MultiStateAction to be ortoghonal to handler property
	+ Fixed JS error on showing errors in customActionClicked
	+ Fixed rethrown of exception in restartService() method
	+ Added to findValueMultipleFields and findValue the nosync parameter
	+ Added support for haproxy 1.5
	+ Moved nginx to listen on localhost
	+ Integration with HA module in save changes process
	+ Added icon for new zentyal-ha module
	+ Migrate rs_verify_servers in remoteservices.conf to
	  rest_verify_servers core.conf
	+ Include basic support to free-format Template models to be
	  included in Composites
	+ Move run-pending-ops script from remoteservices to core
	+ Rename EBox::RemoteServices::RESTResult to EBox::RESTClient::Result
	+ Move EBox::RemoteServices::RESTClient to EBox::RESTClient as it
	  is used in ha and remoteservices module.
	+ Adapt init.d and upstart running checks to Ubuntu 13.10
	+ Use service instead of deprecated invoke-rc.d for init.d scripts
	+ Adapted apache configuration to 2.4
	+ Adapted EBox::Config::Redis to the new libredis-perl API
	+ Adapted redis.conf to redis 2.6
<<<<<<< HEAD
3.3.4
=======
	+ Fixed rethrown of exception in restartService() method
>>>>>>> ae2ff026
	+ Remove lock file in EBox::Util::Lock::unlock()
	+ Fixed mason component root for custom stubs
	+ Fixed regression in clone action
	+ Decode to utf8 the MySQL database results
	+ Create log database using utf8 charset
	+ Better way to set MySQL password for all the root accounts
	+ Use same JSON reply file for changeRowForm and dataInUse
	+ Fixed regression in AJAX changes with raised error when a
	  data in use exception was found
	+ Fixed css error that hide information in the logs tables
	+ Use sharedscripts in zentyal-core logrotate to avoid triggering
	  in every log file
	+ Take into account view customizer on audit logging
	+ Show complex types (more than one field) in audit log
	  while editing by storing the dump of the value
	+ Fix EBox::Types::Composite::cmp to store changes when only last type
	  is modified
	+ Fixed general widget packages to avoid error on 'packages to
	  upgrade' section
	+ Fixed regression when table size is set to 'view all'
	+ Set version to 3.4
3.3.1
	+ Fixed redirects in table/form JSON replies
	+ Set automated ticket report milestone to 3.3.X
3.3
	+ Refactored module not enabled warning
	+ Add version to header logo
	+ HTML body can now have different styles based on the menu section
	+ Hide close button on saving changes and backup progess
	  dialogs. Don't allow to close it with esc key on those cases.
	+ Fix error when pageSize parameter is not supplied to the model controller
	+ Workaround against modules changed when saving all changes
	+ Recover from widget function exceptions
	+ Use the same Mason interpreter for most HTML templates
	+ Use more granular AJAX for table actions
	+ Use stand-alone AJAX call to refresh save changes button
	+ Added missing use to EBox::CGI::Base
	+ Allow to submit apport crash reports if debug=yes
	+ Switch from Error to TryCatch for exception handling
	+ Added new communityEdition() helper method in EBox::Global
	+ Add version to header logo
	+ Always reload page after saving changes
	+ Use AJAX call to refresh save change buttons
	+ Copy all the redis keys from 'conf' to 'ro' when saving changes of
	  any module to prevent incoherences
	+ Delete unused stopAllModules() and restartAllModules() in EBox::Global
	+ Workaround against modules changed when saving all changes
	+ Display remote services messages if they exist on Dashboard
	+ Recover from widget function exceptions
	+ Fixed mdstat output processing to remove "(auto-read-only)"
	+ Fixed audit logging of delete actions
	+ Fixed errors with row ID in ManageAdmins table
	+ Added missing EBox::Exceptions uses
	+ Fixed bug in selectSetter which hitted selects on DataForm with
	  'unique' option enabled
	+ EBox::WebServer::removeNginxInclude does not longer throws
	  a exception if the path to remove is not included
	+ Copy all the redis keys from 'conf' to 'ro' when saving changes of
	  any module to prevent incoherences
	+ Delete unused stopAllModules() and restartAllModules() in EBox::Global
	+ Use printableName in Configure Module popup
	+ Replace fork of Apache2::AuthCookie with libapache2-authcookie-perl
	+ Added EBox::Types::IPRange::addressesFromBeginToEnd class method
	+ Set proper trial link in advertisements
	+ Show register link in local backup when not registered
	+ Strip the 'C:\fakepath\' that chrome adds to the file input
	+ Make dump_exceptions key work also for mason exceptions
	+ Pass HTTP_PROXY system environment variable to CGIs as they are
	  used in Zentyal modules
	+ Waiting for Zentyal ready page check is more robust now
	+ Fixed error in the recursive method for getting module dependencies
	+ Fixed JS typo which disabled export backup dialog
	+ Added dbus dependency to avoid problems on some minimal installations
	+ When restoring pre-3.2 backups take in account that apache
	  module was renamed to webadmin
	+ Make sure that we always commit/discard audit of changes when we
	  save/revoke all modules
	+ Add new row attribute "disabled"
	+ Fixed JS glitch which broke the dashboard periodical updates
	+ Better check of referer which skips cloud domain if it does not exists
	+ Avoid warning when stopping a module without FirewallHelper
	+ Include contents of /etc/resolv.conf in bug report
	+ Avoid Apache error screen in login when entering through Zentyal
	  Remote using password
	+ Fix warning comparing undefined string in DomainName type
	+ Rewrite row isEqualTo method using hashElements instead of elements
	+ Only allow to move dashboard widget by its handle
	+ Do not fail if zentyal-mysql.passwd ends with a newline character
	+ Removed old migration code from 3.0 to 3.2
	+ Added Number.prototype.toTimeDiffString in format.js
	+ Added .btn-black CSS class
	+ Set version to 3.3
	+ Added enableInnoDbIfNeeded() to MyDBEngine
	+ Fix loading on custom action buttons
	+ Add icon for openchange module
	+ Add missing use statement in EBox::Types::MultiStateAction
	+ Add icon for openchange module
	+ Service type setter works again
3.2
	+ Set 3.2 versions and non-beta logo
3.1.13
	+ Added missing EBox::Gettext uses, fixes crash in view logs refresh
	+ Minor CSS style fixes
	+ Added missing use statement in EBox::Types::MultiStateAction
3.1.12
	+ Do not crash if /etc/timezone does not exist
	+ Clean /var/lib/zentyal/tmp at the first moments of boot instead of
	  when running zentyal start, this fixes problems with leftover locks
	  that affect dhclient hooks
	+ Fixed wrong case in some class names for the save changes button
	+ Fixed autoscroll in dashboard widgets
	+ Added placeholder for drag & drop of table rows
	+ No autoscroll is done when overflow happens. This makes sortable
	  work in chromium
	+ Set audit after logs when enabling in first install
	+ Avoid getting unsaved changes by using readonly instance in manage-logs
3.1.11
	+ Initial setup for webadmin is now executed in postinst
	+ Fixed webadmin port migration
3.1.10
	+ Use DATETIME type in date column for consolidation tables
	+ Summarised reports shows graphs again
	+ Events summarised report has breadcrumbs now
	+ Base EBox::Logs::Composite::SummarizedReport to let summarised
	  reports have common breadcrumbs
	+ Added migration from 3.0 (apache -> webadmin)
3.1.9
	+ Fixed in-place boolean edit with non-basic types different to Union
	+ Removed some warnings in error.log
	+ Fixed confirmation dialogs warning style
	+ Fixed configure widgets width and drop behavior
	+ Fixed regression in dashboard register link after jQuery migration
	+ Always set as changed without checking RO value, this fixes some
	  situations in which the save changes button was not enabled
	+ Fixed regression in audit log IP addresses after nginx integration
	+ Added datetime time formatter to JS graphs which show dates in X
	  axis and date and time in the tracker
	+ Fixed bug sending parameters in Zentyal.Tabs prototype
	+ Fixed side-effect in Model::Manager::_modelHasMultipleInstances() that
	  tried to load composite as model by mistake, the bug was at least
	  present sometimes when trying to generate the configuration report
	+ Throw internal exception in valueByName if elementByName is undef
	+ Added captiveportal icons to CSS
	+ Restore configuration backup from file now works again after JS
	  framework change
	+ Configuration backup download, restore and delete from the list
	  works again after the UI changes
	+ Fixed regression in tabbed composites with the jQuery changes
	+ Set proper title in dialogs when loading in an existent one
	+ Fixed regression on dashboard which allowed to move already
	  present dashboard widgets
3.1.8
	+ Always log Perl errors that are not Zentyal exceptions
	+ Move package icons from software to core as required for the menu
	+ Use dpkg --clear-avail to avoid incoherent updates information
	+ Show printableModelName in DataTables when precondition fails
	+ Fixed number of decimals in Disk Usage when unit is MB
	+ Fixed UTF-8 encoding problems in TreeView
	+ Copyright footer is now at the bottom of the menu
	+ Fixed regression on logs search caused by autoFilter changes
	+ Fix bytes formatter in graphs
	+ Simplified CSS and improved styles and icons
	+ Improved dashboard drag&drop behavior in Chrome
	+ Allow to define permanentMessage directly on models
	+ Show placeholder in dashboard widgets drag&drop
	+ Fixed crash reloading dashboard after configure widgets
	+ Only apply redirect port fix on administration port
	+ Fixed regression in user interface with DataInUse exceptions
	+ Fixed wrong behavior of software updates in dashboard widget
	+ Always show proper language name for english locales
	+ Fixed wrong redirects when using a non-default admin port
	+ Fixed regression in webadmin reload after changing the language
	+ Remove unnecessary and problematic desktop services code
	+ Added icons for disabled users.
3.1.7
	+ Avoid eval operation when using standard HtmlBlocks class
	+ Changed some code to not trigger some unnecesary warnings
	+ Fixed regression on active menu entry highlight
	+ No-committed changes does not appear in configuration changes
	  log table
	+ Added autoFilter property to method tableInfo
	+ Modules can now be marked for restart after save changes via
	  post_save_modules redis key of the global module
	+ Make all dashboards div of the same height to ease drag and drop
	+ Don't allow invalid email in create report CGI
	+ DBEngineFactory is now a singleton
	+ EBox::Util::Random mentions /dev/urandom in its error messages
	  to ease troubleshooting
	+ Assure that type's references to its row are not lost in the
	  edit form template methods
3.1.6
	+ Restyled UI
	+ Added form.js
	+ Added better 502 error page for nginx with redirect when apache is ready
	+ Always call udpateRowNotify in row update, even when the new
	  values are the same than old ones
	+ Fixed bad call to EBox::CGI::Run::urlToClass in EBox::CGi::Base
	+ Added icons for top-level menu entries and module status page
	+ Fixed bad arguments in CGI::Controller::Composite call to SUPER::new()
	+ More flexible EBox::CGI::run for inheritance
	+ Fixed encoding of parameters in confirmation dialogs
	+ Check backup integrity by listing the tar file, throw
	  InvalidData exception if the tar is corrupted
	+ Do not use hidden form fields for generating confirmation dialog JS
	+ Fixed log bugs: use correct RO mode in loggerd, fixed behaviour
	  when all log helpers are disabled, enable logs correctly when
	  added by first time to configure logs table
	+ Fixed bad interpolation in JS code in booleanInPlaceViewer.mas
	+ WizardPage CGIs can now return JSON replies as response
	+ unconfigure-module script disables also the module
	+ Restart firewall module when a firewall observer module is
	  stopped/started using zentyal init.d script
	+ Added temporary stopped state to a Service module to know if a
	  module is stopped but enabled
	+ Redirect to / from /ebox using remote access to avoid blank page
	+ Removed no longer necessary jQuery noConflict()
	+ Added combobox.js
	+ Added EBox::Model::Base as base for DataTable and the new TreeView
	+ Adapted EBox::CGI::Run for the new TreeView models
	+ Fixed DataTable row removal from the UI with 100% volatile models with
	  'ids' method overriden.
3.1.5
	+ Increased webadmin default timeout.
	+ Disable drag & drop on tables with only one row
3.1.4
	+ Don't allow to move read-only rows
	+ Better prefix for user configuration redis keys
	+ Hide disabled carousel buttons, fix modal template
	+ Fixed modal dialog template
	+ Mark save changes button as changed when moving rows
	+ Remove unused parameter in Zentyal.DataTable.changeRow
3.1.3
	+ Enhanced UI styles: dialogs, progress bars, carousel, colors and images
	+ Rows of tables can now be moved using drag & drop
	+ Added logout dialog with option of discarding changes
	+ Remember page size options per users, added 'View all' page size option
	+ Added storage of options per user
	+ Enable and/or conifgure module dependencies automatically in
	  Module Status page
	+ Adapted CGIs to new modal dialogs
	+ Ported graphs from flotr.js to flot.js
	+ Ported JS code to jQuery and jQuery-ui
	+ Removed Modalbox.js, table_orderer.js and carousel.js
	+ Left menu keyword search is now case insensitive
3.1.2
	+ Make manage administrators table resilent against invalid users
	+ Remove deprecated backup domains related from logs module
	+ Added EBox::Types::URI type
	+ Added saveReload method to use reload instead of restart to
	  reduce service downtime. Use with care and programatically
	+ Added findValueMultipleFields() to DataTable and refactor _find()
	  to allow search by multiple fields
	+ Fixed disk usage report for logs component
3.1.1
	+ Do not dump unnecessary .bak files to /var/lib/zentyal/conf
	+ Restart all the core daemons instead of only apache after logrotate
	+ Fixed graph template so it could be feed with data using decimal
	  comma, it will convert it to a JS array without problems
	+ Fixed regression parsing ModalController urls
	+ Fixed regression non-model CGIs with aliases
	+ Added a way to retrieve all Models inside a Composite and its children.
	+ Increased the size limit for file uploads.
	+ Implemented a way to include configuration files for Nginx so the SOAP
	  services are able to use Nginx for SSL.
3.1
	+ Improved the message shown when there are no changes pending to save on
	  logout.
	+ Use the X-Forwarded-Proto header for redirects construction.
	+ Added nginx as the public HTTP server of Zentyal.
	+ Renamed 'Apache' module to 'WebAdmin' module. If you need to restart the
	  web administration you must use 'service zentyal webadmin restart'.
	+ Set trac milestone for reported bugs to 3.1.X
	+ CGIs are now EBox::Module::CGI::* instead of EBox::CGI::Module::*
	+ Daemons are now disabled when configuring a module, so Zentyal can
	  manage them directly instead of being autostarted by the system
	+ EBox::Model::DataForm::formSubmitted called even where there is no
	  previous row
	+ Added Pre-Depends on mysql-server to avoid problems with upgrades
	+ Depend on mysql-server metapackage instead of mysql-server-5.5
	+ Depend on zentyal-common 3.1
3.0.20
	+ Check against inexistent path in EBox::Util::SHM::subkeys
	+ Silent diff in EBox::Types::File::isEqualTo
	+ Print correctly UTF8 characters from configuration backup description
	+ When host name is changed, update /etc/hostname
	+ Proper link to remote in configuration backup page
3.0.19
	+ Removed full restore option for restore-backup tool and
	  EBox:Backup relevant methods
	+ Optimise loading Test::Deep::NoTest to avoid test environment creation
	+ Use EBox::Module::Base::writeConfFileNoCheck to write apache
	  configuration file
	+ Log events after dispatching them in the EventDaemon and catch exception
	  to avoid crashes when mysql is already stopped
	+ Emit events on zentyal start and stop
	+ Refactor some events-related code
	+ Changed MB_widedialog CSS class to use all width available in
	  the screen
	+ Fixed a broken link to SysInfo/Composite/General when activating the
	  WebServer module.
3.0.18
	+ Pass model instance when invoking EBox::Types::Select populate function
	+ Improve dynamic editable property detection for framework types
	+ Override _validateReferer method in Desktop services CGI
	+ Don't abort configuration backup when we get a error retrieving the
	  partition table information
	+ In EBox:Model::Row, refactored elementExists and
	  elementByName to make them to have similiar code structure
	+ Improvement in test help classes and added test fakes for
	  EBox::Model::Manager and EBox::Util::SHMLock
	+ Prevented unuseful warning in
	  EBox::Model::DataTable::setDirectory when the old directory is undef
	+ Fixed unit tests under EBox/Model/t, backup configuration tests and
	  some others
	+ Remove unused method EBox::Auth::alreadyLogged()
	+ Apache::setRestrictedResource updates properly if already exists
	+ Global and Module::Config allow to set redis instance to ease testing
	+ Now EBox::GlobalImpl::lastModificationTime also checks
	  modification time of configuration files
	+ Rows in events models are now synced before running EventDaemon
	+ Better way of checking if event daemon is needed
3.0.17
	+ Allow numeric zero as search filter
	+ When filtering rows don't match agains link urls or hidden values
	+ Avoid CA file check when removing it from Apache module
	+ Silent removeCA and removeInclude exceptions when removing
	  non-existant element
	+ Fixed rollback operation in redis config backend
	+ Desktop services CGI now only returns JSON responses
	+ Log error when dynamic loading a class fails in
	  ConfigureDispatchers model
	+ Update total ticks dynamically in progress indicator if ticks overflow
3.0.16
	+ Fixed regression in boolean in-place edit with Union types
	+ Added some missing timezones to EBox::Types::TimeZone
	+ Add a new method to DBEngine 'checkForColumn' to retrieve columns
	  definition from a given table
	+ Reload models info in model manager if new modules are installed
3.0.15
	+ Make sure that halt/reboot button can be clicked only once
	+ Cleaner way of disabling dependant modules when the parent is disabled,
	  avoiding unnecessary calls to enableService each time the module status
	  page is loaded.
	+ Show confirmation dialog when trying to change host or domain
	  if zentyal-samba is installed and provisioned
	+ Modified data table controller so edit boolean in place reuses
	  the code of regular edits, avoiding getting incorrect read-only
	  values from cache
3.0.14
	+ Allow search filters with a leading '*'
	+ Better error reporting when choosing a bad search filter
	+ External exceptions from _print method are caught correctly in CGIs
	+ EBox::CGI::run now supports correct handling of APR::Error
	+ Fixed dashboard check updates ajax requests in Chrome
	+ Fixed errors with zero digits components in time type
3.0.13
	+ Better warning if size file is missing in a backup when
	  restoring it
	+ Fixed table cache behaviour on cache miss in logs module
	+ Fix wrong button label when deleting rows in 'datainuse' template
	+ Removed unused method EBox::Model::DataTable::_tailoredOrder
	+ Added force default mode and permission to writeConfFileNoCheck(),
	  writeFile() and derivatives
	+ Fixed bug in EBox:::Logs::CGI::Index with internationalized
	  parameter names
	+ DataTables with sortedBy are now orderer alphabetically with
	  proper case treatment
	+ Display messages in model even when there are not elements and
	  table body is not shown
3.0.12
	+ Improve change-hostname script, delete all references to current name
	+ Faster dashboard loading with asynchronous check of software updates
	+ Workaround for when the progress id parameter has been lost
	+ Fixed problems calling upstart coomands from cron jobs with wrong PATH
	+ Decode CGI unsafeParams as utf8
	+ Avoid double encoding when printing JSON response in EBox::CGI::Base
	+ Remove warning in EBox::Menu::Folder when currentfolder is not defined
	+ Removed unnecesary and misleading method new from EBox::Auth package
3.0.11
	+ Avoid flickering loading pages when switching between menu entries
	+ Incorrect regular expression in logs search page are correctly handled
	+ Fix input badly hidden in the logs screen
	+ reloadTable from DataTable now remove cached fields as well
3.0.10
	+ Fixed unsafe characters error when getting title of progress
	  indicator in progress dialog
	+ Added use utf8 to dashboard template to fix look of closable messages
3.0.9
	+ Adapted file downloads to the new utf8 fixes
	+ Write backup files in raw mode to avoid utf8 problems
	+ Print always utf8 in STDOUT on all CGIs
	+ Decode CGI params of values entered at the interface as utf8
	+ Proper encode/decode of utf8 with also pretty JSON
	+ Fixed utf8 decoding in date shown at dashboard
	+ Removed old workarounds for utf8 problems
	+ Added new recoveryEnabled() helper method to Module::Base
	+ Added recoveryDomainName() method to SyncProvider interface
	+ Restore backup can now install missing modules in Disaster Recovery
	+ Show specific slides when installing a commercial edition
	+ Redirect to proper CGI after login in disaster recovery mode
	+ Removed old debconf workaround for first stage installation
	+ Log redis start message as debug instead of info to avoid flood
	+ Use unsafeParam in EBox::CGI::Base::paramsAsHash
	+ EBox::Module::Service does not raise exception and logs
	  nothing when using init.d status
	+ Fixed glitch in backup CGI which sometimes showed
	  the modal dialog with a incorrect template
3.0.8
	+ Use path for default name in SyncFolders::Folder
	+ Do not restrict characters in data table searchs
	+ Fixed automatic bug report regression
	+ Fixed refresh of the table and temporal control states
	  in customActionClicked callback
	+ Modified modalbox-zentyal.js to accept wideDialog parameter
	+ Fixed template method in MultiStateAction to return the default
	  template when it is not any supplied to the object
	+ Fixed sendInPlaceBooleanValue method from table-helper.js; it
	  aborted because bad parameters of Ajax.Updater
	+ Fixed bug that made that the lock was shared between owners
	+ Some fixes in the function to add the rule for desktops services
	  to the firewall
	+ Delete obsolete EBox::CGI::MenuCSS package
3.0.7
	+ Add new EBox::Module::Service::Observer to notify modules about
	  changes in the service status
	+ Administration accounts management reflects the changes in
	  system accounts in ids() or row() method call
	+ Some fixes in the RAID event watcher
	+ foreignModelInstance returns undef if foreignModel is
	  undef. This happens when a module has been uninstalled and it is
	  referenced in other installed module (events)
	+ loggerd shows loaded LogHelpers when in debug mode
	+ Added additional info to events from RAID watcher
	+ Use sudo to remove temporal files/diectories in backup, avoiding
	  permissions errors
	+ Added exception for cloud-prof module to events dependencies
3.0.6
	+ Skip keys deleted in cache in Redis::_keys()
	+ Fixed events modules dependencies to depend on any module which
	  provides watchers or dispatchers
	+ Always call enableActions before enableService when configuring modules
	+ Added needsSaveAfterConfig state to service modules
	+ Better exceptions logging in EBox::CGI::Run
	+ Fixed 'element not exists' error when enabling a log watcher
	+ Scroll up when showing modal dialog
	+ Added fqdnChanged methods to SysInfo::Observer
	+ Fixed SSL configuration conflicts betwen SOAPClient and RESTClient
3.0.5
	+ Template ajax/simpleModalDialog.mas can now accept text
	+ Used poweroff instead of halt to assure that system is powered
	  off after halt
	+ Fixed log audit database insert error when halting or rebooting
	+ Added time-based closable notification messages
	+ Adapted to new EBox::setLocaleEnvironment method
	+ EBox::Type::File now allows ebox user to own files in directories
	  which are not writable by him
	+ Removed cron daily invocation of deprecated report scripts
3.0.4
	+ Added EBox::SyncFolders interface
	+ Fixed invokation of tar for backup of model files
	+ New observer for sysinfo module to notify modules implementing the
	  SysInfo::Observer interface when the host name or host domain is
	  changed by the user, before and after the change takes effect
	+ Stop and start apache after language change to force environment reload
	+ Reload page after language change
	+ EBox::Module::Service::isRunning() skips daemons whose precondition fail
	+ Fixed undefined reference in DataTable controller for log audit
	+ Added and used serviceId field for service certificates
	+ Fixed SQL quoting of column names in unbuffered inserts and consolidation
3.0.3
	+ Fixed bug which prevented highlight of selected item in menu
	+ Fixed base class of event dispatcher to be compatible with the
	  changes dispatcher configuration table
	+ Fixed event daemon to use dumped variables
	+ Fixed need of double-click when closing menu items in some cases
	+ Fixed logs consolidation to avoid high CPU usage
	+ In view log table: correctly align previous and first page buttons
	+ Improve host name and domain validation.
	+ Forbidden the use of a qualified hostname in change hostname form
	+ Update samba hostname-dependent fields when hostname is changed
	+ Confirmation dialog when the local domain is changed and with a
	  warning if local domain which ends in .local
3.0.2
	+ The synchronization of redis cache refuses with log message to set
	  undefined values
	+ Fixed wrong sql statement which cause unwanted logs purge
	+ DataForm does not check for uniqueness of its fields, as it only
	  contains a single row
	+ In ConfigureLogs, restored printable names for log domains
	+ Fixed dashboard update error on modules widget, counter-graph
	  widget and widget without sections
	+ Better way to fix non-root warnings during boot without interfering
	  on manual restart commands in the shell
3.0.1
	+ Properly set default language as the first element of the Select to
	  avoid its loss on the first apache restart
	+ Set milestone to 3.0.X when creating tickets in trac.zentyal.org
	+ Removed forced setting of LANG variables in mod_perl which made progress
	  indicator fail when using any language different to English
	+ Removed some frequent undef warnings
	+ Added executeOnBrothers method to EBox::Model::Component
	+ Fixed repetition of 'add' and 'number change' events in RAID watcher
	+ Fixed incorrect display of edit button in tables without editField action
	+ Cache MySQL password to avoid reading it all the time
	+ Fixed request came from non-root user warnings during boot
	+ Send info event in Runit watcher only if the service was down
	  MAX_DOWN_PERIODS
3.0
	+ Removed beta logo
	+ Set 'firstInstall' flag on modules when installing during initial install
	+ Set 'restoringBackup' flag on modules when restoring backup
	+ Call enableService after initialSetup while restoring backup
	+ Registration link in widget now have appropiate content when either
	  remoteservices or software are not installed
	+ Fixed style for disabled buttons
	+ Composite and DataTable viewers recover from errors in pageTitle method
	+ Fixed intermitent failure in progress when there are no slides
	+ Rollback redis transaction on otherwise instead finally block
	+ Members of the 'admin' group can now login again on Zentyal
	+ Multi-admin management for commercial editions
	+ First and last move row buttons are now disabled instead of hidden
	+ In save changes dialog set focus always in the 'save' button
	+ Fixed i18n problem in some cases where environment variables
	  were different than the selected locale on Zentyal UI, now
	  LANG and LC_MESSAGES are explicitly passed to mod_perl
	+ Reviewed registration strings
	+ Added template attribute to MultiStateAction to provide any kind
	  of HTML to display an action
	+ Changed icon, name and link for Zentyal Remote
	+ Fixed some compatibility issues with Internet Explorer 9
	+ Show warning with Internet Explorer 8 or older
	+ Improved dashboard buttons colors
2.3.24
	+ Do not cache undef values in EBox::Config::Redis::get()
	+ Code fix on subscription retrieval for Updates event
	+ Update validate referer to new Remote Services module API
	+ In-place booleans now properly mark the module as changed
	+ Do not try to read slides if software module is not installed
	+ Fixed wrong call in Events::isEnabledDispatcher()
	+ Updated 'created by' footer
2.3.23
	+ Change the default domain name from 'zentyal.lan' to
	  'zentyal-domain.lan'
	+ Changes in first enable to avoid letting modules unsaved
	+ Type File now accepts spaces in the file name
	+ Added setTimezone method to MyDBEngine
	+ Enable consolidation after reviewing and pruning
	+ Code typo fix in Events::isEnabledWatcher
	+ Remove all report code from core
	+ Move SysInfo report related to remoteservices module
	+ Fixed regression which removed scroll bars from popups
	+ New carousel transition for the installation slides
	+ Added option to not show final notes in progress bar
	+ EBox::Model::Component::modelGetter does not die when trying to
	  get a model for an uninstalled module
	+ Added previous/next buttons to manually switch installation slides
	+ New installation slides format
	+ Added compatibility with MS Internet Explorer >= 8
2.3.22
	+ Changed first installation workflow and wizard infraestructure
	+ Improved firewall icons
	+ Set hover style for configure rules button in firewall
	+ Do not disable InnoDB in mysql if there are other databases
	+ Progress indicator no longer calls showAds if it is undefined
	+ Send cache headers on static files to improve browsing speed
	+ Added foreignNoSyncRows and foreignFilter options to EBox::Types::Select
	+ Improved settings icon
	+ Fixed modalboxes style
	+ Improve host domain validation. Single label domains are not allowed.
2.3.21
	+ Fixes on notifyActions
	+ Check for isDaemonRunning now compatible with asterisk status
	+ Fixed warning call in EBox::Types::HasMany
2.3.20
	+ New look & feel for the web interface
	+ Adjust slides transition timeout during installation
	+ Audit changes table in save changes popup has scroll and better style
	+ Model messages are printed below model title
	+ noDataMsg now allows to add elements if it makes sense
	+ Fixed ajax/form.mas to avoid phantom change button
	+ EBox::Model::Manager::_setupModelDepends uses full paths so the
	  dependecies can discriminate between models with the same name
	+ Default row addition in DataForm does not fires validateTypedRow
	+ Code typo fix in change administration port model
	+ Set only Remote as option to export/import configuration to a
	  remote site
	+ Return undef in HasMany type when a model is not longer
	  available due to being uninstalled
	+ Added onclick atribute to the link.mas template
	+ Fix exception raising when no event component is found
	+ table_ordered.js : more robust trClick event method
	+ Changed dashboard JS which sometimes halted widget updates
	+ Added popup dialogs for import/export configuration
	+ Changes in styles and sizes of the save/revoke dialog
	+ Removed redudant code in ConfigureWatchers::syncRows which made module
	  to have an incorrect modified state
	+ Dont show in bug report removed packages with configuration
	  held as broken packages
	+ DataTable::size() now calls to syncRows()
	+ EBox::Module::Config::set_list quivalent now has the same
	  behaviour than EBox::Module::Config::set
2.3.19
	+ Manually set up models for events to take into account the
	  dynamic models from the log watcher filtering models
	+ Fixed warnings when deleting a row which is referenced in other model
	+ Disable HTML form autocompletion in admin password change model
	+ Fixed incorrect non-editable warnings in change date and time model
	+ Fixed parsing value bug in EBox::Types::Date and EBox::Types::Time
	+ Reworked mdstat parsing, added failure_spare status
	+ Configuration backup implicitly preserves ownership of files
	+ Changes in styles and sizes of the save/revoke dialog
	+ New data form row is copied from default row, avoiding letting hidden
	  fields without its default value and causing missing fields errors
	+ Always fill abstract type with its default value, this avoids
	  errors with hidden fields with default value
	+ Different page to show errors when there are broken software packages
	+ InverseMatchSelect and InverseMatchUnion use 'not' instead of '!' to
	  denote inverse match. This string is configurable with a type argument
	+ Fixed types EBox::Type::InverseMatchSelect and InverseMatchUnion
	+ Fixed bug in DataTable::setTypedRow() which produced an incorrect 'id'
	  row element in DataTable::updateRowNotify()
	+ In tableBody.mas template: decomposed table topToolbar section in methods
	+ Fixed bug in discard changes dialog
	+ Confirmation dialogs now use styled modalboxes
	+ Do not reload page after save changes dialog if operation is successful
	+ Maintenance menu is now kept open when visiting the logs index page
2.3.18
	+ Manual clone of row in DataTable::setTypedRow to avoid segfault
	+ Avoid undef warnings in EBox::Model::DataTable::_find when the
	  element value is undef
	+ Fixed kill of ebox processes during postrm
	+ Set MySQL root password in create-db script and added mysql script
	  to /usr/share/zentyal for easy access to the zentyal database
	+ Increased timeout redirecting to wizards on installation to 5 seconds
	  to avoid problems on some slow or loaded machines
	+ Save changes dialog do not appear if there are no changes
	+ Delete no longer needed duplicated code
	+ Do not go to save changes after a regular package installation
	  they are saved only in the first install
	+ Progress bar in installation refactored
2.3.17
	+ Do not use modal box for save changes during installation
	+ Hidden fields in DataTables are no longer considered compulsory
	+ Select type has now its own viewer that allows use of filter function
	+ User is now enabled together with the rest of modules on first install
2.3.16
	+ Fix 'oldRow' parameter in UpdatedRowNotify
	+ Use Clone::Fast instead of Clone
	+ Modal dialog for the save and discard changes operations
	+ Use a different lock file for the usercorner redis
	+ Improved look of tables when checkAll controls are present
	+ Better icons for clone action
	+ Added confirmation dialog feature to models; added confirmation
	  dialog to change hostname model
	+ Dynamic default values are now properly updated when adding a row
	+ Kill processes owned by the ebox user before trying to delete it
	+ Do not use sudo to call status command at EBox::Service::running
	+ Fixed regression setting default CSS class in notes
2.3.15
	+ Added missing call to updateRowNotify in DataForms
	+ Fixed silent error in EBox::Types::File templates for non-readable
	  by ebox files
	+ Use pkill instead of killall in postinst
	+ Use unset instead of delete_dir when removing rows
	+ Do not set order list for DataForms
	+ Only try to clean tmp dir on global system start
2.3.14
	+ Error message for failure in package cache creation
	+ Fixed regression when showing a data table in a modal view
	+ Do not do a redis transaction for network module init actions
	+ Fixed EBox::Module::Config::st_unset()
	+ Allowed error class in msg template
2.3.13
	+ Fixed problems in EventDaemon with JSON and blessed references
	+ More crashes avoided when watchers or dispatchers doesn't exist
	+ Proper RAID watcher reimplementation using the new state API
	+ EBox::Config::Redis singleton has now a instance() method instead of new()
	+ Deleted wrong use in ForcePurge model
2.3.12
	+ Fixed problem with watchers and dispatchers after a module deletion
	+ Fixed EBox::Model::DataTable::_checkFieldIsUnique, it failed when the
	  printableValue of the element was different to its value
	+ Fixed separation between Add table link and table body
	+ Adaptation of EventDaemon to model and field changes
	+ Disabled logs consolidation on purge until it is reworked, fixed
	  missing use in purge logs model
	+ Fixed Componet::parentRow, it not longer tries to get a row with
	  undefined id
	+ Fix typo in ConfigureLogs model
	+ Mark files for removing before deleting the row from backend in
	  removeRow
	+ The Includes directives are set just for the main virtual host
	+ Fixed EventDaemon crash
2.3.11
	+ Mark files for removing before deleting the row from backend in removeRow
	+ Dashboard widgets now always read the information from RO
	+ Enable actions are now executed before enableService()
	+ Fixed regression which prevented update of the administration service
	  port when it was changed in the interface
	+ New EBox::Model::Composite::componentNames() for dynamic composites
	+ Remove _exposedMethods() feature to reduce use of AUTOLOAD
	+ Removed any message set in the model in syncRows method
	+ Added global() method to modules and components to get a coherent
	  read-write or read-only instance depending on the context
	+ Removed Model::Report and Composite::Report namespaces to simplify model
	  management and specification
	+ New redis key naming, with $mod/conf/*, $mod/state and $mod/ro/* replacing
	  /ebox/modules/$mod/*, /ebox/state/$mod/* and /ebox-ro/modules/$mod/*
	+ Removed unnecessary parentComposite methods in EBox::Model::Component
	+ Only mark modules as changed when data has really changed
	+ EBox::Global::modChange() throws exception if instance is readonly
	+ New get_state() and set_state() methods, st_* methods are kept for
	  backwards compatibility, but they are deprecated
	+ Simplified events module internals with Watcher and Dispatcher providers
	+ Model Manager is now able to properly manage read-only instances
	+ Composites can now use parentModule() like Models
	+ Renamed old EBox::GConfModule to EBox::Module::Config
	+ Unified model and composite management in the new EBox::Model::Manager
	+ Model and composites are loaded on demand to reduce memory consumption
	+ Model and composite information is now stored in .yaml schemas
	+ ModelProvider and CompositeProvider are no longer necessary
	+ Simplified DataForm using more code from DataTable
	+ Adapted RAID and restrictedResources() to the new JSON objects in redis
	+ Remove unused override modifications code
	+ Added /usr/share/zentyal/redis-cli wrapper for low-level debugging
	+ Use simpler "key: value" format for dumps instead of YAML
	+ Row id prefixes are now better chosen to avoid confusion
	+ Use JSON instead of list and hash redis types (some operations,
	  specially on lists, are up to 50% faster and caching is much simpler)
	+ Store rows as hashes instead of separated keys
	+ Remove deprecated all_dirs and all_entries methods
	+ Remove obsolete EBox::Order package
	+ Remove no longer needed redis directory tree sets
	+ Fixed isEqualTo() method on EBox::Types::Time
	+ EBox::Types::Abstract now provides default implementations of fields(),
	  _storeInGConf() and _restoreFromHash() using the new _attrs() method
	+ Remove indexes on DataTables to reduce complexity, no longer needed
	+ Simplified ProgressIndicator implementation using shared memory
	+ New EBox::Util::SHMLock package
	+ Implemented transactions for redis operations
	+ Replace old MVC cache system with a new low-level redis one
	+ Delete no longer necessary regen-redis-db tool
	+ Added new checkAll property to DataTable description to allow
	  multiple check/uncheck of boolean columns
2.3.10
	+ Added Desktop::ServiceProvider to allow modules to implement
	  requests from Zentyal desktop
	+ Added VirtualHost to manage desktop requests to Zentyal server
	+ Fix EventDaemon in the transition to MySQL
	+ Send EventDaemon errors to new rotated log file /var/log/zentyal/events.err
	+ Send an event to Zentyal Cloud when the updates are up-to-date
	+ Send an info event when modules come back to running
	+ Include additional info for current event watchers
	+ Fixed RAID report for some cases of spare devices and bitmaps
	+ Fixed log purge, SQL call must be a statement not a query
	+ Fixed regex syntax in user log queries
	+ Added missing "use Filesys::Df" to SysInfo
	+ Disabled consolidation by default until is fixed or reimplemented
	+ Fixed regresion in full log page for events
	+ Added clone action to data tables
	+ Fixed regression in modal popup when showing element table
	+ Added new type EBox::Types::KrbRealm
	+ Fix broken packages when dist-upgrading from old versions: stop ebox
	  owned processes before changing home directory
	+ Log the start and finish of start/stop modules actions
	+ Added usesPort() method to apache module
2.3.9
	+ Enable SSLInsecureRenegotiation to avoid master -> slave SOAP handsake
	  problems
	+ Added validateRowRemoval method to EBox::Model::DataTable
	+ Use rm -rf instead of remove_tree to avoid chdir permission problems
	+ Avoid problems restarting apache when .pid file does not exist
	+ Do not use graceful on apache to allow proper change of listen port
	+ Simplified apache restart mechanism and avoid some problems
2.3.8
	+ Create tables using MyISAM engine by default
	+ Delete obsolete 'admin' table
2.3.7
	+ Fixed printableName for apache module and remove entry in status widget
	+ Merged tableBodyWithoutActions.mas into tableBody.mas
	+ Removed tableBodyWithoutEdit.mas because it is no longer used
	+ Better form validation message when there are no ids for
	  foreign rows in select control with add new popup
	+ Fixed branding of RSS channel items
	+ Fixed destination path when copying zentyal.cnf to /etc/mysql/conf.d
	+ Packaging fixes for precise
2.3.6
	+ Switch from CGIs to models in System -> General
	+ New value() and setValue() methods in DataForm::setValue() for cleaner
	  code avoiding use of AUTOLOAD
	+ Added new EBox::Types::Time, EBox::Types::Date and EBox::Types::TimeZone
	+ Added new attribute 'enabled' to the Action and MultiStateAction types
	  to allow disabling an action. Accepts a scalar or a CODE ref
	+ The 'defaultValue' parameter of the types now accept a CODE ref that
	  returns the default value.
2.3.5
	+ Added force parameter in validateTypedRow
	+ Fixed 'hidden' on types when using method references
	+ Removed some console problematic characters from Util::Random::generate
	+ Added methods to manage apache CA certificates
	+ Use IO::Socket::SSL for SOAPClient connections
	+ Removed apache rewrite from old slaves implementation
	+ Do not show RSS image if custom_prefix defined
2.3.4
	+ Avoid 'negative radius' error in DiskUsage chart
	+ Fixed call to partitionFileSystems in EBox::SysInfo::logReportInfo
	+ Log audit does not ignore fields which their values could be interpreted
	  as boolean false
	+ Avoid ebox.cgi failure when showing certain strings in the error template
	+ Do not calculate md5 digests if override_user_modification is enabled
	+ Clean /var/lib/zentyal/tmp on boot
	+ Stop apache gracefully and delete unused code in Apache.pm
	+ Cache contents of module.yaml files in Global
2.3.3
	+ The editable attribute of the types now accept a reference to a function
	  to dinamically enable or disable the field.
	+ In progress bar CGIs AJAX call checks the availability of the
	  next page before loading it
	+ Replaced community logo
	+ Adapted messages in the UI for new editions
	+ Changed cookie name to remove forbidden characters to avoid
	  incompatibilities with some applications
	+ Added methods to enable/disable restart triggers
2.3.2
	+ Fixed redis unix socket permissions problem with usercorner
	+ Get row ids without safe characters checking
	+ Added EBox::Util::Random as random string generator
	+ Set log level to debug when cannot compute md5 for a nonexistent file
	+ Filtering in tables is now case insensitive
	+ ProgressIndicator no longer leaves zombie processes in the system
	+ Implemented mysqldump for logs database
	+ Remove zentyal-events cron script which should not be longer necessary
	+ Bugfix: set executable permissions to cron scripts and example hooks
	+ Added a global method to retrieve installed server edition
	+ Log also duration and compMessage to events.log
2.3.1
	+ Updated Standards-Version to 3.9.2
	+ Fixed JS client side table sorting issue due to Prototype
	  library upgrade
	+ Disable InnoDB by default to reduce memory consumption of MySQL
	+ Now events are logged in a new file (events.log) in a more
	  human-readable format
	+ Added legend to DataTables with custom actions
	+ Changed JS to allow the restore of the action cell when a delete
	  action fails
	+ Set milestone to 3.0 when creating bug reports in the trac
	+ Avoid temporal modelInstance errors when adding or removing
	  modules with LogWatchers or LogDispatcher
	+ Unallow administration port change when the port is in use
2.3
	+ Do not launch a passwordless redis instance during first install
	+ New 'types' field in LogObserver and storers/acquirers to store special
	  types like IPs or MACs in an space-efficient way
	+ Use MySQL for the logs database instead of PostgreSQL
	+ Bugfix: logs database is now properly recreated after purge & install
	+ Avoid use of AUTOLOAD to execute redis commands, improves performance
	+ Use UNIX socket to connect to redis for better performance and
	  update default redis 2.2 settings
	+ Use "sudo" group instead of "admin" one for the UI access control
	+ Added EBox::Module::Base::version() to get package version
	+ Fixed problem in consalidation report when accumulating results
	  from queries having a "group by table.field"
	+ Added missing US and Etc zones in timezone selector
	+ Replaced autotools with zbuildtools
	+ Refuse to restore configuration backup from version lesser than
	  2.1 unless forced
	+ Do not retrieve format.js in every graph to improve performance
	+ The purge-module scripts are always managed as root user
	+ New grep-redis tool to search for patterns in redis keys or
	  values
	+ Use partitionFileSystems method from EBox::FileSystem
2.2.4
	+ New internal 'call' command in Zentyal shell to 'auto-use' the module
	+ Zentyal shell now can execute commandline arguments
	+ Bugfix: EBox::Types::IPAddr::isEqualTo allows to change netmask now
	+ Removed some undefined concatenation and compare warnings in error.log
	+ Ignore check operation in RAID event watcher
	+ Skip IP addresses ending in .0 in EBox::Types::IPRange::addresses()
	+ Do not store in redis trailing dots in Host and DomainName types
	+ Added internal command to instance models and other improvements in shell
	+ Now the whole /etc/zentyal directory is backed up and a copy of the
	  previous contents is stored at /var/backups before restoring
	+ Removing a module with a LogWatcher no longer breaks the LogWatcher
	  Configuration page anymore
	+ Fixed error in change-hostname script it does not longer match substrings
	+ Bugfix: Show breadcrumbs even from models which live in a
	  composite
	+ HTTPLink now returns empty string if no HTTPUrlView is defined
	  in DataTable class
	+ Added mising use sentence in EBox::Event::Watcher::Base
2.2.3
	+ Bugfix: Avoid url rewrite to ebox.cgi when requesting to /slave
	+ Fixed logrotate configuration
	+ More resilient way to handle with missing indexes in _find
	+ Added more informative text when mispelling methods whose prefix
	  is an AUTOLOAD action
	+ A more resilient solution to load events components in EventDaemon
	+ Added one and two years to the purge logs periods
	+ Fixed downloads from EBox::Type::File
2.2.2
	+ Revert cookie name change to avoid session loss in upgrades
	+ Do not try to change owner before user ebox is created
2.2.1
	+ Removed obsolete references to /zentyal URL
	+ Create configuration backup directories on install to avoid warnings
	  accessing the samba share when there are no backups
	+ Log result of save changes, either successful or with warnings
	+ Changed cookie name to remove forbidden characters to avoid
	  incompatibilities with some applications
	+ Removed duplicated and incorrect auding logging for password change
	+ Fixed some non-translatable strings
	+ Create automatic bug reports under 2.2.X milestone instead of 2.2
	+ Fixed bug changing background color on selected software packages
2.1.34
	+ Volatile types called password are now also masked in audit log
	+ Adjust padding for module descriptions in basic software view
	+ Removed beta icon
2.1.33
	+ Fixed modal add problems when using unique option on the type
	+ Fixed error management in the first screen of modal add
	+ Unify software selection and progress colors in CSS
	+ Set proper message type in Configure Events model
	+ Fixed error checking permanentMessage types in templates/msg.mas
2.1.32
	+ Added progress bar colors to theme definition
	+ Remove no longer correct UTF8 decode in ProgressIndicator
	+ Fixed UTF8 double-encoding on unexpected error CGI
	+ Reviewed some subscription strings
	+ Always fork before apache restart to avoid port change problems
	+ Stop modules in the correct order (inverse dependencies order)
	+ Better logging of failed modules on restore
2.1.31
	+ Do not start managed daemons on boot if the module is disabled
	+ Better message on redis error
	+ Watch for dependencies before automatic enable of modules on first install
2.1.30
	+ Removed obsolete /ebox URL from RSS link
	+ Changed methods related with extra backup data in modules logs
	  to play along with changes in ebackup module
	+ Set a user for remote access for audit reasons
	+ Detect session loss on AJAX requests
2.1.29
	+ Startup does not fail if SIGPIPE received
2.1.28
	+ Added code to mitigate false positives on module existence
	+ Avoid error in logs full summary due to incorrect syntax in template
	+ Allow unsafe chars in EBox::Types::File to avoid problems in some browsers
	+ Reviewed some subscription strings
	+ Warning about language-packs installed works again after Global changes
	+ Show n components update when only zentyal packages are left to
	  upgrade in the system widget
	+ Do not show debconf warning when installing packages
	+ EBox::Types::IPAddr (and IPNetwork) now works with defaultValue
	+ Allow to hide menu items, separators and dashboard widgets via conf keys
2.1.27
	+ Do not create tables during Disaster Recovery installation
	+ Added new EBox::Util::Debconf::value to get debconf values
	+ DataTable controller does no longer try to get a deleted row
	  for gather elements values for audit log
	+ Check if Updates watcher can be enabled if the subscription
	  level is yet unknown
2.1.26
	+ Detection of broken packages works again after proper deletion
	  of dpkg_running file
	+ Keep first install redis server running until trigger
	+ Unified module restart for package trigger and init.d
	+ Use restart-trigger script in postinst for faster daemons restarting
	+ System -> Halt/Reboot works again after regression in 2.1.25
	+ Added framework to show warning messages after save changes
	+ Change caption of remote services link to Zentyal Cloud
	+ Do not show Cloud link if hide_cloud_link config key is defined
	+ Added widget_ignore_updates key to hide updates in the dashboard
	+ Differentiate ads from notes
	+ Allow custom message type on permanentMessage
	+ Only allow custom themes signed by Zentyal
	+ Removed /zentyal prefix from URLs
	+ Caps lock detection on login page now works again
	+ Added HiddenIfNotAble property to event watchers to be hidden if
	  it is unabled to monitor the event
	+ Dashboard values can be now error and good as well
	+ Include a new software updates widget
	+ Include a new alert for basic subscriptions informing about
	  software updates
	+ Add update-notifier-common to dependencies
	+ EBox::DataTable::enabledRows returns rows in proper order
	+ Use custom ads when available
	+ Disable bug report when hide_bug_report defined on theme
2.1.25
	+ Do not show disabled module warnings in usercorner
	+ Mask passwords and unify boolean values in audit log
	+ Do not override type attribute for EBox::Types::Text subtypes
	+ Corrected installation finished message after first install
	+ Added new disableAutocomplete attribute on DataTables
	+ Optional values can be unset
	+ Minor improvements on nmap scan
2.1.24
	+ Do not try to generate config for unconfigured services
	+ Remove unnecessary redis call getting _serviceConfigured value
	+ Safer sizes for audit log fields
	+ Fix non-translatable "show help" string
	+ Allow links to first install wizard showing a desired page
	+ Fixed bug in disk usage when we have both values greater and
	  lower than 1024 MB
	+ Always return a number in EBox::AuditLogging::isEnabled to avoid
	  issues when returning the module status
	+ Added noDataMsg attribute on DataTable to show a message when
	  there are no rows
2.1.23
	+ Removed some warnings during consolidation process
	+ Depend on libterm-readline-gnu-perl for history support in shells
	+ Fixed error trying to change the admin port with NTP enabled
	+ Fixed breadcrumb destination for full log query page
	+ Use printableActionName in DataTable setter
2.1.22
	+ Fixed parentRow method in EBox::Types::Row
	+ Added new optionalLabel flag to EBox::Types::Abstract to avoid
	  show the label on non-optional values that need to be set as
	  optional when using show/hide viewCustomizers
	+ Added initHTMLStateOrder to View::Customizer to avoid incorrect
	  initial states
	+ Improved exceptions info in CGIs to help bug reporting
	+ Do not show customActions when editing row on DataTables
2.1.21
	+ Fixed bug printing traces at Global.pm
	+ Check new dump_exceptions confkey instead of the debug one in CGIs
	+ Explicit conversion to int those values stored in our database
	  for correct dumping in reporting
	+ Quote values in update overwrite while consolidating for reporting
2.1.20
	+ Fixed regression in edition in place of booleans
	+ Better default balance of the dashboard based on the size of the widgets
	+ Added defaultSelectedType argument to PortRange
2.1.19
	+ Disable KeepAlive as it seems to give performance problems with Firefox
	  and set MaxClients value back to 1 in apache.conf
	+ Throw exceptions when calling methods not aplicable to RO instances
	+ Fixed problems when mixing read/write and read-only instances
	+ Date/Time and Timezone moved from NTP to core under System -> General
	+ Do not instance hidden widgets to improve dashboard performance
	+ New command shell with Zentyal environment at /usr/share/zentyal/shell
	+ Show warning when a language-pack is not installed
	+ Removed unnecessary dump/load operations to .bak yaml files
	+ AuditLogging and Logs constructor now receive the 'ro' parameter
	+ Do not show Audit Logging in Module Status widget
2.1.18
	+ New unificated zentyal-core.logrotate for all the internal logs
	+ Added forceEnabled option for logHelpers
	+ Moved carousel.js to wizard template
	+ Add ordering option to wizard pages
	+ Fixed cmp and isEqualTo methods for EBox::Types::IPAddr
	+ Fixed wrong Mb unit labels in Disk Usage and use GB when > 1024 MB
	+ Now global-action script can be called without progress indicator
	+ Fixed EBox::Types::File JavaScript setter code
	+ Added support for "Add new..." modal boxes in foreign selectors
	+ Each module can have now its customized purge-module script
	  that will be executed after the package is removed
	+ Added Administration Audit Logging to log sessions, configuration
	  changes, and show pending actions in save changes confirmation
	+ User name is stored in session
	+ Remove deprecated extendedRestore from the old Full Backup
2.1.17
	+ Fixed RAID event crash
	+ Added warning on models and composites when the module is disabled
	+ Fixed login page style with some languages
	+ Login page template can now be reused accepting title as parameter
	+ EBox::Types::File does not write on redis when it fails to
	  move the fail to its final destination
	+ Added quote column option for periodic log consolidation and
	  report consolidation
	+ Added exclude module option to backup restore
2.1.16
	+ Do not show incompatible navigator warning on Google Chrome
	+ Fixed syncRows override detection on DataTable find
	+ clean-conf script now deletes also state data
	+ Avoid 'undefined' message in selectors
2.1.15
	+ Move Disk Usage and RAID to the new Maintenance menu
	+ Always call syncRows on find (avoid data inconsistencies)
	+ Filename when downloading a conf backup now contains hostname
	+ Fixed bug in RAID template
	+ Set proper menu order in System menu (fixes NTP position)
	+ Fixed regresion in page size selector on DataTables
	+ Fixed legend style in Import/Export Configuration
2.1.14
	+ Fixed regresion with double quotes in HTML templates
	+ Fixed problems with libredis-perl version dependency
	+ Adding new apparmor profile management
2.1.13
	+ Better control of errors when saving changes
	+ Elements of Union type can be hidden
	+ Model elements can be hidden only in the viewer or the setter
	+ HTML attributtes are double-quoted
	+ Models can have sections of items
	+ Password view modified to show the confirmation field
	+ New multiselect type
	+ Redis backend now throws different kind of exceptions
2.1.12
	+ Revert no longer necessary parents workaround
	+ Hide action on viewCustomizer works now on DataTables
2.1.11
	+ Fixed bug which setted bad directory to models in tab view
	+ Union type: Use selected subtype on trailingText property if the
	  major type does not have the property
	+ Raise MaxClients to 2 to prevent apache slowness
2.1.10
	+ Security [ZSN-2-1]: Avoid XSS in process list widget
2.1.9
	+ Do not try to initialize redis client before EBox::init()
	+ Safer way to delete rows, deleting its id reference first
	+ Delete no longer needed workaround for gconf with "removed" attribute
	+ Fixed regression in port range setter
2.1.8
	+ Fixed regression in menu search
	+ Fixed missing messages of multi state actions
	+ Help toggler is shown if needed when dynamic content is received
	+ Fixed issue when disabling several actions at once in a data table view
	+ All the custom actions are disabled when one is clicked
	+ Submit wizard pages asynchronously and show loading indicator
	+ Added carousel.js for slide effects
2.1.7
	+ Fixed issues with wrong html attributes quotation
	+ Bugfix: volatile types can now calculate their value using other
	  the value from other elements in the row no matter their position
2.1.6
	+ Attach software.log to bug report if there are broken packages
	+ Added keyGenerator option to report queries
	+ Tuned apache conf to provide a better user experience
	+ Actions click handlers can contain custom javascript
	+ Restore configuration with force dependencies option continues
	  when modules referenced in the backup are not present
	+ Added new MultiStateAction type
2.1.5
	+ Avoid problems getting parent if the manager is uninitialized
	+ Rename some icon files with wrong extension
	+ Remove wrong optional attribute for read-only fields in Events
	+ Renamed all /EBox/ CGI URLs to /SysInfo/ for menu folder coherency
	+ Added support for custom actions in DataTables
	+ Replaced Halt/Reboot CGI with a model
	+ Message classes can be set from models
	+ Fixed error in Jabber dispatcher
	+ Show module name properly in log when restart from the dashboard fails
	+ Avoid warning when looking for inexistent PID in pidFileRunning
2.1.4
	+ Changed Component's parent/child relationships implementation
	+ Fixed WikiFormat on automatic bug report tickets
	+ Do not show available community version in Dashboard with QA
 	  updates
2.1.3
	+ Fall back to readonly data in config backup if there are unsaved changes
	+ Allow to automatically send a report in the unexpected error page
	+ Logs and Events are now submenus of the new Maintenance menu
	+ Configuration Report option is now present on the Import/Export section
	+ Require save changes operation after changing the language
	+ Added support for URL aliases via schemas/urls/*.urls files
	+ Allow to sort submenu items via 'order' attribute
	+ Automatically save changes after syncRows is called and mark the module
	  mark the module as unchanged unless it was previously changed
	+ Removed unnecessary ConfigureEvents composite
	+ Removed unnecessary code from syncRows in logs and events
	+ Restore configuration is safer when restoring /etc/zentyal files
	+ Fixed unescaped characters when showing an exception
	+ Fixed nested error page on AJAX requests
	+ Adapted dumpBackupExtraData to new expected return value
	+ Report remoteservices, when required, a change in administration
	  port
	+ Added continueOnModuleFail mode to configuration restore
	+ Fixed Firefox 4 issue when downloading backups
	+ Show scroll when needed in stacktraces (error page)
	+ More informative error messages when trying to restart locked modules
	  from the dashboard
	+ Creation of plpgsql language moved from EBox::Logs::initialSetup
	  to create-db script
	+ Redis backend now throws different kind of exceptions
	+ Avoid unnecesary warnings about PIDs
	+ Update Jabber dispatcher to use Net::XMPP with some refactoring
	+ Save changes messages are correctly shown with international charsets
	+ Support for bitmap option in RAID report
	+ Retry multiInsert line by line if there are encoding errors
	+ Adapted to new location of partitionsFileSystems in EBox::FileSystem
	+ Event messages are cleaned of null characters and truncated
	  before inserting in the database when is necessary
	+ Improve message for "Free storage space" event and send an info
	  message when a given partition is not full anymore
	+ Event messages now can contain newline characters
	+ Objects of select type are compared also by context
	+ Remove cache from optionsFromForeignModel since it produces
	  problems and it is useless
	+ Set title with server name if the server is subscribed
	+ Fix title HTML tag in views for Models and Composites
	+ Added lastEventsReport to be queried by remoteservices module
	+ Added EBox::Types::HTML type
	+ Added missing manage-logs script to the package
	+ Fixed problems with show/hide help switch and dynamic content
	+ Menus with subitems are now kept unfolded until a section on a
	  different menu is accessed
	+ Sliced restore mode fails correctly when schema file is missing,
	  added option to force restore without schema file
	+ Purge conf now purges the state keys as well
	+ Added EBox::Types::IPRange
2.1.2
	+ Now a menu folder can be closed clicking on it while is open
	+ Bugfix: cron scripts are renamed and no longer ignored by run-parts
	+ Added new EBox::Util::Nmap class implementing a nmap wrapper
2.1.1
	+ Fixed incoherency problems with 'on' and '1' in boolean indexes
	+ Move cron scripts from debian packaging to src/scripts/cron
	+ Trigger restart of logs and events when upgrading zentyal-core
	  without any other modules
	+ Don't restart apache twice when upgrading together with more modules
	+ Fixed params validation issues in addRow
2.1
	+ Replace YAML::Tiny with libyaml written in C through YAML::XS wrapper
	+ Minor bugfix: filter invalid '_' param added by Webkit-based browser
	  on EBox::CGI::Base::params() instead of _validateParams(), avoids
	  warning in zentyal.log when enabling modules
	+ All CGI urls renamed from /ebox to /zentyal
	+ New first() and deleteFirst() methods in EBox::Global to check
	  existence and delete the /var/lib/zentyal/.first file
	+ PO files are now included in the language-pack-zentyal-* packages
	+ Migrations are now always located under /usr/share/$package/migration
	  this change only affects to the events and logs migrations
	+ Delete no longer used domain and translationDomain methods/attributes
	+ Unified src/libexec and tools in the new src/scripts directory
	+ Remove the ebox- prefix on all the names of the /usr/share scripts
	+ New EBox::Util::SQL package with helpers to create and drop tables
	  from initial-setup and purge-module for each module
	+ Always drop tables when purging a package
	+ Delete 'ebox' user when purging zentyal-core
	+ Moved all SQL schemas from tools/sqllogs to schemas/sql
	+ SQL time-period tables are now located under schemas/sql/period
	+ Old ebox-clean-gconf renamed to /usr/share/zentyal/clean-conf and
	  ebox-unconfigure-module is now /usr/share/zentyal/unconfigure-module
	+ Added default implementation for enableActions, executing
	  /usr/share/zentyal-$modulename/enable-module if exists
	+ Optimization: Do not check if a row is unique if any field is unique
	+ Never call syncRows on read-only instances
	+ Big performance improvements using hashes and sets in redis
	  database to avoid calls to the keys command
	+ Delete useless calls to exists in EBox::Config::Redis
	+ New regen-redis-db tool to recreate the directory structure
	+ Renamed /etc/cron.hourly/90manageEBoxLogs to 90zentyal-manage-logs
	  and moved the actual code to /usr/share/zentyal/manage-logs
	+ Move /usr/share/ebox/zentyal-redisvi to /usr/share/zentyal/redisvi
	+ New /usr/share/zentyal/initial-setup script for modules postinst
	+ New /usr/share/zentyal/purge-module script for modules postrm
	+ Removed obsolete logs and events migrations
	+ Create plpgsql is now done on EBox::Logs::initialSetup
	+ Replace old ebox-migrate script with EBox::Module::Base::migrate
	+ Rotate duplicity-debug.log log if exists
	+ Bug fix: Port selected during installation is correctly saved
	+ Zentyal web UI is restarted if their dependencies are upgraded
	+ Bug fix: Logs don't include unrelated information now
	+ Add total in disk_usage report
	+ Bugfix: Events report by source now works again
	+ Do not include info messages in the events report
	+ Services event is triggered only after five failed checkings
	+ Do not add redundant includedir lines to /etc/sudoers
	+ Fixed encoding for strings read from redis server
	+ Support for redis-server 2.0 configuration
	+ Move core templates to /usr/share/zentyal/stubs/core
	+ Old /etc/ebox directory replaced with the new /etc/zentyal with
	  renamed core.conf, logs.conf and events.conf files
	+ Fixed broken link to alerts list
2.0.15
	+ Do not check the existence of cloud-prof package during the
	  restore since it is possible not to be installed while disaster
	  recovery process is done
	+ Renamed /etc/init.d/ebox to /etc/init.d/zentyal
	+ Use new zentyal-* package names
	+ Don't check .yaml existence for core modules
2.0.14
	+ Added compMessage in some events to distinguish among events if
	  required
	+ Make source in events non i18n
	+ After restore, set all the restored modules as changed
	+ Added module pre-checks for configuration backup
2.0.13
	+ Fixed dashboard graphs refresh
	+ Fixed module existence check when dpkg is running
	+ Fix typo in sudoers creation to make remote support work again
2.0.12
	+ Include status of packages in the downloadable bug report
	+ Bugfix: Avoid possible problems deleting redis.first file if not exist
2.0.11
	+ New methods entry_exists and st_entry_exists in config backend
2.0.10
	+ Now redis backend returns undef on get for undefined values
	+ Allow custom mason templates under /etc/ebox/stubs
	+ Better checks before restoring a configuration backup with
	  a set of modules different than the installed one
	+ Wait for 10 seconds to the child process when destroying the
	  progress indicator to avoid zombie processes
	+ Caught SIGPIPE when trying to contact Redis server and the
	  socket was already closed
	+ Do not stop redis server when restarting apache but only when
	  the service is asked to stop
	+ Improvements in import/export configuration (know before as
	  configuration backup)
	+ Improvements in ProgressIndicator
	+ Better behaviour of read-only rows with up/down arrows
	+ Added support for printableActionName in DataTable's
	+ Added information about automatic configuration backup
	+ Removed warning on non existent file digest
	+ Safer way to check if core modules exist during installation
2.0.9
	+ Treat wrong installed packages as not-existent modules
	+ Added a warning in dashboard informing about broken packages
	+ File sharing and mailfilter log event watchers works again since
	  it is managed several log tables per module
2.0.8
	+ Replaced zentyal-conf script with the more powerful zentyal-redisvi
	+ Set always the same default order for dashboard widgets
	+ Added help message to the configure widgets dialog
	+ Check for undefined values in logs consolidation
	+ Now dashboard notifies fails when restarting a service
	+ Fixed bug with some special characters in dashboard
	+ Fixed bug with some special characters in disk usage graph
2.0.7
	+ Pre-installation includes sudoers.d into sudoers file if it's not yet
	  installed
	+ Install apache-prefork instead of worker by default
	+ Rename service certificate to Zentyal Administration Web Server
2.0.6
	+ Use mod dependencies as default restore dependencies
	+ Fixed dependencies in events module
	+ Increased recursive dependency threshold to avoid
	  backup restoration problems
2.0.5
	+ Removed deprecated "Full backup" option from configuration backup
	+ Bugfix: SCP method works again after addition of SlicedBackup
	+ Added option in 90eboxpglogger.conf to disable logs consolidation
2.0.4
	+ Removed useless gconf backup during upgrade
	+ Fixed postinstall script problems during upgrade
2.0.3
	+ Added support for the sliced backup of the DB
	+ Hostname change is now visible in the form before saving changes
	+ Fixed config backend problems with _fileList call
	+ Added new bootDepends method to customize daemons boot order
	+ Added permanent message property to Composite
	+ Bugfix: Minor aesthetic fix in horizontal menu
	+ Bugfix: Disk usage is now reported in expected bytes
	+ Bugfix: Event dispatcher is not disabled when it is impossible
	  for it to dispatch the message
2.0.2
	+ Better message for the service status event
	+ Fixed modules configuration purge script
	+ Block enable module button after first click
	+ Avoid division by zero in progress indicator when total ticks is
	  zero
	+ Removed warning during postinst
	+ Added new subscription messages in logs, events and backup
2.0.1
	+ Bugfix: Login from Zentyal Cloud is passwordless again
	+ Some defensive code for the synchronization in Events models
	+ Bugfix: add EBox::Config::Redis::get to fetch scalar or list
	  values. Make GConfModule use it to avoid issues with directories
	  that have both sort of values.
1.5.14
	+ Fixed redis bug with dir keys prefix
	+ Improved login page style
	+ New login method using PAM instead of password file
	+ Allow to change admin passwords under System->General
	+ Avoid auto submit wizard forms
	+ Wizard skip buttons always available
	+ Rebranded post-installation questions
	+ Added zentyal-conf script to get/set redis config keys
1.5.13
	+ Added transition effect on first install slides
	+ Zentyal rebrand
	+ Added web page favicon
	+ Fixed already seen wizards apparition
	+ Fixed ro module creation with redis backend
	+ Use mason for links widgets
	+ Use new domain to official strings for subscriptions
1.5.12
	+ Added option to change hostname under System->General
	+ Show option "return to dashboard" when save changes fails.
1.5.11
	+ Added more tries on redis reconnection
	+ Fixed user corner access problems with redis server
	+ writeFile* methods reorganized
	+ Added cron as dependency as cron.hourly was never executed with anacron
	+ Improvements in consolidation of data for reports
1.5.10
	+ Fixed gconf to redis conversion for boolean values
1.5.9
	+ Improved migrations speed using the same perl interpreter
	+ Redis as configuration backend (instead of gconf)
	+ Improved error messages in ebox-software
	+ Set event source to 256 chars in database to adjust longer event
	  sources
	+ Progress bar AJAX updates are sent using JSON
	+ Fixed progress bar width problems
	+ Fixed top menu on wizards
	+ Improved error message when disconnecting a not connected database
	+ Abort installation if 'ebox' user already exists
	+ Bugfix: IP address is now properly registered if login fails
1.5.8
	+ Added template tableorderer.css.mas
	+ Added buttonless top menu option
	+ Bugfix: Save all modules on first installation
	+ Bugfix: General ebox database is now created if needed when
	  re/starting services
	+ Bugfix: Data to report are now uniform in number of elements per
	  value. This prevents errors when a value is present in a month and
	  not in another
	+ Bugfix: Don't show already visited wizard pages again
1.5.7
	+ Bugfix: Avoid error when RAID is not present
	+ Bugfix: Add ebox-consolidate-reportinfo call in daily cron script
	+ Bugfix: Called multiInsert and unbufferedInsert when necessary
	  after the loggerd reimplementation
	+ Bugfix: EBox::ThirdParty::Apache2::AuthCookie and
	  EBox::ThirdParty::Apache2::AuthCookie::Util package defined just
	  once
	+ Added util SystemKernel
	+ Improved progress indicator
	+ Changes in sudo generation to allow sudo for remote support user
	+ Initial setup wizards support
1.5.6
	+ Reimplementation of loggerd using inotify instead of File::Tail
1.5.5
	+ Asynchronous load of dashboard widgets for a smoother interface
1.5.4
	+ Changed dbus-check script to accept config file as a parameter
1.5.3
	+ Function _isDaemonRunning works now with snort in lucid
	+ Javascript refreshing instead of meta tag in log pages
	+ Updated links in dashboard widget
	+ Add package versions to downloadable ebox.log
	+ Fixed postgresql data dir path for disk usage with pg 8.4
	+ GUI improvements in search box
1.5.2
	+ Security [ESN-1-1]: Validate referer to avoid CSRF attacks
	+ Added reporting structure to events module
	+ Added new CGI to download the last lines of ebox.log
1.5.1
	+ Bugfix: Catch exception when upstart daemon does not exist and
	  return a stopped status
	+ Added method in logs module to dump database in behalf of
	ebackup module
	+ Bugfix: Do not check in row uniqueness for optional fields that
	are not passed as parameters
	+ Improve the output of ebox module status, to be consistent with the one
	  shown in the interface
	+ Add options to the report generation to allow queries to be more
	  flexible
	+ Events: Add possibility to enable watchers by default
	+ Bugfix: Adding a new field to a model now uses default
	  value instead of an empty value
	+ Added script and web interface for configuration report, added
	  more log files to the configuration report
1.5
	+ Use built-in authentication
	+ Use new upstart directory "init" instead of "event.d"
	+ Use new libjson-perl API
	+ Increase PerlInterpMaxRequests to 200
	+ Increase MaxRequestsPerChild (mpm-worker) to 200
	+ Fix issue with enconding in Ajax error responses
	+ Loggerd: if we don't have any file to watch we just sleep otherwise the process
	  will finish and upstart will try to start it over again and again.
	+ Make /etc/init.d/ebox depend on $network virtual facility
	+ Show uptime and users on General Information widget.
1.4.2
	+ Start services in the appropriate order (by dependencies) to fix a problem
	  when running /etc/init.d/ebox start in slaves (mail and other modules
	  were started before usersandgroups and thus failed)
1.4.1
	+ Remove network workarounds from /etc/init.d/ebox as we don't bring
	  interfaces down anymore
1.4
	+ Bug fix: i18n. setDomain in composites and models.
1.3.19
	+ Make the module dashboard widget update as the rest of the widgets
	+ Fix problem regarding translation of module names: fixes untranslated
	  module names in the dashboard, module status and everywhere else where
	  a module name is written
1.3.18
	+ Add version comparing function and use it instead of 'gt' in the
	  general widget
1.3.17
	+ Minor bug fix: check if value is defined in EBox::Type::Union
1.3.16
	+ Move enable field to first row in ConfigureDispatcherDataTable
	+ Add a warning to let users know that a module with unsaved changes
	  is disabled
	+ Remove events migration directory:
		- 0001_add_conf_configureeventtable.pl
		- 0002_add_conf_diskfree_watcher.pl
	+ Bug fix: We don't use names to stringify date to avoid issues
	  with DB insertions and localisation in event logging
	+ Bug fix: do not warn about disabled services which return false from
	  showModuleStatus()
	+ Add blank line under "Module Status"
	+ Installed and latest available versions of the core are now displayed
	  in the General Information widget
1.3.15
	+ Bug fix: Call EBox::Global::sortModulesByDependencies when
	  saving all modules and remove infinite loop in that method.
	  EBox::Global::modifiedModules now requires an argument to sort
	  its result dependending on enableDepends or depends attribute.
	+ Bug fix: keep menu folders open during page reloads
	+ Bug fix: enable the log events dispatcher by default now works
	+ Bug fix: fixed _lock function in EBox::Module::Base
	+ Bug fix: composites honor menuFolder()
	+ Add support for in-place edition for boolean types. (Closes
	  #1664)
	+ Add method to add new database table columnts to EBox::Migration::Helpers
	+ Bug fix: enable "Save Changes" button after an in-place edition
1.3.14
	+ Bug fix: fix critical bug in migration helper that caused some log
	  log tables to disappear
	+ Create events table
	+ Bug fix: log watcher works again
	+ Bug fix: delete cache if log index is not found as it could be
	  disabled
1.3.13
	+ Bug fix: critical error in EventDaemon that prevented properly start
	+ Cron script for manage logs does not run if another is already
	  running, hope that this will avoid problems with large logs
	+ Increased maximum size of message field in events
	+ Added script to purge logs
	+ Bug fix: multi-domain logs can be enabled again
1.3.12
	+ Added type for EBox::Dashboard::Value to stand out warning
	  messages in dashboard
	+ Added EBox::MigrationHelpers to include migration helpers, for now,
	  include a db table renaming one
	+ Bug fix: Fix mismatch in event table field names
	+ Bug fix: Add migration to create language plpgsql in database
	+ Bug fix: Add missing script for report log consolidation
	+ Bug fix: Don't show modules in logs if they are not configured. This
	  prevents some crashes when modules need information only available when
	  configured, such as mail which holds the vdomains in LDAP
	+ Added method EBox::Global::lastModificationTime to know when
	  eBox configuration was modified for last time
	+ Add support for breadcrumbs on the UI
	+ Bug fix: in Loggerd files are only parsed one time regardless of
	  how many LogHelper reference them
	+ Added precondition for Loggerd: it does not run if there isnt
	anything to watch
1.3.11
	+ Support customFilter in models for big tables
	+ Added EBox::Events::sendEvent method to send events using Perl
	  code (used by ebackup module)
	+ Bug fix: EBox::Type::Service::cmp now works when only the
	  protocols are different
	+ Check $self is defined in PgDBEngine::DESTROY
	+ Do not watch files in ebox-loggerd related to disabled modules and
	  other improvements in the daemon
	+ Silent some exceptions that are used for flow control
	+ Improve the message from Service Event Watcher
1.3.10
	+ Show warning when accesing the UI with unsupported browsers
	+ Add disableApparmorProfile to EBox::Module::Service
	+ Bug fix: add missing use
	+ Bug fix: Make EventDaemon more robust against malformed sent
	  events by only accepting EBox::Event objects
1.3.8
	+ Bug fix: fixed order in EBox::Global::modified modules. Now
	  Global and Backup use the same method to order the module list
	  by dependencies
1.3.7
	+ Bug fix: generate public.css and login.css in dynamic-www directory
	  which is /var/lib/zentyal/dynamicwww/css/ and not in /usr/share/ebox/www/css
	  as these files are generate every time eBox's apache is
	  restarted
	+ Bug fix: modules are restored now in the correct dependency
	  order
	+ ebox-make-backup accepts --destinaton flag to set backup's file name
	+ Add support for permanent messages to EBox::View::Customizer
1.3.6
	+ Bug fix: override _ids in EBox::Events::Watcher::Log to not return ids
	which do not exist
	+ Bug fix: fixed InverseMatchSelect type which is used by Firewall module
	+ New widget for the dashboard showing useful support information
	+ Bugfix: wrong permissions on CSS files caused problem with usercorner
	+ CSS are now templates for easier rebranding
	+ Added default.theme with eBox colors
1.3.5
	+ Bugfix: Allow unsafe characters in password type
	+ Add FollowSymLinks in eBox apache configuration. This is useful
	  if we use js libraries provided by packages
1.3.4
	+ Updated company name in the footer
	+ Bugfix: humanEventMessage works with multiple tableInfos now
	+ Add ebox-dbus-check to test if we can actually connect to dbus
1.3.4
	+ bugfix: empty cache before calling updatedRowNotify
	+ enable Log dispatcher by default and not allow users to disable
	it
	+ consolidation process continues in disabled but configured modules
	+ bugfix: Save Changes button doesn't turn red when accessing events for
	first time
1.3.2
	+ bugfix: workaround issue with dhcp configured interfaces at boot time
1.3.1
	+ bugfix: wrong regex in service status check
1.3.0
	+ bugfix: make full backup work again
1.1.30
	+ Change footer to new company holder
	+  RAID does not generate 'change in completion events, some text
	problems fixed with RAID events
	+ Report graphics had a datapoints limit dependent on the active
	time unit
	+ Apache certificate can be replaced by CA module
	+ Fixed regression in detailed report: total row now aggregates
	properly
	+ More characters allowed when changing password from web GUI
	+ Fixed regression with already used values in select types
	+ Do not a button to restart eBox's apache
	+ Fixed auth problem when dumping and restoring postgre database
1.1.20
	+ Added custom view support
	+ Bugfix: report models now can use the limit parameter in
	  reportRows() method
	+ use a regexp to fetch the PID in a pidfile, some files such as
	postfix's add tabs and spaces before the actual number
	+ Changed "pidfile" to "pidfiles" in _daemons() to allow checking more than
one (now it is a array ref instead of scalar)
	+ Modified Service.pm to support another output format for /etc/init.d daemon
status that returns [OK] instead of "running".
	+ unuformized case in menu entries and some more visual fixes
1.1.10
	+ Fix issue when there's a file managed by one module that has been modified
	  when saving changes
	+ Bugfix: events models are working again even if an event aware
	module is uninstalled and it is in a backup to restore
	+ Select.pm returns first value in options as default
       + Added 'parentModule' to model class to avoid recursive problems
	+ Added Float type
	+ Apache module allows to add configuration includes from other modules
	+ Display remote services button if subscribed
	+ Event daemon may received events through a named pipe
	+ Bugfix. SysInfo revokes its config correctly
	+ Added storer property to types in order to store the data in
	somewhere different from GConf
	+ Added protected property 'volatile' to the models to indicate
	that they store nothing in GConf but in somewhere different
	+ System Menu item element 'RAID' is always visible even when RAID
	is not installed
	+ Files in deleted rows are deleted when the changes are saved
	+ Fixed some bug whens backing and restore files
	+ Components can be subModels of the HasMany type
	+ Added EBox::Types::Text::WriteOnce type
	+ Do not use rows(), use row to force iteration over the rows and increase
	performance and reduce memory use.
	+ Do not suggest_sync after read operations in gconf
	+ Increase MaxRequestsPerChild to 200 in eBox's apache
	+ Make apache spawn only one child process
	+ Log module is backed up and restored normally because the old
	problem is not longer here
	+ Backup is more gentle with no backup files in backup directory,
	now it does not delete them
	+ HasMany  can retrieve again the model and row after the weak
	refence is garbage-collected. (Added to solve a bug in the doenload
	bundle dialog)
	+ EBox::Types::DomainName no longer accepts IP addresses as domain
	names
	+ Bugfix: modules that fail at configuration stage no longer appear as enabled
	+ Add parameter to EBox::Types::Select to disable options cache

0.12.103
	+ Bugfix: fix SQL statement to fetch last rows to consolidate
0.12.102
	+ Bugfix: consolidate logs using the last date and not starting from scratch
0.12.101
	+ Bugfix: DomainName type make comparisons case insensitive
	according to RFC 1035
0.12.100
	+ Bugfix: Never skip user's modifications if it set to true
	override user's changes
	+ EBox::Module::writeConfFile and EBox::Service scape file's path
	+ Bugfix. Configure logrotate to actually rotate ebox logs
	+ Fixed bug in ForcePurge logs model
	+ Fixed bug in DataTable: ModelManaged was called with tableName
	instead of context Name
	+ Fixing an `img` tag closed now properly and adding alternative
	text to match W3C validation in head title
	+ Backup pages now includes the size of the archive
	+ Fixed bug in ForcePurge logs model
	+ Now the modules can have more than one tableInfo for logging information
	+ Improve model debugging
	+ Improve restart debugging
	+ Backups and bug reports can be made from the command line
	+ Bugfix: `isEqualTo` is working now for `Boolean` types
	+ Bugfix: check if we must disable file modification checks in
	Manager::skipModification

0.12.99
	+ Add support for reporting
	+ Refresh logs automatically
	+ Reverse log order
	+ Remove temp file after it is downloaded with FromTempDir controller
0.12.3
	+ Bug fix: use the new API in purge method. Now purging logs is working
	again.
0.12.2
	+ Increase random string length used to generate the cookie to
	2048 bits
	+ Logs are show in inverse chronological order
0.12.1
	+ Bug fix: use unsafeParam for progress indicator or some i18 strings
	will fail when saving changes
0.12
	+ Bugfix: Don't assume timecol is 'timestamp' but defined by
	module developer. This allows to purge some logs tables again
	+ Add page titles to models
	+ Set default values when not given in `add` method in models
	+ Add method to manage page size in model
	+ Add hidden field to help with Ajax request and automated testing with
	  ANSTE
	+ Bugfix: cast sql types to filter fields in logs
	+ Bugfix: Restricted resources are back again to make RSS
	access policy work again
	+ Workaround bogus mason warnings
	+ Make postinst script less verbose
	+ Disable keepalive in eBox apache
	+ Do not run a startup script in eBox apache
	+ Set default purge time for logs stored in eBox db to 1 week
	+ Disable LogAdmin actions in `ebox-global-action` until LogAdmin
	feature is completely done
0.11.103
	+ Modify EBox::Types::HasMany to create directory based on its row
	+ Add _setRelationship method to set up relationships between models
	  and submodels
	+ Use the new EBox::Model::Row api
	+ Add help method to EBox::Types::Abstract
	+ Decrease size for percentage value in disk free watcher
	+ Increase channel link field size in RSS dispatcher
0.11.102
	+ Bugfix: cmp in EBox::Types::HostIP now sorts correctly
	+ updatedRowNotify in EBox::Model::DataTable receives old row as
	well as the recently updated row
	+ Added `override_user_modification` configuration parameter to
	avoid user modification checkings and override them without asking
	+ Added EBox::Model::Row to ease the management of data returned
	by models
	+ Added support to pre-save and post-save executable files. They
	must be placed at /etc/ebox/pre-save or /etc/ebox/post-save
	+ Added `findRow` method to ease find and set
0.11.101
	+ Bugfix: Fix memory leak in models while cloning types. Now
	cloning is controlled by clone method in types
	+ Bugfix: Union type now checks for its uniqueness
	+ DESTROY is not an autoloaded method anymore
	+ HasOne fields now may set printable value from the foreign field
	to set its value
	+ findId now searches as well using printableValue
	+ Bugfix. Minor bug found when key is an IP address in autoloaded
	methods
	+ Ordered tables may insert values at the beginning or the end of
	the table by "insertPosition" attribute
	+ Change notConfigured template to fix English and add link to the
	  module status section
	+ Add loading gif to module status actions
	+ Remove debug from ServiceInterface.pm
	+ Add support for custom separators to be used as index separators on
	  exposedMethods
	+ Bugfix. Stop eBox correctly when it's removed
	+ Improve apache-restart to make it more reliable.
0.11.100
	+ Bugfix. Fix issue with event filters and empty hashes
	+ Bugfix. Cache stuff in log and soap watcher to avoid memory leaks
	+ Bugfix. Fix bug that prevented the user from being warned when a row to
	  be deleted is being used by other model
	+ Bugfix. Add missing use of EBox::Global in State event watcher
	+ Added progress screen, now pogress screen keeps track of the changed
	  state of the modules and change the top page element properly
	+ Do not exec() to restart apache outside mod_perl
	+ Improve apache restart script
	+ Improve progress screen
0.11.99
	+ DataTable contains the property 'enableProperty' to set a column
	called 'enabled' to enable/disable rows from the user point of
	view. The 'enabled' column is put the first
	+ Added state to the RAID report instead of simpler active boolean
        + Fix bug when installing new event components and event GConf
	subtree has not changed
	+ Add RSS dispatcher to show eBox events under a RSS feed
	+ Rotate log files when they reach 10MB for 7 rotations
	+ Configurable minimum free space left for being notified by means
	of percentage
	+ Add File type including uploading and downloading
	+ Event daemon now checks if it is possible to send an event
	before actually sending it
	+ Added Action forms to perform an action without modifying
	persistent data
	+ Log queries are faster if there is no results
	+ Show no data stored when there are no logs for a domain
	+ Log watcher is added in order to notify when an event has
	happened. You can configure which log watcher you may enable and
	what you want to be notify by a determined filter and/or event.
	+ RAID watcher is added to check the RAID events that may happen
	when the RAID subsystem is configured in the eBox machine
	+ Change colour dataset in pie chart used for disk usage reporting
	+ Progress indicator now contains a returned value and error
	message as well
	+ Lock session file for HTTP session to avoid bugs
	related to multiple requests (AJAX) in a short time
	+ Upgrade runit dependency until 1.8.0 to avoid runit related
	issues
0.11
	+ Use apache2
	+ Add ebox-unblock-exec to unset signal mask before running  a executable
	+ Fix issue with multiple models and models with params.
	  This triggered a bug in DHCP when there was just one static
	  interface
	+ Fix _checkRowIsUnique and _checkFieldIsUnique
	+ Fix paging
	+ Trim long strings in log table, show tooltip with the whole string
	  and show links for URLs starting with "http://"
0.10.99
	+ Add disk usage information
	+ Show progress in backup process
	+ Add option to purge logs
	+ Create a link from /var/lib/zentyal/log to /var/log/ebox
	+ Fix bug with backup descriptions containing spaces
	+ Add removeAll method on data models
	+ Add HostIP, DomainName and Port types
	+ Add readonly forms to display static information
	+ Add Danish translation thanks to Allan Jacobsen
0.10
	+ New release
0.9.100
	+ Add checking for SOAP session opened
	+ Add EventDaemon
	+ Add Watcher and Dispatch framework to support an event
	  architecture on eBox
	+ Add volatile EBox::Types in order not to store their values
	  on GConf
	+ Add generic form
	+ Improvements on generic table
	+ Added Swedish translation

0.9.99
	+ Added Portuguese from Portugal translation
	+ Added Russian translation
	+ Bugfix: bad changed state in modules after restore

0.9.3
	+ New release

0.9.2
	+ Add browser warning when uploading files
	+ Enable/disable logging modules
0.9.1
	+ Fix backup issue with changed state
	+ Generic table supports custom ordering
0.9
	+ Added Polish translation
        + Bug in recognition of old CD-R writting devices fixed
	+ Added Aragonese translation
	+ Added Dutch translation
	+ Added German translation
	+ Added Portuguese translation

0.8.99
	+ Add data table model for generic Ajax tables
	+ Add types to be used by models
	+ Add MigrationBase and ebox-migrate to upgrade data models
	+ Some English fixes
0.8.1
	+ New release
0.8
	+ Fix backup issue related to bug reports
	+ Improved backup GUI
0.7.99
        + changed sudo stub to be more permissive
	+ added startup file to apache web server
	+ enhanced backup module
	+ added basic CD/DVD support to backup module
	+ added test stubs to simplify testing
	+ added test class in the spirit of Test::Class
	+ Html.pm now uses mason templates
0.7.1
	+ use Apache::Reload to reload modules when changed
	+ GUI consistency (#12)
	+ Fixed a bug for passwords longer than 16 chars
	+ ebox-sudoers-friendly added to not overwrite /etc/sudoers each time
0.7
	+ First public release
0.6
	+ Move to client
	+ Remove obsolete TODO list
	+ Remove firewall module from  base system
	+ Remove objects module from base system
	+ Remove network module from base system
	+ Add modInstances and modInstancesOfType
	+ Raname Base to ClientBase
	+ Remove calls to deprecated methods
	+ API documented using naturaldocs
	+ Update INSTALL
	+ Use a new method to get configkeys, now configkey reads every
	  [0.9
	+ Added Polish translation][0-9]+.conf file from the EBox::Config::etc() dir and
	  tries to get the value from the files in order.
	+ Display date in the correct languae in Summary
	+ Update debian scripts
	+ Several bugfixes
0.5.2
	+ Fix some packaging issues
0.5.1
	+ New menu system
	+ New firewall filtering rules
	+ 802.1q support

0.5
	+ New bug-free menus (actually Internet Explorer is the buggy piece
	  of... software that caused the reimplementation)
	+ Lots of small bugfixes
	+ Firewall: apply rules with no destination address to packets
	  routed through external interfaces only
	+ New debianize script
	+ Firewall: do not require port and protocol parameters as they
	  are now optional.
	+ Include SSL stuff in the dist tarball
	+ Let modules block changes in the network interfaces
	  configuration if they have references to the network config in
	  their config.
	+ Debian network configuration import script
	+ Fix the init.d script: it catches exceptions thrown by modules so that
	  it can try to start/stop all of them if an exception is thrown.
	+ Firewall: fix default policy bug in INPUT chains.
	+ Restore textdomain in exceptions
	+ New services section in the summary
	+ Added Error item to Summary. Catch exceptions from modules in
	  summary and generate error item
	+ Fix several errors with redirections and error handling in CGIs
	+ Several data validation functions were fixed, and a few others added
	+ Prevent the global module from keeping a reference to itself. And make
	  the read-only/read-write behavior of the factory consistent.
	+ Stop using ifconfig-wrapper and implement our own NetWrapper module
	  with wrappers for ifconfig and ip.
	+ Start/stop apache, network and firewall modules in first place.
	+ Ignore some network interface names such as irda, sit0, etc.
	+ The summary page uses read-only module instances.
	+ New DataInUse exception, old one renamed to DataExists.
	+ Network: do not overwrite resolv.conf if there are nameservers
	  given via dhcp.
	+ Do not set a default global policy for the ssh service.
	+ Check for forbiden characters when the parameter value is
	  requested by the CGI, this allows CGI's to handle the error,
	  and make some decissions before it happens.
	+ Create an "edit object" template and remove the object edition stuff
	  from the main objects page.
	+ Fix the apache restarting code.
	+ Network: Remove the route reordering feature, the kernel handles that
	  automatically.
	+ Fix tons of bugs in the network restarting code.
	+ Network: removed the 3rd nameserver configuration.
	+ Network: Get gateway info in the dhcp hook.
	+ Network: Removed default configuration from the gconf schema.
	+ New function for config-file generation
	+ New functions for pid file handling

0.4
	+ debian package
	+ added module to export/import configuration
	+ changes in firewall's API
	+ Added content filter based on dansguardian
	+ Added French translation
	+ Added Catalan translation
	+ Sudoers file is generated automatically based on module's needs
	+ Apache config file is generated by ebox  now
	+ Use SSL
	+ Added ebox.conf file
	+ Added module template generator

0.3
	+ Supports i18n
	+ API name consistency
	+ Use Mason for templates
	+ added tips to GUI
	+ added dhcp hooks
	+ administration port configuration
	+ Fixed bugs to IE compliant
	+ Revoke changes after logout
	+ Several bugfixes

0.2
	+ All modules are now based on gconf.
	+ Removed dependencies on xml-simple, xerces and xpath
	+ New MAC address field in Object members.
	+ Several bugfixes.

0.1
	+ Initial release<|MERGE_RESOLUTION|>--- conflicted
+++ resolved
@@ -21,11 +21,8 @@
 	+ Adapted apache configuration to 2.4
 	+ Adapted EBox::Config::Redis to the new libredis-perl API
 	+ Adapted redis.conf to redis 2.6
-<<<<<<< HEAD
 3.3.4
-=======
 	+ Fixed rethrown of exception in restartService() method
->>>>>>> ae2ff026
 	+ Remove lock file in EBox::Util::Lock::unlock()
 	+ Fixed mason component root for custom stubs
 	+ Fixed regression in clone action
