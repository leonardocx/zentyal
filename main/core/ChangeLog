--- conflicted
+++ resolved
@@ -1,13 +1,10 @@
 3.4
-<<<<<<< HEAD
 	+ Show nice error when global-action fails using die + scalar
 	+ EBox::Util::Random now accepts a set of chars to have a random string
 	+ Notify HA when a module which must have a single instance in the
 	  cluster is enabled/disabled.
 	+ Added enabled action to /etc/init.d/zentyal to display whether a
 	  module is enabled or disabled
-=======
->>>>>>> fc681b85
 	+ Pass model, type and id to enabled subroutine in
 	  EBox::Types::MultiStateAction to be ortoghonal to handler property
 	+ Fixed JS error on showing errors in customActionClicked
@@ -37,7 +34,6 @@
 	+ Adapted apache configuration to 2.4
 	+ Adapted EBox::Config::Redis to the new libredis-perl API
 	+ Adapted redis.conf to redis 2.6
-3.3.4
 	+ Fixed rethrown of exception in restartService() method
 	+ Remove lock file in EBox::Util::Lock::unlock()
 	+ Fixed mason component root for custom stubs
