--- conflicted
+++ resolved
@@ -1,4 +1,3 @@
-<<<<<<< HEAD
 3.3
 	+ Add version to header logo
 	+ HTML body can now have different styles based on the menu section
@@ -13,10 +12,7 @@
 	+ Added missing use to EBox::CGI::Base
 	+ Allow to submit apport crash reports if debug=yes
 	+ Switch from Error to TryCatch for exception handling
-=======
-HEAD
 	+ Display remote services messages if they exist on Dashboard
->>>>>>> 042bbbc4
 	+ Recover from widget function exceptions
 	+ Fixed mdstat output processing to remove "(auto-read-only)"
 	+ Fixed audit logging of delete actions
