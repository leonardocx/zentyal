--- conflicted
+++ resolved
@@ -1,12 +1,9 @@
 HEAD
-<<<<<<< HEAD
+	+ Avoid undef warnings in EBox::Model::DataTable::_find when the
+	  element value is undef
 	+ Fixed kill of ebox processes during postrm
 	+ Set MySQL root password in create-db script and added mysql script
 	  to /usr/share/zentyal for easy access to the zentyal database
-=======
-	+ Avoid undef warnings in EBox::Model::DataTable::_find when the
-	element value is undef
->>>>>>> e6028ad6
 	+ Increased timeout redirecting to wizards on installation to 5 seconds
 	  to avoid problems on some slow or loaded machines
 	+ Save changes dialog do not appear if there are no changes
