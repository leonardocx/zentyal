--- conflicted
+++ resolved
@@ -1,10 +1,7 @@
 3.4
-<<<<<<< HEAD
-	+ Ported restricted resources to use nginx
-=======
 	+ Added EBox::WebAdmin::Middleware::SubAppAuth to validate
 	  WebAdmin sub-app requests
->>>>>>> cc6d07fb
+	+ Ported restricted resources to use nginx
 	+ Removed EBox::Base::upload method because that's 100% handled by Plack
 	  now.
 	+ Increased the buffer size for uwsgi applications to allow big submits
