--- conflicted
+++ resolved
@@ -693,7 +693,7 @@
     my ($self, $name) = @_;
     my $widgets = $self->widgets();
     my $winfo = $widgets->{$name};
-    if(defined($winfo)) {
+    if (defined $winfo) {
         my $widget = new EBox::Dashboard::Widget($winfo->{'title'},$self->{'name'},$name);
         #fill the widget
         $widget->{'module'} = $self->{'name'};
@@ -702,19 +702,11 @@
         my $wfunc = $winfo->{'widget'};
         try {
             $wfunc->($self, $widget, $winfo->{'parameter'});
-<<<<<<< HEAD
+            return $widget;
         } catch ($ex) {
             EBox::error("Error loading widget $name from module " . $self->name() . ": $ex");
             return undef;
         }
-=======
-        } otherwise {
-            my $ex = shift @_;
-            EBox::error("Error loading widget $name from module " . $self->name() . ": $ex");
-            $widget = undef;
-        };
->>>>>>> 51777454
-        return $widget;
     } else {
         return undef;
     }
