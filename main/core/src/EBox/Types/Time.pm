--- conflicted
+++ resolved
@@ -246,25 +246,14 @@
     my ($self) = @_;
 
     return unless ($self->row());
-    my $hour = $self->fieldName() . '_hour';
-    my $min  = $self->fieldName() . '_min';
-    my $sec  = $self->fieldName() . '_sec';
-
-    my $value;
-<<<<<<< HEAD
+
+    my $hour = $self->fieldName() . '_hour';
+    my $min  = $self->fieldName() . '_min';
+    my $sec  = $self->fieldName() . '_sec';
+
     my $gconf = $self->row()->GConfModule();
     my $path = $self->_path();
-    $value->{hour} = $gconf->get_string($path . '/' . $hour);
-    $value->{min}  = $gconf->get_string($path . '/' . $min);
-    $value->{sec}  = $gconf->get_string($path . '/' . $sec);
-=======
-    unless ($value = $self->_fetchFromCache()) {
-        my $gconf = $self->row()->GConfModule();
-        my $path = $self->_path();
-        $value = $gconf->hash_from_dir($path);
-        $self->_addToCache($value);
-    }
->>>>>>> d46a4e8d
+    my $value = $gconf->hash_from_dir($path);
 
     $self->{'hour'} = $value->{$hour};
     $self->{'min'}  = $value->{$min};
