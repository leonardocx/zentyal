# Copyright (C) 2008-2012 eBox Technologies S.L.
#
# This program is free software; you can redistribute it and/or modify
# it under the terms of the GNU General Public License, version 2, as
# published by the Free Software Foundation.
#
# This program is distributed in the hope that it will be useful,
# but WITHOUT ANY WARRANTY; without even the implied warranty of
# MERCHANTABILITY or FITNESS FOR A PARTICULAR PURPOSE.  See the
# GNU General Public License for more details.
#
# You should have received a copy of the GNU General Public License
# along with this program; if not, write to the Free Software
# Foundation, Inc., 59 Temple Place, Suite 330, Boston, MA  02111-1307  USA

# Class: EBox::Model::Row
#
#   This class represents a row.
#
#   TODO: #   Add more convenient methods
#
#   The preferred way to use this class is using its methods. Although for
#   backwards compatibility here is the internal representation of the row:
#
#   Hash reference containing:
#
#       - 'id' =>  row id
#       - 'order' => row order
#               - 'readOnly' => Boolean indicating if the row is readOnly or not
#       - 'values' => array ref containing objects
#               implementing <EBox::Types::Abstract> interface
#       - 'valueHash' => hash ref containing the same objects as
#          'values' but indexed by 'fieldName'
#
#       - 'plainValueHash' => hash ref containing the fields and their
#          value
#
#       - 'printableValueHash' => hash ref containing the fields and
#          their printable value

package EBox::Model::Row;


use strict;
use warnings;

use EBox::Model::Manager;
use EBox::Exceptions::Internal;
use EBox::Exceptions::MissingArgument;
use EBox::Exceptions::InvalidType;

use Error qw(:try);


# Dependencies

# Group: Public methods

# Constructor: new
#
#     Create a row
#
# Parameters:
#
#   (NAMED)
#
#   dir - row's directory
#   confmodule - confmodule
#
#
# Returns:
#
#     <EBox::model::Row> - the newly created object
#     instance
#
sub new
{
    my ($class, %opts) = @_;

    my $self;
    unless (exists $opts{dir}) {
        throw EBox::Exceptions::MissingArgument('dir');
    }
    $self->{'dir'} = $opts{dir};

    unless (exists $opts{confmodule}) {
        throw EBox::Exceptions::MissingArgument('confmodule');
    }
    $self->{'confmodule'} = $opts{confmodule};
    $self->{'values'} = [];


    bless ( $self, $class);

    return $self;
}

# Group: Public methods

# Method: model
#
#   model which this row belongs to
#
# Returns:
#
#   An instance of a class implementing <EBox::Model::DataTable>
#
sub model
{
    my ($self) = @_;

    return  $self->{'model'};
}

# Method: setModel
#
#   set the model
#
# Parameters:
#
#   (Positional)
#
#   model - An instance of a class implementing <EBox::Model::DataTable>
#
# Returns:
#
#   An instance of a class implementing <EBox::Model::DataTable>
#
sub setModel
{
    my ($self, $model) = @_;

    unless (defined($model)) {
        throw EBox::Exceptions::MissingArgument('model');
    }

    unless ($model->isa('EBox::Model::DataTable')) {
        throw EBox::Exceptions::InvalidType(arg => 'model',
                                            type => 'EBox::Model::DataTable' );
    }

    $self->{'model'} = $model;
}

# Method: id
#
#   row's id
#
# Returns:
#
#   string - containing id
#
#
sub id
{
    my ($self) = @_;

    return $self->{id};
}

# Method: setId
#
#   Set row id
#
# Returns:
#
#   string - containing id
#
#
sub setId
{
    my ($self, $id) = @_;

    unless (defined($id)) {
        throw EBox::Exceptions::MissingArgument('id');
    }

    $self->{id} = $id;
}

# Method: readOnly
#
#   row's readOnly
#
# Returns:
#
#   string - containing readOnly
#
#
sub readOnly
{
    my ($self) = @_;

    return $self->{readOnly};
}

# Method: setReadOnly
#
#   Set row readOnly
#
# Returns:
#
#   string - containing readOnly
#
#
sub setReadOnly
{
    my ($self, $readOnly) = @_;

    $self->{readOnly} = $readOnly;
}

# Method: dir
#
#   configuration directory
#
# Returns:
#
#   string - containing dir
#
#
sub dir
{
    my ($self) = @_;

    return $self->{dir};
}

# Method: parentRow
#
#   Return parent row if any. This methods makes sense when is used
#   by submodels
#
# Returns:
#
#   An instance of class implmenenting <EBox::Model::Row>
#   or undef if it has no parent
#
sub parentRow
{
    my ($self) = @_;

    my $model = $self->model();
    unless ($model) {
        return undef;
    }
    return $model->parentRow();
}

# Method: order
#
#   row's order
#
# Returns:
#
#   string - containing order
#
#
sub order
{
    my ($self) = @_;

    return $self->{order};
}

# Method: setOrder
#
#   Set row order
#
# Returns:
#
#   string - containing order
#
#
sub setOrder
{
    my ($self, $order) = @_;

    unless (defined($order)) {
        return;
    }

    $self->{order} = $order;
}

# Method: configModule
#
#   Return the GConf module this row is stored in
#
# Returns:
#
#   A class implementing <EBox::Module::Config>
#
#
sub configModule
{
    my ($self) = @_;

    return $self->{confmodule};
}


# Method: addElement
#
#   Add an element to the row
#
# Parameters:
#
#   element - A class implementing <EBox::Type::Abstract> interface
#
#
sub addElement
{
    my ($self, $element) = @_;

    unless (defined($element) and $element->isa('EBox::Types::Abstract')) {
        throw EBox::Exceptions::Internal('element is not a valid type');
    }

    my $fieldName = $element->fieldName();
    if (not $fieldName) {
        throw EBox::Exceptions::Internal('element has not field name or has a empty one');
    }

    if ($self->elementExists($fieldName)) {
        throw EBox::Exceptions::Internal(
           "Element $fieldName already is in the row"
                                        );
    }

    $element->setRow($self);
    $element->setModel($self->model());

    push (@{$self->{'values'}}, $element);
    $self->{'valueHash'}->{$fieldName} = $element;
}

# Method: elementExists
#
#   Check if a given element exists
#
# Parameters:
#
#   element - element's name
#
# Exceptions:
#
#   boolean - 1 or undef
#
sub elementExists
{
    my ($self, $element) = @_;

    unless ($element) {
        throw EBox::Exceptions::MissingArgument('element');
    }

    return 1 if (exists $self->{valueHash}->{$element});

    # this is only for EBox::Types::Union selected subtype
    for my $value (@{$self->{values}}) {
        next unless  ($value->isa('EBox::Types::Union'));
        return 1 if ($value->selectedType() eq $element);
    }

    return undef;
}

# Method: elementByName
#
#  Retreive an element from a row
#
# Parameters:
#
#   element - element's name
#
# Exceptions:
#
#   undef - if the element exists under a union type but it's not
#           the selected one
#   <EBox::Exceptions::DataNotFound> if the element does not exist
#
#
sub elementByName
{
    my ($self, $element) = @_;

    unless ($element) {
        throw EBox::Exceptions::MissingArgument('element');
    }

    unless (exists $self->{valueHash}->{$element}) {
        for my $value (@{$self->{values}}) {
            next unless  ($value->isa('EBox::Types::Union'));
            if ($value->selectedType() eq $element) {
                return $value->subtype();
            }
            for my $type (@{$value->subtypes}) {
                return undef if ($type->fieldName() eq $element);
            }
        }
        throw EBox::Exceptions::DataNotFound( data => 'element',
                value => $element);
    }

    return $self->{valueHash}->{$element};
}

# Method: elementByIndex
#
#  Retreive an element from a row  by index
#
# Parameters:
#
#   index - integer
#
# Exceptions:
#
#   <EBox::Exceptions::DataNotFound> if the element does not exist
#
sub elementByIndex
{
    my ($self, $index) = @_;

    unless (defined $index) {
        throw EBox::Exceptions::MissingArgument('index');
    }

    unless ($index < $self->size()) {
        throw EBox::Exceptions::DataNotFound(data => 'index',
                                             value => $index);
    }

    return @{$self->{'values'}}[$index];
}

# Method: elements
#
#   Return the elements contained in the row
#
# Returns:
#
#   array ref of <EBox::Types::Abstract>
#
sub elements
{
    my ($self) = @_;

    return $self->{'values'};
}

# Method: hashElements
#
#   Return the elements contained in the row
#   in a hash ref
#
# Returns:
#
#   hash ref of <EBox::Types::Abstract>
#
sub hashElements
{
    my ($self) = @_;

    return $self->{'valueHash'};
}

# Method: valueByName
#
#   Return the value of a given element.
#   This method will fecth the element and will
#   return element->value().
#
#   Element is a subclass of <EBox::Types::Abstract>
#
# Returns:
#
#   Whatever the given type returns
#
sub valueByName
{
    my ($self,$name) = @_;

    unless ($name) {
        throw EBox::Exceptions::MissingArgument('name');
    }

    return $self->elementByName($name)->value();
}

# Method: printableValueByName
#
#   Return the printableValue of a given element.
#   This method will fecth the element and will
#   return element->printableBalue().
#
#   Element is a subclass of <EBox::Types::Abstract>
#
#
# Returns:
#
#   Whatever the given type returns
#
sub printableValueByName
{
    my ($self,$name) = @_;

    unless ($name) {
        throw EBox::Exceptions::MissingArgument('name');
    }

    return $self->elementByName($name)->printableValue();
}

# Method: size
#
#   Return the numbe of elements of this row
#
# Return:
#
#   size - integer
#
sub size
{
    my ($self) = @_;

    unless (exists $self->{'values'}) {
        return 0;
    }

    return scalar(@{$self->{'values'}});
}


# Method: store
#
#   This method is used to synchronize the elements of a row with usually disk.
#
# Exceptions:
#
#   <EBox::Exceptions::Internal>
#
sub store
{
    my ($self) = @_;

    my $model = $self->model();

    unless (defined($model)) {
        throw EBox::Exceptions::Internal('Cannot store a row without a model');
    }

    $model->setTypedRow($self->id(),
                        $self->{'valueHash'},
                        readOnly => $self->readOnly(),
                        force => 1);
}

# Method: storeElementByName
#
#   This method is used to synchronize a given element of a row with
#   usually disk.
#
#   Use this method if you just want to store one element
#
# Parameters:
#
#   element - element's name
#
# Exceptions:
#
#   <EBox::Exceptions::Internal>
#
sub storeElementByName
{
    my ($self, $element) = @_;

    unless ($element) {
        throw EBox::Exceptions::MissingArgument('element');
    }

    my $model = $self->model();

    $model->setTypedRow($self->id(),
                        {$element => $self->elementByName($element)},
                        readOnly => $self->readOnly(),
                        force => 1);
}

# Method: subModel
#
#   Return a submodel contained in hasMany type
#
# Parameters:
#
#   fieldName - string identifying a hasMany type
#
# Returns:
#
#   An instance of a class implementing <EBox::Model::DataTable>
#
# Exceptions:
#
#   <EBox::Exceptions::DataNotFound> if the element does not exist
#   <EBox::Exceptions::MissingArgument>
#   <EBox::Exceptions::Internal>
#
sub subModel
{
    my ($self, $fieldName) = @_;

    unless ($fieldName) {
        throw EBox::Exceptions::MissingArgument('fieldName');
    }

    my $element = $self->elementByName($fieldName);
    unless ($element->isa('EBox::Types::HasMany')) {
        throw EBox::Exceptions::Internal("$fieldName is not a HasMany type");
    }

    my $model;
    try {
        $model = $element->foreignModelInstance();
    } catch EBox::Exceptions::DataNotFound with {
        EBox::warn("Couldn't fetch foreign model: " . $element->foreignModel());
    };

    return $model;
}

# Method: matchFilter
#
#  Check if any of the printable values of the row matches a given filter
#
# Parameters:
#
#   filter - string containing the filter
#
# Returns:
#
#   boolean - true if it matches, false otherwise
#
sub matchFilter
{
    my ($self, $filter) = @_;

    unless ($filter) {
        throw EBox::Exceptions::MissingArgument('filter');
    }

    for my $value (@{$self->{values}}) {
        return 1 if ($value->printableValue() =~ /$filter/i);
    }

    return undef;
}

# Method: filesPaths
#
#   Returns:
#     the paths of the files managed by the row and its submodels
sub filesPaths
{
    my ($self) = @_;
    my @files;

    foreach my $element ( @{ $self->elements() } ) {
        if ($element->can('filesPaths')) {
            push @files, @{ $element->filesPaths() };
        }
    }

    return \@files;
}

# Method: backupFiles
#
#   Make an actual configuration backup of all the files contained in the
#   row and its submodels. This backup will used to discard cahnges if
#   needed
sub backupFiles
{
    my ($self) = @_;

    foreach my $element ( @{ $self->elements() } ) {
        if ($element->can('backupFiles')) {
            $element->backupFiles();
        }
    }
}

# Method: restoreFiles
#
#  Restores the actual configuration backup of files, thus discarding last
#  changes in files
sub restoreFiles
{
    my ($self) = @_;

    foreach my $element (@{$self->elements()}) {
        if ($element->can('restoreFiles')) {
            $element->restoreFiles();
        }
    }
}

<<<<<<< HEAD
=======
sub cloneSubModelsFrom
{
    my ($self, $otherRow) = @_;
    my @hasMany = grep { $_->isa('EBox::Types::HasMany') } @{$self->elements()};

    @hasMany or
        return;

    my $id = $self->id();
    my $otherId0 = $otherRow->id();

    foreach my $hasMany (@hasMany) {
        my $fieldName = $hasMany->fieldName();

        my $subModel   = $self->subModel($fieldName);
        my $subDir = $subModel->directory();

        my $otherSubModel = $otherRow->subModel($fieldName);
        my $otherSubDir = $otherSubModel->directory();

        $subModel->clone($otherSubDir, $subDir);
    }
}

>>>>>>> 5db5cc8f
1;<|MERGE_RESOLUTION|>--- conflicted
+++ resolved
@@ -704,8 +704,6 @@
     }
 }
 
-<<<<<<< HEAD
-=======
 sub cloneSubModelsFrom
 {
     my ($self, $otherRow) = @_;
@@ -730,5 +728,4 @@
     }
 }
 
->>>>>>> 5db5cc8f
 1;