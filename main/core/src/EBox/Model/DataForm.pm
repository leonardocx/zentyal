--- conflicted
+++ resolved
@@ -366,11 +366,7 @@
                                   $row->{'valueHash'},
                                   id => $ROW_ID,
                                   noOrder => 1,
-<<<<<<< HEAD
-                                  force => $optParams{'force'},
-=======
                                   noValidateRow => 1,
->>>>>>> 6489a44e
                                  );
     }
 
