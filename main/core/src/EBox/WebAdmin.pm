# Copyright (C) 2008-2013 Zentyal S.L.
#
# This program is free software; you can redistribute it and/or modify
# it under the terms of the GNU General Public License, version 2, as
# published by the Free Software Foundation.
#
# This program is distributed in the hope that it will be useful,
# but WITHOUT ANY WARRANTY; without even the implied warranty of
# MERCHANTABILITY or FITNESS FOR A PARTICULAR PURPOSE.  See the
# GNU General Public License for more details.
#
# You should have received a copy of the GNU General Public License
# along with this program; if not, write to the Free Software
# Foundation, Inc., 59 Temple Place, Suite 330, Boston, MA  02111-1307  USA
use strict;
use warnings;

package EBox::WebAdmin;
use base qw(EBox::Module::Service EBox::HAProxy::ServiceBase);

use EBox;
use EBox::Validate qw( checkPort checkCIDR );
use EBox::Sudo;
use EBox::Global;
use EBox::Service;
use EBox::Menu;
use EBox::Exceptions::InvalidData;
use EBox::Exceptions::InvalidType;
use EBox::Exceptions::Internal;
use EBox::Exceptions::DataExists;
use EBox::Exceptions::DataMissing;
use EBox::Exceptions::DataNotFound;
use EBox::Exceptions::MissingArgument;
use EBox::Exceptions::External;
use EBox::Gettext;
use EBox::Config;
use EBox::Util::Version;
use English qw(-no_match_vars);
use File::Basename;
use File::Slurp;
use POSIX qw(setsid setlocale LC_ALL);
use TryCatch::Lite;

# Constants
use constant NGINX_INCLUDE_KEY => 'nginxIncludes';
use constant CAS_KEY => 'cas';
use constant CA_CERT_PATH  => EBox::Config::conf() . 'ssl-ca/';
use constant CA_CERT_FILE  => CA_CERT_PATH . 'nginx-ca.pem';
use constant NO_RESTART_ON_TRIGGER => EBox::Config::tmp() . 'webadmin_no_restart_on_trigger';

# Constructor: _create
#
#      Create a new EBox::WebAdmin module object
#
# Returns:
#
#      <EBox::WebAdmin> - the recently created model
#
sub _create
{
    my $class = shift;
    my $self = $class->SUPER::_create(
        name   => 'webadmin',
        printableName => __('Zentyal Webadmin'),
        @_
    );

    bless($self, $class);
    return $self;
}

sub serverroot
{
    return '/var/lib/zentyal';
}

# FIXME: is this still needed?
# Method: cleanupForExec
#
#   It does the job to prepare a forked apache process to do an exec.
#   We should use spawn_proc_prog() from mod_perl but we experience
#   some issues.
#
#
sub cleanupForExec
{
    POSIX::setsid();

    opendir(my $dir, "/proc/$$/fd");
    while (defined(my $fd = readdir($dir))) {
        next unless ($fd =~ /^\d+$/);
        eval('POSIX::close($fd)');
    }
    open(STDOUT, '> /dev/null');
    open(STDERR, '> /dev/null');
    open(STDIN, '/dev/null');
}

sub _daemon
{
    my ($self, $action) = @_;

    $self->_manageNginx($action);

    if ($action eq 'stop') {
        # Stop redis server
        $self->{redis}->stopRedis();
        $self->setHardRestart(0) if $self->hardRestart();
    }
}

sub _manageNginx
{
    my ($self, $action) = @_;

    EBox::Service::manage($self->_uwsgiUpstartName(), $action);
    EBox::Service::manage($self->_nginxUpstartName(), $action);
}

sub setHardRestart
{
    my ($self, $reload) = @_;
    my $state = $self->get_state;
    $state->{hardRestart} = $reload;
    $self->set_state($state);
}

# return wether we should reload the page after saving changes
sub hardRestart
{
    my ($self) = @_;
    my $state = $self->get_state;
    return $state->{hardRestart};
}

sub _stopService
{
    my ($self) = @_;

    $self->_daemon('stop');
}

sub _setConf
{
    my ($self) = @_;

    $self->_setLanguage();
    $self->_writeNginxConfFile();
    $self->_writeCSSFiles();
    $self->_reportAdminPort();
    $self->enableRestartOnTrigger();

    my $apportEnabled = 0;
    if (EBox::Config::boolean('debug')) {
        my $sysinfo = EBox::Global->modInstance('sysinfo');
        $apportEnabled = $sysinfo->model('Debug')->value('enabled');
        if ($apportEnabled) {
            # FIXME: this patch is required because apport in 12.04 does not include /opt in the whitelist
            #        remove as soon as proper apport package is provided
            EBox::Sudo::root(qq{sed -i "s/pkg_whitelist = \\['\\/bin/pkg_whitelist = ['\\/opt', '\\/bin/" /usr/share/pyshared/apport/fileutils.py});
        }
    }
    EBox::Sudo::root("sed -i 's/^enabled=.*/enabled=$apportEnabled/' /etc/default/apport");
}

sub _enforceServiceState
{
    my ($self) = @_;

    $self->_daemon('restart');

    EBox::Sudo::silentRoot('service apport restart');
}

sub _nginxConfFile
{
    return '/var/lib/zentyal/conf/nginx.conf';
}

sub _nginxUpstartName
{
    return 'zentyal.webadmin-nginx';
}

sub _nginxUpstartFile
{
    my ($self) = @_;

    my $nginxUpstartName = $self->_nginxUpstartName();
    return "/etc/init/$nginxUpstartName.conf";
}

sub _uwsgiUpstartName
{
    return 'zentyal.webadmin-uwsgi';
}

sub _uwsgiUpstartFile
{
    my ($self) = @_;

    my $uwsgiUpstartName = $self->_uwsgiUpstartName();
    return "/etc/init/$uwsgiUpstartName.conf";
}

sub _writeNginxConfFile
{
    my ($self) = @_;

    my $nginxconf = $self->_nginxConfFile();
    my $templateConf = 'core/nginx.conf.mas';

    my @confFileParams = ();
    push @confFileParams, (bindaddress => $self->targetHAProxyIP());
    push @confFileParams, (port => $self->targetHAProxySSLPort());
    push @confFileParams, (tmpdir => EBox::Config::tmp());
    push @confFileParams, (zentyalconfdir => EBox::Config::conf());
    push @confFileParams, (includes => $self->_nginxIncludes(1));

    my $permissions = {
        uid => EBox::Config::user(),
        gid => EBox::Config::group(),
        mode => '0644',
        force => 1,
    };

    EBox::Module::Base::writeConfFileNoCheck($nginxconf, $templateConf, \@confFileParams, $permissions);

    @confFileParams = ();
    push @confFileParams, (conf => $self->_nginxConfFile());
    push @confFileParams, (confDir => EBox::Config::conf());

    $permissions = {
        uid => 0,
        gid => 0,
        mode => '0644',
        force => 1,
    };

<<<<<<< HEAD
    EBox::Module::Base::writeConfFileNoCheck($self->_nginxUpstartFile, 'core/upstart-nginx.mas', \@confFileParams, $permissions);
=======
    EBox::Module::Base::writeConfFileNoCheck($self->_nginxUpstartFile, $upstartFile, \@confFileParams, $permissions);
}

sub _writeHttpdConfFile
{
    my ($self) = @_;

    my $httpdconf = '/var/lib/zentyal/conf/apache2.conf';
    my $template = 'core/apache.mas';

    my @confFileParams = ();
    push @confFileParams, ( user => EBox::Config::user());
    push @confFileParams, ( group => EBox::Config::group());
    push @confFileParams, ( serverroot => $self->serverroot());
    push @confFileParams, ( tmpdir => EBox::Config::tmp());
    push @confFileParams, ( eboxconfdir => EBox::Config::conf());

    push @confFileParams, ( restrictedResources => $self->get_list('restricted_resources') );
    push @confFileParams, ( includes => $self->_apacheIncludes(1) );

    my $debugMode = EBox::Config::boolean('debug');
    push @confFileParams, ( debug => $debugMode);
>>>>>>> c24ce157

    my $upstartFile = 'core/upstart-uwsgi.mas';
    @confFileParams = ();
    push @confFileParams, (socket => EBox::Config::tmp() . 'uwsgi.sock');
    push @confFileParams, (script => '/usr/share/zentyal/cgi/zentyal.cgi');
    EBox::Module::Base::writeConfFileNoCheck($self->_uwsgiUpstartFile, 'core/upstart-uwsgi.mas', \@confFileParams, $permissions);
}

sub _setLanguage
{
    my ($self) = @_;

    my $languageModel = $self->model('Language');

    # TODO: do this only if language has changed?
    my $lang = $languageModel->value('language');
    EBox::setLocale($lang);
    EBox::setLocaleEnvironment($lang);
    EBox::Menu::regenCache();
}

sub _writeCSSFiles
{
    my ($self) = @_;

    my $path = EBox::Config::dynamicwww() . '/css';
    unless (-d $path) {
        mkdir $path;
    }

    my ($primaryGid) = split / /, $GID, 2;

    my $global = EBox::Global->getInstance();
    my $theme = $global->theme();
    my %params = %{ $theme };

    foreach my $file ('public.css', 'login.css', 'jquery-ui.css') {
        my $dst = "$path/$file";
        if ($file eq 'jquery-ui.css') {
            $dst = EBox::Config::www() . '/css/jquery-ui/' . $file;
        }

        EBox::Module::Base::writeConfFileNoCheck($dst,
                                                 "css/$file.mas",
                                                 [ %params ],
                                                 { mode => '0644',
                                                   uid => $UID,
                                                   gid => $primaryGid});
    }

    # special treatment for jqueryui-c


}

# write CA Certificate file with included CAs
sub _writeCAFiles
{
    my ($self) = @_;

    system('rm -rf ' . CA_CERT_PATH);
    mkdir(CA_CERT_PATH);

    foreach my $ca (@{$self->_CAs(1)}) {
        write_file(CA_CERT_FILE, { append => 1 }, read_file($ca));
   }
}

# Report the new TCP admin port to Zentyal Cloud
sub _reportAdminPort
{
    my ($self) = @_;

    my $global = EBox::Global->getInstance(1);
    if ($global->modExists('remoteservices')) {
        my $rs = $global->modInstance('remoteservices');
<<<<<<< HEAD
        $rs->reportAdminPort($self->port());
    }
}

sub port
{
    my ($self) = @_;

    return $self->model('AdminPort')->value('port');
}

# Method: setPort
#
#     Set the listening port for the webadmin
#
# Parameters:
#
#     port - Int the new listening port
#
sub setPort # (port)
{
    my ($self, $port) = @_;

    checkPort($port, __("port"));

    my $adminPortModel = $self->model('AdminPort');
    my $oldPort = $adminPortModel->value('port');

    return if ($oldPort == $port);

    $self->checkAdminPort($port);

    $adminPortModel->setValue('port', $port);
    $self->updateAdminPortService($port);
}

sub checkAdminPort
{
    my ($self, $port) = @_;

    my $global = EBox::Global->getInstance();
    my $fw = $global->modInstance('firewall');
    if (defined($fw)) {
        unless ($fw->availablePort("tcp",$port)) {
            throw EBox::Exceptions::External(__x(
'Zentyal is already configured to use port {p} for another service. Choose another port or free it and retry.',
                p => $port
               ));
        }
    }

    my $netstatLines = EBox::Sudo::root('netstat -tlnp');
    foreach my $line (@{ $netstatLines }) {
        my ($proto, $recvQ, $sendQ, $localAddr, $foreignAddr, $state, $PIDProgram) =
            split '\s+', $line, 7;
        if ($localAddr =~ m/:$port$/) {
            my ($pid, $program) = split '/', $PIDProgram;
            throw EBox::Exceptions::External(__x(
q{Port {p} is already in use by program '{pr}'. Choose another port or free it and retry.},
                p => $port,
                pr => $program,
              )
            );
        }
    }
}

sub updateAdminPortService
{
    my ($self, $port) = @_;
    my $global = $self->global();
    if ($global->modExists('services')) {
        my $services = $global->modInstance('services');
        $services->setAdministrationPort($port);
=======
        $rs->reportAdminPort($self->usedHAProxySSLPort());
>>>>>>> c24ce157
    }
}

sub logs
{
    my @logs = ();
    my $log;
    $log->{'module'} = 'webadmin';
    $log->{'table'} = 'access';
    $log->{'file'} = EBox::Config::log . "/access.log";
    my @fields = qw{ host www_user date method url protocol code size referer ua };
    $log->{'fields'} = \@fields;
    $log->{'regex'} = '(.*?) - (.*?) \[(.*)\] "(.*?) (.*?) (.*?)" (.*?) (.*?) "(.*?)" "(.*?)" "-"';
    my @types = qw{ inet varchar timestamp varchar varchar varchar integer integer varchar varchar };
    $log->{'types'} = \@types;
    push(@logs, $log);
    return \@logs;
}

<<<<<<< HEAD
=======
# Method: setRestrictedResource
#
#      Set a restricted resource to the Apache perl configuration
#
# Parameters:
#
#      resourceName - String the resource name to restrict
#
#      allowedIPs - Array ref the set of IPs which allow the
#      restricted resource to be accessed in CIDR format or magic word
#      'all' or 'nobody'. The former all sources are allowed to see
#      that resourcename and the latter nobody is allowed to see this
#      resource. 'all' value has more priority than 'nobody' value.
#
#      resourceType - String the resource type: It can be one of the
#      following: 'file', 'directory' and 'location'.
#
# Exceptions:
#
#      <EBox::Exceptions::MissingArgument> - thrown if any compulsory
#      argument is missing
#
#      <EBox::Exceptions::InvalidType> - thrown if the resource type
#      is invalid
#
#      <EBox::Exceptions::Internal> - thrown if any of the allowed IP
#      addresses are not in CIDR format or no allowed IP is given
#
sub setRestrictedResource
{
    my ($self, $resourceName, $allowedIPs, $resourceType) = @_;

    throw EBox::Exceptions::MissingArgument('resourceName')
      unless defined ( $resourceName );
    throw EBox::Exceptions::MissingArgument('allowedIPs')
      unless defined ( $allowedIPs );
    throw EBox::Exceptions::MissingArgument('resourceType')
      unless defined ( $resourceType );

    unless ( $resourceType eq 'file' or $resourceType eq 'directory'
             or $resourceType eq 'location' ) {
        throw EBox::Exceptions::InvalidType('resourceType',
                                            'file, directory or location');
    }

    my $allFound = grep { $_ eq 'all' } @{$allowedIPs};
    my $nobodyFound = grep { $_ eq 'nobody' } @{$allowedIPs};
    if ( $allFound ) {
        $allowedIPs = ['all'];
    } elsif ( $nobodyFound ) {
        $allowedIPs = ['nobody'];
    } else {
        # Check the given list is a list of IPs
        my $notIPs = grep { ! EBox::Validate::checkCIDR($_) } @{$allowedIPs};
        if ( $notIPs > 0 ) {
            throw EBox::Exceptions::Internal('Some of the given allowed IP'
                                             . 'addresses are not in CIDR format');
        }
        if ( @{$allowedIPs} == 0 ) {
            throw EBox::Exceptions::Internal('Some allowed IP must be set');
        }
    }

    my $resources = $self->get_list('restricted_resources');
    if ($self->_restrictedResourceExists($resourceName)) {
        my @deleted = grep { $_->{name} ne $resourceName} @{$resources};
        $resources = \@deleted;
    }
    push (@{$resources}, { name => $resourceName, allowedIPs => $allowedIPs, type => $resourceType});
    $self->set('restricted_resources', $resources);
}

# Method: delRestrictedResource
#
#       Remove a restricted resource from the list
#
# Parameters:
#
#       resourcename - String the resource name which indexes which restricted
#       resource is requested to be deleted
#
# Exceptions:
#
#      <EBox::Exceptions::MissingArgument> - thrown if any compulsory
#      argument is missing
#
#      <EBox::Exceptions::DataNotFound> - thrown if the given resource name is
#      not in the list of restricted resources
#
sub delRestrictedResource
{
    my ($self, $resourcename) = @_;

    throw EBox::Exceptions::MissingArgument('resourcename')
        unless defined ($resourcename);

    $resourcename =~ s:^/::;

    my $resources = $self->get_list('restricted_resources');

    unless ($self->_restrictedResourceExists($resourcename)) {
        throw EBox::Exceptions::DataNotFound(data  => 'resourcename',
                                             value => $resourcename);
    }

    my @deleted = grep { $_->{name} ne $resourcename} @{$resources};
    $self->set('restricted_resources', \@deleted);
}

sub _restrictedResourceExists
{
    my ($self, $resourcename) = @_;

    foreach my $resource (@{$self->get_list('restricted_resources')}) {
        if ($resource->{name} eq $resourcename) {
            return 1;
        }
    }
    return 0;
}

>>>>>>> c24ce157
# Method: isEnabled
#
# Overrides:
#   EBox::Module::Service::isEnabled
sub isEnabled
{
    # apache always has to be enabled
    return 1;
}

# Method: showModuleStatus
#
#   Indicate to ServiceManager if the module must be shown in Module
#   status configuration.
#
# Overrides:
#   EBox::Module::Service::showModuleStatus
#
sub showModuleStatus
{
    # we don't want it to appear in module status
    return undef;
}

# Method: addModuleStatus
#
#   Do not show entry in the module status widget
#
# Overrides:
#   EBox::Module::Service::addModuleStatus
#
sub addModuleStatus
{
}

# Method: addNginxInclude
#
#      Add an "include" directive to the nginx configuration. If it is already
#      added, it does nothing
#
#      Added only in the main virtual host
#
# Parameters:
#
#      includeFilePath - String the configuration file path to include
#      in nginx configuration
#
# Exceptions:
#
#      <EBox::Exceptions::MissingArgument> - thrown if any compulsory
#      argument is missing
#
#      <EBox::Exceptions::Internal> - thrown if the given file does
#      not exists
#
sub addNginxInclude
{
    my ($self, $includeFilePath) = @_;

    unless(defined($includeFilePath)) {
        throw EBox::Exceptions::MissingArgument('includeFilePath');
    }
    unless(-f $includeFilePath and -r $includeFilePath) {
        throw EBox::Exceptions::Internal(
            "File $includeFilePath cannot be read or it is not a file"
           );
    }
    my @includes = @{$self->_nginxIncludes(0)};
    unless ( grep { $_ eq $includeFilePath } @includes) {
        push(@includes, $includeFilePath);
        $self->set_list(NGINX_INCLUDE_KEY, 'string', \@includes);
    }

}

# Method: removeNginxInclude
#
#      Remove an "include" directive to the nginx configuration. If the
#      "include" was not in the configuration, it does nothing
#
#
# Parameters:
#
#      includeFilePath - String the configuration file path to remove
#      from nginx configuration
#
# Exceptions:
#
#      <EBox::Exceptions::MissingArgument> - thrown if any compulsory
#      argument is missing
#
#
sub removeNginxInclude
{
    my ($self, $includeFilePath) = @_;

    unless(defined($includeFilePath)) {
        throw EBox::Exceptions::MissingArgument('includeFilePath');
    }
    my @includes = @{$self->_nginxIncludes(0)};
    my @newIncludes = grep { $_ ne $includeFilePath } @includes;
    if ( @newIncludes == @includes ) {
        return;
    }
    $self->set_list(NGINX_INCLUDE_KEY, 'string', \@newIncludes);

}

# Return those include files that has been added
sub _nginxIncludes
{
    my ($self, $check) = @_;
    my $includeList = $self->get_list(NGINX_INCLUDE_KEY);
    if (not $check) {
        return $includeList;
    }

    my @includes;
    foreach my $incPath (@{ $includeList }) {
        if ((-f $incPath) and (-r $incPath)) {
            push @includes, $incPath;
        } else {
            EBox::warn("Ignoring nginx include $incPath: cannot read the file or it is not a regular file");
        }
    }

    return \@includes;
}

# Method: addCA
#
#   Include the given CA in the ssl_client_certificate
#
# Parameters:
#
#      ca - CA Certificate
#
# Exceptions:
#
#      <EBox::Exceptions::MissingArgument> - thrown if any compulsory
#      argument is missing
#
#      <EBox::Exceptions::Internal> - thrown if the given file does
#      not exists
#
sub addCA
{
    my ($self, $ca) = @_;

    unless(defined($ca)) {
        throw EBox::Exceptions::MissingArgument('ca');
    }
    unless(-f $ca and -r $ca) {
        throw EBox::Exceptions::Internal(
            "File $ca cannot be read or it is not a file"
           );
    }
    my @cas = @{$self->_CAs(0)};
    unless ( grep { $_ eq $ca } @cas) {
        push(@cas, $ca);
        $self->set_list(CAS_KEY, 'string', \@cas);
    }

}

# Method: removeCA
#
#      Remove a previously added CA from the ssl_client_certificate
#
# Parameters:
#
#       ca - CA certificate
#
# Exceptions:
#
#      <EBox::Exceptions::MissingArgument> - thrown if any compulsory
#      argument is missing
#
#      <EBox::Exceptions::Internal> - thrown if the given file has not
#      been included previously
#
sub removeCA
{
    my ($self, $ca) = @_;

    unless(defined($ca)) {
        throw EBox::Exceptions::MissingArgument('ca');
    }
    my @cas = @{$self->_CAs(0)};
    my @newCAs = grep { $_ ne $ca } @cas;
    if ( @newCAs == @cas ) {
        throw EBox::Exceptions::Internal("$ca has not been included previously",
                                         silent => 1);
    }
    $self->set_list(CAS_KEY, 'string', \@newCAs);
}

# Return those include files that has been added
sub _CAs
{
    my ($self, $check) = @_;
    my $caList = $self->get_list(CAS_KEY);
    if (not $check) {
        return $caList;
    }

    my @cas;
    foreach my $ca (@{ $caList }) {
        if ((-f $ca) and (-r $ca)) {
            push @cas, $ca;
        } else {
            EBox::warn("Ignoring CA $ca: cannot read the file or not is a regular file");
        }
    }

    return \@cas;
}

# Method: certificates
#
#   This method is used to tell the CA module which certificates
#   and its properties we want to issue for this service module.
#
# Returns:
#
#   An array ref of hashes containing the following:
#
#       service - name of the service using the certificate
#       path    - full path to store this certificate
#       user    - user owner for this certificate file
#       group   - group owner for this certificate file
#       mode    - permission mode for this certificate file
#
sub certificates
{
    my ($self) = @_;

    return [
            {
             serviceId =>  'Zentyal Administration Web Server',
             service =>  __('Zentyal Administration Web Server'),
             path    =>  $self->pathHAProxySSLCertificate(),
             user => EBox::Config::user(),
             group => EBox::Config::group(),
             mode => '0600',
            },
           ];
}

# Method: disableRestartOnTrigger
#
#   Makes webadmin and other modules listed in the restart-trigger script  to
#   ignore it and do nothing
sub disableRestartOnTrigger
{
    system 'touch ' . NO_RESTART_ON_TRIGGER;
    if ($? != 0) {
        EBox::warn('Canot create "webadmin no restart on trigger" file');
    }
}

# Method: enableRestartOnTrigger
#
#   Makes webadmin and other modules listed in the restart-trigger script  to
#   restart themselves when the script is executed (default behaviour)
sub enableRestartOnTrigger
{
    EBox::Sudo::root("rm -f " . NO_RESTART_ON_TRIGGER);
}

# Method: restartOnTrigger
#
#  Whether webadmin and other modules listed in the restart-trigger script  to
#  restart themselves when the script is executed
sub restartOnTrigger
{
    return not EBox::Sudo::fileTest('-e', NO_RESTART_ON_TRIGGER);
}

sub usesPort
{
    my ($self, $proto, $port, $iface) = @_;
    if ($proto ne 'tcp') {
        return 0;
    }
    return $port == $self->usedHAProxySSLPort();
}

# Method: initialSetup
#
# Overrides:
#
#   EBox::Module::Base::initialSetup
#
sub initialSetup
{
    my ($self, $version) = @_;

    # Upgrade from 3.3
    if (defined ($version) and (EBox::Util::Version::compare($version, '3.4') < 0)) {
        $self->_migrateTo34();
    }
}

# Migration to 3.4
#
#  * Migrate redis keys to use haproxy.
#
sub _migrateTo34
{
    my ($self) = @_;

    my $haproxyMod = $self->global()->modInstance('haproxy');
    my $redis = $self->redis();
    my $key = 'webadmin/conf/AdminPort/keys/form';
    my $value = $redis->get($key);
    unless ($value) {
        # Fallback to the 'ro' version.
        $key = 'webadmin/ro/AdminPort/keys/form';
        $value = $redis->get($key);
    }
    if ($value) {
        if (defined $value->{port}) {
            # There are keys to migrate...
            my @args = ();
            push (@args, modName        => $self->name);
            push (@args, sslPort        => $value->{port});
            push (@args, enableSSLPort  => 1);
            push (@args, defaultSSLPort => 1);
            push (@args, force          => 1);
            $haproxyMod->setHAProxyServicePorts(@args);
        }

        my @keysToRemove = ('webadmin/conf/AdminPort/keys/form', 'webadmin/ro/AdminPort/keys/form');
        $redis->unset(@keysToRemove);
    } else {
        # This case should not happen, but it's added just as a sanity help.
        my @args = ();
        push (@args, modName        => $self->name);
        push (@args, sslPort        => $self->defaultHAProxySSLPort());
        push (@args, enableSSLPort  => 1);
        push (@args, defaultSSLPort => 1);
        push (@args, force          => 1);
        $haproxyMod->setHAProxyServicePorts(@args);
    }

    # Migrate the existing zentyal ca definition to follow the new layout used by HAProxy.
    my @caKeys = $redis->_keys('ca/*/Certificates/keys/*');
    foreach my $key (@caKeys) {
        my $value = $redis->get($key);
        unless (ref $value eq 'HASH') {
            next;
        }
        if ($value->{serviceId} eq 'Zentyal Administration Web Server') {
            # WebServer.
            $value->{serviceId} = 'zentyal_' . $self->name();
            $value->{service} = $self->printableName();
            $redis->set($key, $value);
        }
    }
}

#
# Implementation of EBox::HAProxy::ServiceBase
#

# Method: allowDisableHAProxyService
#
#   Webadmin must be always on so users don't lose access to the web admin UI.
#
# Returns:
#
#   boolean - Whether this service may be disabled from the reverse proxy.
#
sub allowDisableHAProxyService
{
    return undef;
}

# Method: HAProxyServiceId
#
#   This method must be always overrided by services implementing this interface.
#
# Returns:
#
#   string - A unique ID across Zentyal that identifies this HAProxy service.
#
sub HAProxyServiceId
{
    return 'webadminHAProxyId';
}

# Method: defaultHAProxySSLPort
#
# Returns:
#
#   integer - The default public port that should be used to publish this service over SSL or undef if unused.
#
# Overrides:
#
#   <EBox::HAProxy::ServiceBase::defaultHAProxySSLPort>
#
sub defaultHAProxySSLPort
{
    return 443;
}

# Method: blockHAProxyPort
#
#   Always return True to prevent that webadmin is served without SSL.
#
# Returns:
#
#   boolean - Whether the port may be customised or not.
#
sub blockHAProxyPort
{
    return 1;
}

# Method: pathHAProxySSLCertificate
#
# Returns:
#
#   string - The full path to the SSL certificate file to use by HAProxy.
#
sub pathHAProxySSLCertificate
{
    return '/var/lib/zentyal/conf/ssl/ssl.pem';
}

# Method: targetHAProxyIP
#
# Returns:
#
#   string - IP address where the service is listening, usually 127.0.0.1 .
#
# Overrides:
#
#   <EBox::HAProxy::ServiceBase::targetHAProxyIP>
#
sub targetHAProxyIP
{
    return '127.0.0.1';
}

# Method: targetHAProxySSLPort
#
# Returns:
#
#   integer - Port on <EBox::HAProxy::ServiceBase::targetHAProxyIP> where the service is listening for SSL requests.
#
# Overrides:
#
#   <EBox::HAProxy::ServiceBase::targetHAProxySSLPort>
#
sub targetHAProxySSLPort
{
    return 61443;
}

1;<|MERGE_RESOLUTION|>--- conflicted
+++ resolved
@@ -237,32 +237,7 @@
         force => 1,
     };
 
-<<<<<<< HEAD
     EBox::Module::Base::writeConfFileNoCheck($self->_nginxUpstartFile, 'core/upstart-nginx.mas', \@confFileParams, $permissions);
-=======
-    EBox::Module::Base::writeConfFileNoCheck($self->_nginxUpstartFile, $upstartFile, \@confFileParams, $permissions);
-}
-
-sub _writeHttpdConfFile
-{
-    my ($self) = @_;
-
-    my $httpdconf = '/var/lib/zentyal/conf/apache2.conf';
-    my $template = 'core/apache.mas';
-
-    my @confFileParams = ();
-    push @confFileParams, ( user => EBox::Config::user());
-    push @confFileParams, ( group => EBox::Config::group());
-    push @confFileParams, ( serverroot => $self->serverroot());
-    push @confFileParams, ( tmpdir => EBox::Config::tmp());
-    push @confFileParams, ( eboxconfdir => EBox::Config::conf());
-
-    push @confFileParams, ( restrictedResources => $self->get_list('restricted_resources') );
-    push @confFileParams, ( includes => $self->_apacheIncludes(1) );
-
-    my $debugMode = EBox::Config::boolean('debug');
-    push @confFileParams, ( debug => $debugMode);
->>>>>>> c24ce157
 
     my $upstartFile = 'core/upstart-uwsgi.mas';
     @confFileParams = ();
@@ -339,84 +314,7 @@
     my $global = EBox::Global->getInstance(1);
     if ($global->modExists('remoteservices')) {
         my $rs = $global->modInstance('remoteservices');
-<<<<<<< HEAD
-        $rs->reportAdminPort($self->port());
-    }
-}
-
-sub port
-{
-    my ($self) = @_;
-
-    return $self->model('AdminPort')->value('port');
-}
-
-# Method: setPort
-#
-#     Set the listening port for the webadmin
-#
-# Parameters:
-#
-#     port - Int the new listening port
-#
-sub setPort # (port)
-{
-    my ($self, $port) = @_;
-
-    checkPort($port, __("port"));
-
-    my $adminPortModel = $self->model('AdminPort');
-    my $oldPort = $adminPortModel->value('port');
-
-    return if ($oldPort == $port);
-
-    $self->checkAdminPort($port);
-
-    $adminPortModel->setValue('port', $port);
-    $self->updateAdminPortService($port);
-}
-
-sub checkAdminPort
-{
-    my ($self, $port) = @_;
-
-    my $global = EBox::Global->getInstance();
-    my $fw = $global->modInstance('firewall');
-    if (defined($fw)) {
-        unless ($fw->availablePort("tcp",$port)) {
-            throw EBox::Exceptions::External(__x(
-'Zentyal is already configured to use port {p} for another service. Choose another port or free it and retry.',
-                p => $port
-               ));
-        }
-    }
-
-    my $netstatLines = EBox::Sudo::root('netstat -tlnp');
-    foreach my $line (@{ $netstatLines }) {
-        my ($proto, $recvQ, $sendQ, $localAddr, $foreignAddr, $state, $PIDProgram) =
-            split '\s+', $line, 7;
-        if ($localAddr =~ m/:$port$/) {
-            my ($pid, $program) = split '/', $PIDProgram;
-            throw EBox::Exceptions::External(__x(
-q{Port {p} is already in use by program '{pr}'. Choose another port or free it and retry.},
-                p => $port,
-                pr => $program,
-              )
-            );
-        }
-    }
-}
-
-sub updateAdminPortService
-{
-    my ($self, $port) = @_;
-    my $global = $self->global();
-    if ($global->modExists('services')) {
-        my $services = $global->modInstance('services');
-        $services->setAdministrationPort($port);
-=======
         $rs->reportAdminPort($self->usedHAProxySSLPort());
->>>>>>> c24ce157
     }
 }
 
@@ -436,130 +334,6 @@
     return \@logs;
 }
 
-<<<<<<< HEAD
-=======
-# Method: setRestrictedResource
-#
-#      Set a restricted resource to the Apache perl configuration
-#
-# Parameters:
-#
-#      resourceName - String the resource name to restrict
-#
-#      allowedIPs - Array ref the set of IPs which allow the
-#      restricted resource to be accessed in CIDR format or magic word
-#      'all' or 'nobody'. The former all sources are allowed to see
-#      that resourcename and the latter nobody is allowed to see this
-#      resource. 'all' value has more priority than 'nobody' value.
-#
-#      resourceType - String the resource type: It can be one of the
-#      following: 'file', 'directory' and 'location'.
-#
-# Exceptions:
-#
-#      <EBox::Exceptions::MissingArgument> - thrown if any compulsory
-#      argument is missing
-#
-#      <EBox::Exceptions::InvalidType> - thrown if the resource type
-#      is invalid
-#
-#      <EBox::Exceptions::Internal> - thrown if any of the allowed IP
-#      addresses are not in CIDR format or no allowed IP is given
-#
-sub setRestrictedResource
-{
-    my ($self, $resourceName, $allowedIPs, $resourceType) = @_;
-
-    throw EBox::Exceptions::MissingArgument('resourceName')
-      unless defined ( $resourceName );
-    throw EBox::Exceptions::MissingArgument('allowedIPs')
-      unless defined ( $allowedIPs );
-    throw EBox::Exceptions::MissingArgument('resourceType')
-      unless defined ( $resourceType );
-
-    unless ( $resourceType eq 'file' or $resourceType eq 'directory'
-             or $resourceType eq 'location' ) {
-        throw EBox::Exceptions::InvalidType('resourceType',
-                                            'file, directory or location');
-    }
-
-    my $allFound = grep { $_ eq 'all' } @{$allowedIPs};
-    my $nobodyFound = grep { $_ eq 'nobody' } @{$allowedIPs};
-    if ( $allFound ) {
-        $allowedIPs = ['all'];
-    } elsif ( $nobodyFound ) {
-        $allowedIPs = ['nobody'];
-    } else {
-        # Check the given list is a list of IPs
-        my $notIPs = grep { ! EBox::Validate::checkCIDR($_) } @{$allowedIPs};
-        if ( $notIPs > 0 ) {
-            throw EBox::Exceptions::Internal('Some of the given allowed IP'
-                                             . 'addresses are not in CIDR format');
-        }
-        if ( @{$allowedIPs} == 0 ) {
-            throw EBox::Exceptions::Internal('Some allowed IP must be set');
-        }
-    }
-
-    my $resources = $self->get_list('restricted_resources');
-    if ($self->_restrictedResourceExists($resourceName)) {
-        my @deleted = grep { $_->{name} ne $resourceName} @{$resources};
-        $resources = \@deleted;
-    }
-    push (@{$resources}, { name => $resourceName, allowedIPs => $allowedIPs, type => $resourceType});
-    $self->set('restricted_resources', $resources);
-}
-
-# Method: delRestrictedResource
-#
-#       Remove a restricted resource from the list
-#
-# Parameters:
-#
-#       resourcename - String the resource name which indexes which restricted
-#       resource is requested to be deleted
-#
-# Exceptions:
-#
-#      <EBox::Exceptions::MissingArgument> - thrown if any compulsory
-#      argument is missing
-#
-#      <EBox::Exceptions::DataNotFound> - thrown if the given resource name is
-#      not in the list of restricted resources
-#
-sub delRestrictedResource
-{
-    my ($self, $resourcename) = @_;
-
-    throw EBox::Exceptions::MissingArgument('resourcename')
-        unless defined ($resourcename);
-
-    $resourcename =~ s:^/::;
-
-    my $resources = $self->get_list('restricted_resources');
-
-    unless ($self->_restrictedResourceExists($resourcename)) {
-        throw EBox::Exceptions::DataNotFound(data  => 'resourcename',
-                                             value => $resourcename);
-    }
-
-    my @deleted = grep { $_->{name} ne $resourcename} @{$resources};
-    $self->set('restricted_resources', \@deleted);
-}
-
-sub _restrictedResourceExists
-{
-    my ($self, $resourcename) = @_;
-
-    foreach my $resource (@{$self->get_list('restricted_resources')}) {
-        if ($resource->{name} eq $resourcename) {
-            return 1;
-        }
-    }
-    return 0;
-}
-
->>>>>>> c24ce157
 # Method: isEnabled
 #
 # Overrides:
