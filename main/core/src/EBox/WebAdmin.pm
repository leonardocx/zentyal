--- conflicted
+++ resolved
@@ -216,7 +216,6 @@
 {
     my ($self) = @_;
 
-<<<<<<< HEAD
     my $uwsgiUpstartName = $self->_uwsgiUpstartName();
     return "/etc/init/$uwsgiUpstartName.conf";
 }
@@ -225,8 +224,6 @@
 {
     my ($self) = @_;
 
-=======
->>>>>>> 9b6f1d5c
     my $nginxconf = $self->_nginxConfFile();
     my $templateConf = 'core/nginx.conf.mas';
 
@@ -236,10 +233,7 @@
     push @confFileParams, (tmpdir => EBox::Config::tmp());
     push @confFileParams, (zentyalconfdir => EBox::Config::conf());
     push @confFileParams, (includes => $self->_nginxIncludes(1));
-<<<<<<< HEAD
     push @confFileParams, (servers => $self->_nginxServers(1));
-=======
->>>>>>> 9b6f1d5c
 
     my $permissions = {
         uid => EBox::Config::user(),
@@ -261,32 +255,7 @@
         force => 1,
     };
 
-<<<<<<< HEAD
     EBox::Module::Base::writeConfFileNoCheck($self->_nginxUpstartFile, 'core/upstart-nginx.mas', \@confFileParams, $permissions);
-=======
-    EBox::Module::Base::writeConfFileNoCheck($self->_nginxUpstartFile, $upstartFile, \@confFileParams, $permissions);
-}
-
-sub _writeHttpdConfFile
-{
-    my ($self) = @_;
-
-    my $httpdconf = '/var/lib/zentyal/conf/apache2.conf';
-    my $template = 'core/apache.mas';
-
-    my @confFileParams = ();
-    push @confFileParams, ( user => EBox::Config::user());
-    push @confFileParams, ( group => EBox::Config::group());
-    push @confFileParams, ( serverroot => $self->serverroot());
-    push @confFileParams, ( tmpdir => EBox::Config::tmp());
-    push @confFileParams, ( eboxconfdir => EBox::Config::conf());
-
-    push @confFileParams, ( restrictedResources => $self->get_list('restricted_resources') );
-    push @confFileParams, ( includes => $self->_apacheIncludes(1) );
-
-    my $debugMode = EBox::Config::boolean('debug');
-    push @confFileParams, ( debug => $debugMode);
->>>>>>> 9b6f1d5c
 
     my $upstartFile = 'core/upstart-uwsgi.mas';
     @confFileParams = ();
@@ -365,15 +334,8 @@
 {
     my ($self) = @_;
 
-<<<<<<< HEAD
     foreach my $mod (@{$self->global()->modInstancesOfType('EBox::WebAdmin::PortObserver')}) {
         $mod->adminPortChanged($self->usedHAProxySSLPort());
-=======
-    my $global = EBox::Global->getInstance(1);
-    if ($global->modExists('remoteservices')) {
-        my $rs = $global->modInstance('remoteservices');
-        $rs->reportAdminPort($self->usedHAProxySSLPort());
->>>>>>> 9b6f1d5c
     }
 }
 
@@ -393,8 +355,7 @@
     return \@logs;
 }
 
-<<<<<<< HEAD
-=======
+
 # Method: setRestrictedResource
 #
 #      Set a restricted resource to the Apache perl configuration
@@ -516,7 +477,7 @@
     return 0;
 }
 
->>>>>>> 9b6f1d5c
+
 # Method: isEnabled
 #
 # Overrides:
@@ -922,12 +883,6 @@
     # Upgrade from 3.3
     if (defined ($version) and (EBox::Util::Version::compare($version, '3.4') < 0)) {
         $self->_migrateTo34();
-    }
-
-    # Upgrade from pre 3.2SP2
-    if (defined ($version) and (EBox::Util::Version::compare($version, '3.2.7') < 0)) {
-        # Perform the migration to 3.2SP2
-        $self->_migrateTo32SP2();
     }
 }
 
@@ -1088,161 +1043,4 @@
     return 61443;
 }
 
-# Migration to 3.2SP2
-#
-#  * Migrate redis keys to use haproxy.
-#
-sub _migrateTo32SP2
-{
-    my ($self) = @_;
-
-    my $haproxyMod = $self->global()->modInstance('haproxy');
-    my $redis = $self->redis();
-    my $key = 'webadmin/conf/AdminPort/keys/form';
-    my $value = $redis->get($key);
-    unless ($value) {
-        # Fallback to the 'ro' version.
-        $key = 'webadmin/ro/AdminPort/keys/form';
-        $value = $redis->get($key);
-    }
-    if ($value) {
-        if (defined $value->{port}) {
-            # There are keys to migrate...
-            my @args = ();
-            push (@args, modName        => $self->name);
-            push (@args, sslPort        => $value->{port});
-            push (@args, enableSSLPort  => 1);
-            push (@args, defaultSSLPort => 1);
-            push (@args, force          => 1);
-            $haproxyMod->setHAProxyServicePorts(@args);
-        }
-
-        my @keysToRemove = ('webadmin/conf/AdminPort/keys/form', 'webadmin/ro/AdminPort/keys/form');
-        $redis->unset(@keysToRemove);
-    } else {
-        # This case should not happen, but it's added just as a sanity help.
-        my @args = ();
-        push (@args, modName        => $self->name);
-        push (@args, sslPort        => $self->defaultHAProxySSLPort());
-        push (@args, enableSSLPort  => 1);
-        push (@args, defaultSSLPort => 1);
-        push (@args, force          => 1);
-        $haproxyMod->setHAProxyServicePorts(@args);
-    }
-
-    # Migrate the existing zentyal ca definition to follow the new layout used by HAProxy.
-    my @caKeys = $redis->_keys('ca/*/Certificates/keys/*');
-    foreach my $key (@caKeys) {
-        my $value = $redis->get($key);
-        unless (ref $value eq 'HASH') {
-            next;
-        }
-        if ($value->{serviceId} eq 'Zentyal Administration Web Server') {
-            # WebServer.
-            $value->{serviceId} = 'zentyal_' . $self->name();
-            $value->{service} = $self->printableName();
-            $redis->set($key, $value);
-        }
-    }
-}
-
-#
-# Implementation of EBox::HAProxy::ServiceBase
-#
-
-# Method: allowDisableHAProxyService
-#
-#   Webadmin must be always on so users don't lose access to the web admin UI.
-#
-# Returns:
-#
-#   boolean - Whether this service may be disabled from the reverse proxy.
-#
-sub allowDisableHAProxyService
-{
-    return undef;
-}
-
-# Method: HAProxyServiceId
-#
-#   This method must be always overrided by services implementing this interface.
-#
-# Returns:
-#
-#   string - A unique ID across Zentyal that identifies this HAProxy service.
-#
-sub HAProxyServiceId
-{
-    return 'webadminHAProxyId';
-}
-
-# Method: defaultHAProxySSLPort
-#
-# Returns:
-#
-#   integer - The default public port that should be used to publish this service over SSL or undef if unused.
-#
-# Overrides:
-#
-#   <EBox::HAProxy::ServiceBase::defaultHAProxySSLPort>
-#
-sub defaultHAProxySSLPort
-{
-    return 443;
-}
-
-# Method: blockHAProxyPort
-#
-#   Always return True to prevent that webadmin is served without SSL.
-#
-# Returns:
-#
-#   boolean - Whether the port may be customised or not.
-#
-sub blockHAProxyPort
-{
-    return 1;
-}
-
-# Method: pathHAProxySSLCertificate
-#
-# Returns:
-#
-#   string - The full path to the SSL certificate file to use by HAProxy.
-#
-sub pathHAProxySSLCertificate
-{
-    return '/var/lib/zentyal/conf/ssl/ssl.pem';
-}
-
-# Method: targetHAProxyIP
-#
-# Returns:
-#
-#   string - IP address where the service is listening, usually 127.0.0.1 .
-#
-# Overrides:
-#
-#   <EBox::HAProxy::ServiceBase::targetHAProxyIP>
-#
-sub targetHAProxyIP
-{
-    return '127.0.0.1';
-}
-
-# Method: targetHAProxySSLPort
-#
-# Returns:
-#
-#   integer - Port on <EBox::HAProxy::ServiceBase::targetHAProxyIP> where the service is listening for SSL requests.
-#
-# Overrides:
-#
-#   <EBox::HAProxy::ServiceBase::targetHAProxySSLPort>
-#
-sub targetHAProxySSLPort
-{
-    return 61443;
-}
-
 1;