<%args>
    $logo_style
    $body_background_color
    $main_color
    $loginin_padding_style
    $error_color
    $error_background
    $error_border
    $warn_color
    $warn_background
    $warn_border
</%args>

#login {
    margin: 0px auto;
    width: 350px;
    padding: 40px 50px;
    text-align: left;
}
fieldset#loginfieldset {
    border: none;
    padding-left: 15%;
}
fieldset#loginfieldset label {
    float: left;
    width: 88px;
    font-size: 14px;
    line-height: 24px;
}
fieldset{
    margin:10px 0px;
    width: 100%;
}
#login #reason{
    border-color:<% $error_border %>;
    background: <% $error_background %>;
    color: <% $error_color %>;
}
#capsWarning, #ieWarning, #ffWarning, #reason {
    text-align: left;
    font-weight: normal;
    border: 1px dashed <% $warn_border %>;
    padding: 10px 15px;
    font-size: 14px;
    margin: 0 0 4px 0px;
    background: <% $warn_background %>;
    color: <% $warn_color %>;
}
body {
    background-color: <% $body_background_color %>;
    color: #000000;
    font-family: Verdana, sans-serif;
    behavior: url(/data/js/csshover.htc);
    margin: 40px 0px 0px 0px
}
#logo{
    margin-left: -30px;
    margin-top: -20%;
}
#login h2{
    color: #333;
}
label {
    min-width: 100%;
    font-size: 12px;
    line-height: 24px;
    color:#666;
<<<<<<< HEAD
=======
    margin: 10px 0px 0px;
    float: left;
>>>>>>> 41ac4b4b
}
#footer {
    text-align: center;
    font-size: 11px;
    color: #888;
    position: absolute;
    bottom: 20px;
    width: 100%

}
#footer a {
    text-decoration: underline;
    color: #888;
}
#footer a:active {
    text-decoration: underline;
    color: #888;
}
#footer a:hover {
    text-decoration: none;
    background: #888;
    color: #fff;
}
input[type='password'], input[type='text'] {
    background-color: white;
    border: 1px solid #ccc;
    border-radius: 3px 3px 3px 3px;
    color: #555555;
    float: left;
    font-size: 18px;
    font-weight: bold;
    padding: 10px;
    width: 100%;
    transition: box-shadow 0.5s;
    -webkit-transition: box-shadow 0.5s;
}
input[type='password']:focus, input[type='text']:focus{
    box-shadow: 0px 0px 5px #999;
    transition: box-shadow 0.5s;
    -webkit-transition: box-shadow 0.5s;
}
input[type='submit'] {
    background-color: #69BE28;
    border-color: #46962D;
    border-radius: 3px 3px 3px 3px;
    border-style: solid;
    border-width: 1px 2px 2px 1px;
    color: #FFFFFF;
    cursor: pointer;
    float: right;
    font-size: 15px;
    font-weight: bold;
    letter-spacing: 1px;
    margin-top: 20px;
    padding: 10px 20px;
    text-transform: uppercase;
    transition: background-color 0.5s;
    -webkit-transition: background-color 0.5s;
}
input[type='submit']:hover {
    background-color:#46962D;
    transition: background-color 0.5s;
    -webkit-transition: background-color 0.5s;

}<|MERGE_RESOLUTION|>--- conflicted
+++ resolved
@@ -65,11 +65,8 @@
     font-size: 12px;
     line-height: 24px;
     color:#666;
-<<<<<<< HEAD
-=======
     margin: 10px 0px 0px;
     float: left;
->>>>>>> 41ac4b4b
 }
 #footer {
     text-align: center;
@@ -130,8 +127,8 @@
     -webkit-transition: background-color 0.5s;
 }
 input[type='submit']:hover {
+    background:#46962D
     background-color:#46962D;
     transition: background-color 0.5s;
     -webkit-transition: background-color 0.5s;
-
 }