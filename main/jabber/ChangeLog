--- conflicted
+++ resolved
@@ -1,10 +1,6 @@
-<<<<<<< HEAD
 3.4
 	+ Set version to 3.4
-=======
-HEAD
 	+ Using STARTTLS instead of SSL by default
->>>>>>> af45f7da
 3.3
 	+ Switch from Error to TryCatch for exception handling
 	+ Delete migration code from old versions
