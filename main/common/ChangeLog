HEAD
<<<<<<< HEAD
	+ Ignore by default bind filesystems in EBox::FileSystem method
	+ Bugfix: MAC validation now forbids parts with only one character
	+ Replaced autotools with zbuildtools
=======
	+ Add duration attribute to EBox::Event
>>>>>>> 24b54b0a
2.2.2
	+ Ignore last dot if exists when validating domain names
2.2.1
	+ Do not log debug messages unless debug = yes is set in zentyal.conf
	+ New hideExternalLinks method added to EBox::Config
2.1.10
	+ Avoid wrong translations of empty strings
	+ Add the __p and __px for zentyal-prof gettext domain
2.1.9
	+ Do not use set -e in EBox::Sudo::root when there is only one command
	+ Make MissingArgument exception text translatable
	+ Avoid UTF8 double-encoding problems in some exceptions
2.1.8
	+ EBox::Gettext::langs() inits now languages if requested instead
	  of doing it on everytime the module is load, also use english
	  locale instead of C when config key is defined
	+ EBox::FileSystem::partitionsFileSystems more tolerant to avoid
	  false negatives
	+ Fixed problems in FileSystem with directories containing spaces
	+ EBox::Sudo::root fails when any command fails, not only the last one
2.1.7
	+ Do not crash when "du" gives permission denied on mount points like .gvfs
	+ Added new dump_exceptions confkey disabled by default so the debug
	  confkey can be set to yes again to harvest useful info in the logs
2.1.6
	+ Set debug=no by default for the release candidates and the final 2.2
2.1.5
	+ Better implementation of EBox::FileSystem::dirFileSystem more
	  straightforward and without symlink problems
2.1.4
	+ Added ip_mac method to NetWrappers
2.1.3
	+ Bugfix: list_ifaces() only returns real ifaces now
	+ Call EBox::Config::refreshConfFiles only when needed
	+ Use all user groups on EBox::init() gid change
2.1.2
	+ Improved performance of the NetWrappers::list_ifaces method
2.1.1
	+ Deleted useless methods in NetWrappers
	+ New EBox::Config::refreshConfFiles to avoid problem restoring backups
	+ Added new NotConnected exception
	+ Properly encode sudo command list to avoid wide character errors
	+ Added Thai language
	+ Added getFreePort method to EBox::NetWrappers
	+ Moved partitionsFileSystems method to EBox::FileSystem, added
	  parameter to include file systems in /media
	+ Remote device file systems appear now in partitionsFileSystems
2.1
	+ New EBox::Config::modules() for /usr/share/zentyal/modules
	+ New EBox::Config::scripts() to replace EBox::Config::libexec
	  and EBox::Config::pkgdata, accepting module name as argument
	+ Replace /etc/ebox/99ebox.conf with /etc/zentyal/zentyal.conf
	+ Do not read configuration files everytime, config keys are
	  now cached with their values
	+ New /var/log/zentyal replaces /var/log/ebox
	+ Added Greek language
2.0.7
	+ Added compMessage field to EBox::Event
	+ Bugfix: actionCell parameters are now passed correctly
2.0.6
	+ Added link to download software.log in unexpected error page
2.0.5
	+ Removed error message on file tests
	+ Workaround for POST params validation with webkit based browsers
	+ Added support for printableActionName in DataTable's
	+ Better behaviour of read-only rows with up/down arrows
	+ Add missing semicolon to HTML entities
2.0.4
	+ Aesthetic improvement in modal boxes
	+ Bugfix: Escape ' and " as HTML entities in gettext to fix
	  problems with the dashboard in some languages
	+ Fixed error when trying to read an undefined configkey
2.0.3
	+ Validation of domain names using Data::Validate::Domain
	+ Added Bengali language
	+ Added Simplified Chinese to language selection
	+ Added two icons for ebox-software
2.0.2
	+ Fixed a backward compatibility issue when checking if a network
	  interface is up
2.0.1
	+ Use sysfs to retrieve network interfaces information
	+ Added permanent messages to composite viewer
	+ Bugfix: Show permanent messages and message below page title if
	  the model has pageTitle property
	+ Added Lithuanian language
	+ Added Romanian to the language selection
1.5.10
	+ Improved reload icon
	+ Remove duplicated action in EBox::Sudo::_root
	+ Added bps and millisecond types to format monitor graphs
1.5.9
	+ Zentyal rebranding
	+ Added web page favicon
	+ Add new methods __s and __sx for official strings for
	  subscriptions
	+ Give support for HTML::Mason exceptions in error page
1.5.8
	+ Added Ukranian locale (uk_UA)
	+ Added missing CIDR values between /16 and /8
	+ New function orderRow(field, order) added to table_order.js
	+ Fixed problem with icons in tableorderer header
1.5.7
	+ New method for escaping strings in mason, fixes problems with non-latin
	  encodings
	+ Redis as configuration backend (instead of gconf)
	+ Bug fix: Error in table_orderer search and order
1.5.6
	+ Added bg.gif asc.gif desc.gif required for tableorderer
	+ Moved tableorderer.css to talbeorderer.css.mas in the ebox package
1.5.5
	+ Added table_orderer.js and tableorderer.css required for new ebox-software
1.5.4
	+ GUI improvements in search box
	+ Override user modifications by default
	+ Fixed usercorner dbus init
1.5.3
	+ Removed annoying _validateReferer debug message
1.5.2
	+ Security [ESN-1-1]: Added _validateReferer method needed for CSRF fix
	+ Improved error page with instructions on how to report the problem
1.5.1
	+ Added Czech language
	+ Add field help to old-school templates with MVC
	+ Add optional text to old-school templates with MVC
	+ Updated translations: de, et, hu, id, it, nb, nl, pt, pt_BR, ru,
	  sk, sr
1.5
	+ Use external libraries:  scriptaculous and prototype
	  and don't ship them as third-party stuff
	+ Bugfix: Show help text from DataForm
	+ Set override_user_modification to no
1.4.2
	+ Added Estonian language
1.4.1
	+ Updated translations: es, ru, nb
1.4
	+ Added Hungarian as an available language
	+ Bug fix: i18n
	+ Add -k__dx to extract i18n strings
1.3.14
	+ Renamed Castilian to Spanish
	+ Add tableBodyWithoutEdit.mas
1.3.13
	+ Added warning when we can't get lock for service
	+ Bug fix: keep menu folders open during page reloads
	+ Add booleanInPlaceViewer.mas
	+ Add sendInPlaceBooleanValue() to table-helper.js
	+ eval() response from sendInPlaceBooleanValue() to set "Save Changes"
	  button properly
	+ Accept 255.255.255.255 in checkIPNetmask as valid (needed for PPPoE)
1.3.12
	+ Change look&feel of readOnly row to make it obvious they are read-only
1.3.11
	+ Set the active tab using hash from the location browser
	+ Add suport for silent exceptions. In a few places we
	  use exceptions for flow control (which is wrong). This
	  exceptions shouldn't be logged.
	+ fixed bug in network address setter that allowed to choose 24
	bits as valid netmask
	+ Add support for breadcrumbs on the UI
1.3.10
	+ Don't ask when a user modification is found by default
	+ Set HOME environment variable in EBox::init()
1.3.7
	+ Add support for permanent messages
1.3.6
	+ Change default logger and set default creation owner to ebox
	+ Bugfix: EBox::Sudo::root() not longer letfs behind a .cmd file
	after each call
1.3.5
	+ moved public.css and login.css to ebox package
	+ Support customFilter in models for big tables
1.3.4
	+ bugfix: EBox::Sudo::sudo wasn't working properly
	+ use ebox-dbus-check to test if we can actually connect to dbus
1.1.41
	+ bugfix: use encodeURIComponent to fetch data from fields using Ajax
1.1.30
	+ Menu entries are now grouped by functionality
	+ Fixed order of items in menu (no more 'random' order)
	+ Added missing netmask values for network addresses between 16 and 32
	+ Fixed regression with already used values in select types
1.1.20
	+ Support for custom view
	+ Fix in netwrappers: iface methofd now retuns the ifcaes sorted
1.1.10
	+ UI improvement: submit Ajax forms by pressing return
1.1
	+ Fixing bogus div and missing items to make eBox Web UI more w3c
	complaint
	+ Added generic JS graph class using flotr with mouse tracking and
	legend
	+ Added remote services link button
	+ Added support for `additionalParameters` to `EBox.TabMenu` JS
	prototype
	+ Added `configKeysFromFile` to `EBox::Config`
	+ Bugfix: make boolean setter honour editable attribute
	+ Change tableBody to fetch each row instead of all rows at the same time
	+ Place pager on the bottom-right corner of the table
	+ Bugfix: hide trailing text when there's a change on a union select
0.12.101
	+ Bugfix: Remove bogus mason tags
	+ Bugfix: Use 'window' as variable instead of 'Window' since it is
	more portable
0.12.100
	+ Remove bogus div end tag
	+ Fix items list for titles with single quotes
	+ Fix: precondition fail message is not showed when it does not exist
0.12.99
	+ Add new table view without actions
	+ Add javascript library to generate report charts
	+ Fixing redirect URL coming from proxy
	+ Added Chinese from Taiwan and Galician translations
0.12.2
	+ Bugfix: Fix an issue with javascript and the union type that prevented
	things like samba share UI from working ok
0.12.1
	+ Bugfix: Get logger from EBox category if it is not set explicity
	to allow external programs to log using eBox log helper functions
0.12
	+ Added .field_help class in public.css
	+ Add field help to modelView.mas
	+ Stripe tables in hang table
	+ Use again the loading gif when switching tabs
	+ Add completedAjaxRequest and startAjaxRequest to be used as helpers
	  for automated testing with ANSTE
	+ Fix port validation with "<=" 65535
	+ Display 24 as default value in `IPNetwork` default setter
	+ Comment out some debug
	+ Bugfix. Create redirection URLs using client headers and guessing checking
	  the protocol (HTTP or HTTPS)
	+ Add spinner gif to modalbox window
	+ Make EBox::Config::configKeyFromFile non-greedy to parse values properly
	+ IPNetwork control has a default mas kvalue of 24
0.11.102
	+ Added `override_user_modification` configuration parameter to
	avoid user modification checkings and override them without asking
	+ Use the new EBox::Model::Row api
0.11.101
	+ Bugfix: Minor bugfix when checking uniqueness in Select type
	+ Added Japanese translation
0.11.100
	+ Add groups() to set groups eBox belongs to: ebox, adm, lp...
	+ Use eBox tmp directory to create std* files
	+ Fix an annoying warning found when interpoling undef values
	+ Fix an annoying warning found when interpoling undef values
0.11.99
	+ Fix rendering bug in hasMany viewer closing an open tag
	+ Added `EBox::ColourRange` to handle colour ranges
	+ Enhanced look&feel on model viewers
0.11
	+ New release
0.10.99
	+ New upstream release
0.10
	+ Changes on generic table: css, pager, icons
0.9.100
	+ Improvements on ajax table
	+ Add table page
	+ Add table filter
	+ Added generic ajax form
	+ Add SOAP session file
	+ Add EBox::Event class to support events in eBox
	+ Upgrade to PrototypeJS 1.5.1.1
0.9.99
	+ Enhanced HTML mason templates
0.9.3
	+ New release
0.9.2
	+ New upload method
0.9.1
	+ Add JS functions to show/hide elements
0.9
	+ Generic multitable with AJAX to handle 3D tables (used in
	  trafficshaping module)
	+ More mason components and better support for testing mason components
	+ Added Aragonese translation
	+ Added Dutch translation
	+ Added German translation
	+ Added Portuguese translation
0.8.1
	+ New release
0.8
	+ New release
0.7.99
	+ Add test stubs for ease testing
	+ Add setters for EBox::CGI::Base
	+ Add default _process with parameters validation behaviour to EBox::CGI::Base
	+ New sudo handling with custom exceptions
	+ Mason templates for common controls and form tables
	+ Some API extensions and bug-fixing
	+ Refactored and increased test coverture

0.7.1
	+ GUI improvements
	+ Change "save changes" button color when changes are
 	  unsaved
0.7
	+ First public release
0.6
	+ Move common code  to common/libebox
	+ Add support for __d
	+ API documented using  naturaldocs
	+ Update debian scripts
0.5.1
	+ New menu system
	+ New firewall filtering rules
	+ 802.1q support

0.5
	+ New bug-free menus (actually Internet Explorer is the buggy piece
	  of... software that caused the reimplementation)
	+ Lots of small bugfixes
	+ Firewall: apply rules with no destination address to packets
	  routed through external interfaces only
	+ New debianize script
	+ Firewall: do not require port and protocol parameters as they
	  are now optional.
	+ Include SSL stuff in the dist tarball
	+ Let modules block changes in the network interfaces
	  configuration if they have references to the network config in
	  their config.
	+ Debian network configuration import script
	+ Fix the init.d script: it catches exceptions thrown by modules so that
	  it can try to start/stop all of them if an exception is thrown.
	+ Firewall: fix default policy bug in INPUT chains.
	+ Restore textdomain in exceptions
	+ New services section in the summary
	+ Added Error item to Summary. Catch exceptions from modules in
	  summary and generate error item
	+ Fix several errors with redirections and error handling in CGIs
	+ Several data validation functions were fixed, and a few others added
	+ Prevent the global module from keeping a reference to itself. And make
	  the read-only/read-write behavior of the factory consistent.
	+ Stop using ifconfig-wrapper and implement our own NetWrapper module
	  with wrappers for ifconfig and ip.
	+ Start/stop apache, network and firewall modules in first place.
	+ Ignore some network interface names such as irda, sit0, etc.
	+ The summary page uses read-only module instances.
	+ New DataInUse exception, old one renamed to DataExists.
	+ Network: do not overwrite resolv.conf if there are nameservers
	  given via dhcp.
	+ Do not set a default global policy for the ssh service.
	+ Check for forbiden characters when the parameter value is
	  requested by the CGI, this allows CGI's to handle the error,
	  and make some decissions before it happens.
	+ Create an "edit object" template and remove the object edition stuff
	  from the main objects page.
	+ Fix the apache restarting code.
	+ Network: Remove the route reordering feature, the kernel handles that
	  automatically.
	+ Fix tons of bugs in the network restarting code.
	+ Network: removed the 3rd nameserver configuration.
	+ Network: Get gateway info in the dhcp hook.
	+ Network: Removed default configuration from the gconf schema.
	+ New function for config-file generation
	+ New functions for pid file handling

0.4
	+ debian package
	+ added module to export/import configuration
	+ changes in firewall's API
	+ Added content filter based on dansguardian
	+ Added French translation
	+ Added Catalan translation
	+ Sudoers file is generated automatically based on module's needs
	+ Apache config file is generated by ebox  now
	+ Use SSL
	+ Added ebox.conf file
	+ Added module template generator

0.3
	+ Supports i18n
	+ API name consistency
	+ Use Mason for templates
	+ added tips to GUI 
	+ added dhcp hooks
	+ administration port configuration 
	+ Fixed bugs to IE compliant
	+ Revoke changes after logout
	+ Several bugfixes

0.2
	+ All modules are now based on gconf.
	+ Removed dependencies on xml-simple, xerces and xpath
	+ New MAC address field in Object members.
	+ Several bugfixes.

0.1
	+ Initial release<|MERGE_RESOLUTION|>--- conflicted
+++ resolved
@@ -1,11 +1,8 @@
 HEAD
-<<<<<<< HEAD
+	+ Add duration attribute to EBox::Event
 	+ Ignore by default bind filesystems in EBox::FileSystem method
 	+ Bugfix: MAC validation now forbids parts with only one character
 	+ Replaced autotools with zbuildtools
-=======
-	+ Add duration attribute to EBox::Event
->>>>>>> 24b54b0a
 2.2.2
 	+ Ignore last dot if exists when validating domain names
 2.2.1
