--- conflicted
+++ resolved
@@ -1,9 +1,6 @@
 HEAD
-<<<<<<< HEAD
 	+ Added new EBox::Config::shm() to get Zentyal shared memory dir
-=======
 	+ Allow underscores in domain names
->>>>>>> 5db5cc8f
 2.3.4
 	+ Temporary download files are now stored in tmp directory
 	+ EBox::FileSystem ignore all fuse daemon filesystem (type begins
