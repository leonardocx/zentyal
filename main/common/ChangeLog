--- conflicted
+++ resolved
@@ -1,9 +1,6 @@
 HEAD
-<<<<<<< HEAD
 	+ Set debug = yes by default for the development series
-=======
 	+ Remove "use GD" workaround in EBox::init()
->>>>>>> a9a821d5
 	+ Added a function to get the destination address of a Point-to-Point
 	  interface.
 	+ Added isRangeOverlappingWithRange, isValidRange and isIPInRange
