HEAD
<<<<<<< HEAD
	+ Delete useless EBox::Config::package() method
	+ Add duration attribute to EBox::Event
	+ Ignore by default bind filesystems in EBox::FileSystem method
	+ Bugfix: MAC validation now forbids parts with only one character
=======
	+ Cache list of ifaces to improve performance
>>>>>>> 8eb2f7bc
	+ Replaced autotools with zbuildtools
2.2.2
	+ Ignore last dot if exists when validating domain names
2.2.1
	+ Do not log debug messages unless debug = yes is set in zentyal.conf
	+ New hideExternalLinks method added to EBox::Config
2.1.10
	+ Avoid wrong translations of empty strings
	+ Add the __p and __px for zentyal-prof gettext domain
2.1.9
	+ Do not use set -e in EBox::Sudo::root when there is only one command
	+ Make MissingArgument exception text translatable
	+ Avoid UTF8 double-encoding problems in some exceptions
2.1.8
	+ EBox::Gettext::langs() inits now languages if requested instead
	  of doing it on everytime the module is load, also use english
	  locale instead of C when config key is defined
	+ EBox::FileSystem::partitionsFileSystems more tolerant to avoid
	  false negatives
	+ Fixed problems in FileSystem with directories containing spaces
	+ EBox::Sudo::root fails when any command fails, not only the last one
2.1.7
	+ Do not crash when "du" gives permission denied on mount points like .gvfs
	+ Added new dump_exceptions confkey disabled by default so the debug
	  confkey can be set to yes again to harvest useful info in the logs
2.1.6
	+ Set debug=no by default for the release candidates and the final 2.2
2.1.5
	+ Better implementation of EBox::FileSystem::dirFileSystem more
	  straightforward and without symlink problems
2.1.4
	+ Added ip_mac method to NetWrappers
2.1.3
	+ Bugfix: list_ifaces() only returns real ifaces now
	+ Call EBox::Config::refreshConfFiles only when needed
	+ Use all user groups on EBox::init() gid change
2.1.2
	+ Improved performance of the NetWrappers::list_ifaces method
2.1.1
	+ Deleted useless methods in NetWrappers
	+ New EBox::Config::refreshConfFiles to avoid problem restoring backups
	+ Added new NotConnected exception
	+ Properly encode sudo command list to avoid wide character errors
	+ Added Thai language
	+ Added getFreePort method to EBox::NetWrappers
	+ Moved partitionsFileSystems method to EBox::FileSystem, added
	  parameter to include file systems in /media
	+ Remote device file systems appear now in partitionsFileSystems
2.1
	+ New EBox::Config::modules() for /usr/share/zentyal/modules
	+ New EBox::Config::scripts() to replace EBox::Config::libexec
	  and EBox::Config::pkgdata, accepting module name as argument
	+ Replace /etc/ebox/99ebox.conf with /etc/zentyal/zentyal.conf
	+ Do not read configuration files everytime, config keys are
	  now cached with their values
	+ New /var/log/zentyal replaces /var/log/ebox
	+ Added Greek language
2.0.7
	+ Added compMessage field to EBox::Event
	+ Bugfix: actionCell parameters are now passed correctly
2.0.6
	+ Added link to download software.log in unexpected error page
2.0.5
	+ Removed error message on file tests
	+ Workaround for POST params validation with webkit based browsers
	+ Added support for printableActionName in DataTable's
	+ Better behaviour of read-only rows with up/down arrows
	+ Add missing semicolon to HTML entities
2.0.4
	+ Aesthetic improvement in modal boxes
	+ Bugfix: Escape ' and " as HTML entities in gettext to fix
	  problems with the dashboard in some languages
	+ Fixed error when trying to read an undefined configkey
2.0.3
	+ Validation of domain names using Data::Validate::Domain
	+ Added Bengali language
	+ Added Simplified Chinese to language selection
	+ Added two icons for ebox-software
2.0.2
	+ Fixed a backward compatibility issue when checking if a network
	  interface is up
2.0.1
	+ Use sysfs to retrieve network interfaces information
	+ Added permanent messages to composite viewer
	+ Bugfix: Show permanent messages and message below page title if
	  the model has pageTitle property
	+ Added Lithuanian language
	+ Added Romanian to the language selection
1.5.10
	+ Improved reload icon
	+ Remove duplicated action in EBox::Sudo::_root
	+ Added bps and millisecond types to format monitor graphs
1.5.9
	+ Zentyal rebranding
	+ Added web page favicon
	+ Add new methods __s and __sx for official strings for
	  subscriptions
	+ Give support for HTML::Mason exceptions in error page
1.5.8
	+ Added Ukranian locale (uk_UA)
	+ Added missing CIDR values between /16 and /8
	+ New function orderRow(field, order) added to table_order.js
	+ Fixed problem with icons in tableorderer header
1.5.7
	+ New method for escaping strings in mason, fixes problems with non-latin
	  encodings
	+ Redis as configuration backend (instead of gconf)
	+ Bug fix: Error in table_orderer search and order
1.5.6
	+ Added bg.gif asc.gif desc.gif required for tableorderer
	+ Moved tableorderer.css to talbeorderer.css.mas in the ebox package
1.5.5
	+ Added table_orderer.js and tableorderer.css required for new ebox-software
1.5.4
	+ GUI improvements in search box
	+ Override user modifications by default
	+ Fixed usercorner dbus init
1.5.3
	+ Removed annoying _validateReferer debug message
1.5.2
	+ Security [ESN-1-1]: Added _validateReferer method needed for CSRF fix
	+ Improved error page with instructions on how to report the problem
1.5.1
	+ Added Czech language
	+ Add field help to old-school templates with MVC
	+ Add optional text to old-school templates with MVC
	+ Updated translations: de, et, hu, id, it, nb, nl, pt, pt_BR, ru,
	  sk, sr
1.5
	+ Use external libraries:  scriptaculous and prototype
	  and don't ship them as third-party stuff
	+ Bugfix: Show help text from DataForm
	+ Set override_user_modification to no
1.4.2
	+ Added Estonian language
1.4.1
	+ Updated translations: es, ru, nb
1.4
	+ Added Hungarian as an available language
	+ Bug fix: i18n
	+ Add -k__dx to extract i18n strings
1.3.14
	+ Renamed Castilian to Spanish
	+ Add tableBodyWithoutEdit.mas
1.3.13
	+ Added warning when we can't get lock for service
	+ Bug fix: keep menu folders open during page reloads
	+ Add booleanInPlaceViewer.mas
	+ Add sendInPlaceBooleanValue() to table-helper.js
	+ eval() response from sendInPlaceBooleanValue() to set "Save Changes"
	  button properly
	+ Accept 255.255.255.255 in checkIPNetmask as valid (needed for PPPoE)
1.3.12
	+ Change look&feel of readOnly row to make it obvious they are read-only
1.3.11
	+ Set the active tab using hash from the location browser
	+ Add suport for silent exceptions. In a few places we
	  use exceptions for flow control (which is wrong). This
	  exceptions shouldn't be logged.
	+ fixed bug in network address setter that allowed to choose 24
	bits as valid netmask
	+ Add support for breadcrumbs on the UI
1.3.10
	+ Don't ask when a user modification is found by default
	+ Set HOME environment variable in EBox::init()
1.3.7
	+ Add support for permanent messages
1.3.6
	+ Change default logger and set default creation owner to ebox
	+ Bugfix: EBox::Sudo::root() not longer letfs behind a .cmd file
	after each call
1.3.5
	+ moved public.css and login.css to ebox package
	+ Support customFilter in models for big tables
1.3.4
	+ bugfix: EBox::Sudo::sudo wasn't working properly
	+ use ebox-dbus-check to test if we can actually connect to dbus
1.1.41
	+ bugfix: use encodeURIComponent to fetch data from fields using Ajax
1.1.30
	+ Menu entries are now grouped by functionality
	+ Fixed order of items in menu (no more 'random' order)
	+ Added missing netmask values for network addresses between 16 and 32
	+ Fixed regression with already used values in select types
1.1.20
	+ Support for custom view
	+ Fix in netwrappers: iface methofd now retuns the ifcaes sorted
1.1.10
	+ UI improvement: submit Ajax forms by pressing return
1.1
	+ Fixing bogus div and missing items to make eBox Web UI more w3c
	complaint
	+ Added generic JS graph class using flotr with mouse tracking and
	legend
	+ Added remote services link button
	+ Added support for `additionalParameters` to `EBox.TabMenu` JS
	prototype
	+ Added `configKeysFromFile` to `EBox::Config`
	+ Bugfix: make boolean setter honour editable attribute
	+ Change tableBody to fetch each row instead of all rows at the same time
	+ Place pager on the bottom-right corner of the table
	+ Bugfix: hide trailing text when there's a change on a union select
0.12.101
	+ Bugfix: Remove bogus mason tags
	+ Bugfix: Use 'window' as variable instead of 'Window' since it is
	more portable
0.12.100
	+ Remove bogus div end tag
	+ Fix items list for titles with single quotes
	+ Fix: precondition fail message is not showed when it does not exist
0.12.99
	+ Add new table view without actions
	+ Add javascript library to generate report charts
	+ Fixing redirect URL coming from proxy
	+ Added Chinese from Taiwan and Galician translations
0.12.2
	+ Bugfix: Fix an issue with javascript and the union type that prevented
	things like samba share UI from working ok
0.12.1
	+ Bugfix: Get logger from EBox category if it is not set explicity
	to allow external programs to log using eBox log helper functions
0.12
	+ Added .field_help class in public.css
	+ Add field help to modelView.mas
	+ Stripe tables in hang table
	+ Use again the loading gif when switching tabs
	+ Add completedAjaxRequest and startAjaxRequest to be used as helpers
	  for automated testing with ANSTE
	+ Fix port validation with "<=" 65535
	+ Display 24 as default value in `IPNetwork` default setter
	+ Comment out some debug
	+ Bugfix. Create redirection URLs using client headers and guessing checking
	  the protocol (HTTP or HTTPS)
	+ Add spinner gif to modalbox window
	+ Make EBox::Config::configKeyFromFile non-greedy to parse values properly
	+ IPNetwork control has a default mas kvalue of 24
0.11.102
	+ Added `override_user_modification` configuration parameter to
	avoid user modification checkings and override them without asking
	+ Use the new EBox::Model::Row api
0.11.101
	+ Bugfix: Minor bugfix when checking uniqueness in Select type
	+ Added Japanese translation
0.11.100
	+ Add groups() to set groups eBox belongs to: ebox, adm, lp...
	+ Use eBox tmp directory to create std* files
	+ Fix an annoying warning found when interpoling undef values
	+ Fix an annoying warning found when interpoling undef values
0.11.99
	+ Fix rendering bug in hasMany viewer closing an open tag
	+ Added `EBox::ColourRange` to handle colour ranges
	+ Enhanced look&feel on model viewers
0.11
	+ New release
0.10.99
	+ New upstream release
0.10
	+ Changes on generic table: css, pager, icons
0.9.100
	+ Improvements on ajax table
	+ Add table page
	+ Add table filter
	+ Added generic ajax form
	+ Add SOAP session file
	+ Add EBox::Event class to support events in eBox
	+ Upgrade to PrototypeJS 1.5.1.1
0.9.99
	+ Enhanced HTML mason templates
0.9.3
	+ New release
0.9.2
	+ New upload method
0.9.1
	+ Add JS functions to show/hide elements
0.9
	+ Generic multitable with AJAX to handle 3D tables (used in
	  trafficshaping module)
	+ More mason components and better support for testing mason components
	+ Added Aragonese translation
	+ Added Dutch translation
	+ Added German translation
	+ Added Portuguese translation
0.8.1
	+ New release
0.8
	+ New release
0.7.99
	+ Add test stubs for ease testing
	+ Add setters for EBox::CGI::Base
	+ Add default _process with parameters validation behaviour to EBox::CGI::Base
	+ New sudo handling with custom exceptions
	+ Mason templates for common controls and form tables
	+ Some API extensions and bug-fixing
	+ Refactored and increased test coverture

0.7.1
	+ GUI improvements
	+ Change "save changes" button color when changes are
 	  unsaved
0.7
	+ First public release
0.6
	+ Move common code  to common/libebox
	+ Add support for __d
	+ API documented using  naturaldocs
	+ Update debian scripts
0.5.1
	+ New menu system
	+ New firewall filtering rules
	+ 802.1q support

0.5
	+ New bug-free menus (actually Internet Explorer is the buggy piece
	  of... software that caused the reimplementation)
	+ Lots of small bugfixes
	+ Firewall: apply rules with no destination address to packets
	  routed through external interfaces only
	+ New debianize script
	+ Firewall: do not require port and protocol parameters as they
	  are now optional.
	+ Include SSL stuff in the dist tarball
	+ Let modules block changes in the network interfaces
	  configuration if they have references to the network config in
	  their config.
	+ Debian network configuration import script
	+ Fix the init.d script: it catches exceptions thrown by modules so that
	  it can try to start/stop all of them if an exception is thrown.
	+ Firewall: fix default policy bug in INPUT chains.
	+ Restore textdomain in exceptions
	+ New services section in the summary
	+ Added Error item to Summary. Catch exceptions from modules in
	  summary and generate error item
	+ Fix several errors with redirections and error handling in CGIs
	+ Several data validation functions were fixed, and a few others added
	+ Prevent the global module from keeping a reference to itself. And make
	  the read-only/read-write behavior of the factory consistent.
	+ Stop using ifconfig-wrapper and implement our own NetWrapper module
	  with wrappers for ifconfig and ip.
	+ Start/stop apache, network and firewall modules in first place.
	+ Ignore some network interface names such as irda, sit0, etc.
	+ The summary page uses read-only module instances.
	+ New DataInUse exception, old one renamed to DataExists.
	+ Network: do not overwrite resolv.conf if there are nameservers
	  given via dhcp.
	+ Do not set a default global policy for the ssh service.
	+ Check for forbiden characters when the parameter value is
	  requested by the CGI, this allows CGI's to handle the error,
	  and make some decissions before it happens.
	+ Create an "edit object" template and remove the object edition stuff
	  from the main objects page.
	+ Fix the apache restarting code.
	+ Network: Remove the route reordering feature, the kernel handles that
	  automatically.
	+ Fix tons of bugs in the network restarting code.
	+ Network: removed the 3rd nameserver configuration.
	+ Network: Get gateway info in the dhcp hook.
	+ Network: Removed default configuration from the gconf schema.
	+ New function for config-file generation
	+ New functions for pid file handling

0.4
	+ debian package
	+ added module to export/import configuration
	+ changes in firewall's API
	+ Added content filter based on dansguardian
	+ Added French translation
	+ Added Catalan translation
	+ Sudoers file is generated automatically based on module's needs
	+ Apache config file is generated by ebox  now
	+ Use SSL
	+ Added ebox.conf file
	+ Added module template generator

0.3
	+ Supports i18n
	+ API name consistency
	+ Use Mason for templates
	+ added tips to GUI 
	+ added dhcp hooks
	+ administration port configuration 
	+ Fixed bugs to IE compliant
	+ Revoke changes after logout
	+ Several bugfixes

0.2
	+ All modules are now based on gconf.
	+ Removed dependencies on xml-simple, xerces and xpath
	+ New MAC address field in Object members.
	+ Several bugfixes.

0.1
	+ Initial release<|MERGE_RESOLUTION|>--- conflicted
+++ resolved
@@ -1,12 +1,9 @@
 HEAD
-<<<<<<< HEAD
+	+ Cache list of ifaces to improve performance
 	+ Delete useless EBox::Config::package() method
 	+ Add duration attribute to EBox::Event
 	+ Ignore by default bind filesystems in EBox::FileSystem method
 	+ Bugfix: MAC validation now forbids parts with only one character
-=======
-	+ Cache list of ifaces to improve performance
->>>>>>> 8eb2f7bc
 	+ Replaced autotools with zbuildtools
 2.2.2
 	+ Ignore last dot if exists when validating domain names
