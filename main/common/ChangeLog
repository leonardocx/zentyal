<<<<<<< HEAD
HEAD
	+ Added new EBox::Config::shm() to get Zentyal shared memory dir
=======
2.3.5
>>>>>>> d6e7ffe7
	+ Added additional() and TO_JSON() to EBox::Event
	+ Allow underscores in domain names
2.3.4
	+ Temporary download files are now stored in tmp directory
	+ EBox::FileSystem ignore all fuse daemon filesystem (type begins
	  with 'fuse.')
2.3.3
	+ Packaging fixes for precise
2.3.2
	+ Updated Standards-Version to 3.9.2
2.3.1
	+ New EBox::Config::boolean() to avoid string comparisons all over
	  the code to check if the key is set to 'yes' or 'no'
	+ Add conflicts with sudo-ldap on debian/control.
	+ EBox::FileSystem::partitionsFileSystems ignores more pseudo file
	  systems. File systems without mount point are always ignored.
2.3
	+ Set debug = yes by default for beta series
	+ Workaround to silence some permission denied errors caused by
	  loading the GD library after the user has changed to ebox
	+ Cache list of ifaces to improve performance
	+ Delete useless EBox::Config::package() method
	+ Add duration attribute to EBox::Event
	+ Ignore by default bind filesystems in EBox::FileSystem method
	+ Bugfix: MAC validation now forbids parts with only one character
	+ Replaced autotools with zbuildtools
2.2.2
	+ Ignore last dot if exists when validating domain names
2.2.1
	+ Do not log debug messages unless debug = yes is set in zentyal.conf
	+ New hideExternalLinks method added to EBox::Config
2.1.10
	+ Avoid wrong translations of empty strings
	+ Add the __p and __px for zentyal-prof gettext domain
2.1.9
	+ Do not use set -e in EBox::Sudo::root when there is only one command
	+ Make MissingArgument exception text translatable
	+ Avoid UTF8 double-encoding problems in some exceptions
2.1.8
	+ EBox::Gettext::langs() inits now languages if requested instead
	  of doing it on everytime the module is load, also use english
	  locale instead of C when config key is defined
	+ EBox::FileSystem::partitionsFileSystems more tolerant to avoid
	  false negatives
	+ Fixed problems in FileSystem with directories containing spaces
	+ EBox::Sudo::root fails when any command fails, not only the last one
2.1.7
	+ Do not crash when "du" gives permission denied on mount points like .gvfs
	+ Added new dump_exceptions confkey disabled by default so the debug
	  confkey can be set to yes again to harvest useful info in the logs
2.1.6
	+ Set debug=no by default for the release candidates and the final 2.2
2.1.5
	+ Better implementation of EBox::FileSystem::dirFileSystem more
	  straightforward and without symlink problems
2.1.4
	+ Added ip_mac method to NetWrappers
2.1.3
	+ Bugfix: list_ifaces() only returns real ifaces now
	+ Call EBox::Config::refreshConfFiles only when needed
	+ Use all user groups on EBox::init() gid change
2.1.2
	+ Improved performance of the NetWrappers::list_ifaces method
2.1.1
	+ Deleted useless methods in NetWrappers
	+ New EBox::Config::refreshConfFiles to avoid problem restoring backups
	+ Added new NotConnected exception
	+ Properly encode sudo command list to avoid wide character errors
	+ Added Thai language
	+ Added getFreePort method to EBox::NetWrappers
	+ Moved partitionsFileSystems method to EBox::FileSystem, added
	  parameter to include file systems in /media
	+ Remote device file systems appear now in partitionsFileSystems
2.1
	+ New EBox::Config::modules() for /usr/share/zentyal/modules
	+ New EBox::Config::scripts() to replace EBox::Config::libexec
	  and EBox::Config::pkgdata, accepting module name as argument
	+ Replace /etc/ebox/99ebox.conf with /etc/zentyal/zentyal.conf
	+ Do not read configuration files everytime, config keys are
	  now cached with their values
	+ New /var/log/zentyal replaces /var/log/ebox
	+ Added Greek language
2.0.7
	+ Added compMessage field to EBox::Event
	+ Bugfix: actionCell parameters are now passed correctly
2.0.6
	+ Added link to download software.log in unexpected error page
2.0.5
	+ Removed error message on file tests
	+ Workaround for POST params validation with webkit based browsers
	+ Added support for printableActionName in DataTable's
	+ Better behaviour of read-only rows with up/down arrows
	+ Add missing semicolon to HTML entities
2.0.4
	+ Aesthetic improvement in modal boxes
	+ Bugfix: Escape ' and " as HTML entities in gettext to fix
	  problems with the dashboard in some languages
	+ Fixed error when trying to read an undefined configkey
2.0.3
	+ Validation of domain names using Data::Validate::Domain
	+ Added Bengali language
	+ Added Simplified Chinese to language selection
	+ Added two icons for ebox-software
2.0.2
	+ Fixed a backward compatibility issue when checking if a network
	  interface is up
2.0.1
	+ Use sysfs to retrieve network interfaces information
	+ Added permanent messages to composite viewer
	+ Bugfix: Show permanent messages and message below page title if
	  the model has pageTitle property
	+ Added Lithuanian language
	+ Added Romanian to the language selection
1.5.10
	+ Improved reload icon
	+ Remove duplicated action in EBox::Sudo::_root
	+ Added bps and millisecond types to format monitor graphs
1.5.9
	+ Zentyal rebranding
	+ Added web page favicon
	+ Add new methods __s and __sx for official strings for
	  subscriptions
	+ Give support for HTML::Mason exceptions in error page
1.5.8
	+ Added Ukranian locale (uk_UA)
	+ Added missing CIDR values between /16 and /8
	+ New function orderRow(field, order) added to table_order.js
	+ Fixed problem with icons in tableorderer header
1.5.7
	+ New method for escaping strings in mason, fixes problems with non-latin
	  encodings
	+ Redis as configuration backend (instead of gconf)
	+ Bug fix: Error in table_orderer search and order
1.5.6
	+ Added bg.gif asc.gif desc.gif required for tableorderer
	+ Moved tableorderer.css to talbeorderer.css.mas in the ebox package
1.5.5
	+ Added table_orderer.js and tableorderer.css required for new ebox-software
1.5.4
	+ GUI improvements in search box
	+ Override user modifications by default
	+ Fixed usercorner dbus init
1.5.3
	+ Removed annoying _validateReferer debug message
1.5.2
	+ Security [ESN-1-1]: Added _validateReferer method needed for CSRF fix
	+ Improved error page with instructions on how to report the problem
1.5.1
	+ Added Czech language
	+ Add field help to old-school templates with MVC
	+ Add optional text to old-school templates with MVC
	+ Updated translations: de, et, hu, id, it, nb, nl, pt, pt_BR, ru,
	  sk, sr
1.5
	+ Use external libraries:  scriptaculous and prototype
	  and don't ship them as third-party stuff
	+ Bugfix: Show help text from DataForm
	+ Set override_user_modification to no
1.4.2
	+ Added Estonian language
1.4.1
	+ Updated translations: es, ru, nb
1.4
	+ Added Hungarian as an available language
	+ Bug fix: i18n
	+ Add -k__dx to extract i18n strings
1.3.14
	+ Renamed Castilian to Spanish
	+ Add tableBodyWithoutEdit.mas
1.3.13
	+ Added warning when we can't get lock for service
	+ Bug fix: keep menu folders open during page reloads
	+ Add booleanInPlaceViewer.mas
	+ Add sendInPlaceBooleanValue() to table-helper.js
	+ eval() response from sendInPlaceBooleanValue() to set "Save Changes"
	  button properly
	+ Accept 255.255.255.255 in checkIPNetmask as valid (needed for PPPoE)
1.3.12
	+ Change look&feel of readOnly row to make it obvious they are read-only
1.3.11
	+ Set the active tab using hash from the location browser
	+ Add suport for silent exceptions. In a few places we
	  use exceptions for flow control (which is wrong). This
	  exceptions shouldn't be logged.
	+ fixed bug in network address setter that allowed to choose 24
	bits as valid netmask
	+ Add support for breadcrumbs on the UI
1.3.10
	+ Don't ask when a user modification is found by default
	+ Set HOME environment variable in EBox::init()
1.3.7
	+ Add support for permanent messages
1.3.6
	+ Change default logger and set default creation owner to ebox
	+ Bugfix: EBox::Sudo::root() not longer letfs behind a .cmd file
	after each call
1.3.5
	+ moved public.css and login.css to ebox package
	+ Support customFilter in models for big tables
1.3.4
	+ bugfix: EBox::Sudo::sudo wasn't working properly
	+ use ebox-dbus-check to test if we can actually connect to dbus
1.1.41
	+ bugfix: use encodeURIComponent to fetch data from fields using Ajax
1.1.30
	+ Menu entries are now grouped by functionality
	+ Fixed order of items in menu (no more 'random' order)
	+ Added missing netmask values for network addresses between 16 and 32
	+ Fixed regression with already used values in select types
1.1.20
	+ Support for custom view
	+ Fix in netwrappers: iface methofd now retuns the ifcaes sorted
1.1.10
	+ UI improvement: submit Ajax forms by pressing return
1.1
	+ Fixing bogus div and missing items to make eBox Web UI more w3c
	complaint
	+ Added generic JS graph class using flotr with mouse tracking and
	legend
	+ Added remote services link button
	+ Added support for `additionalParameters` to `EBox.TabMenu` JS
	prototype
	+ Added `configKeysFromFile` to `EBox::Config`
	+ Bugfix: make boolean setter honour editable attribute
	+ Change tableBody to fetch each row instead of all rows at the same time
	+ Place pager on the bottom-right corner of the table
	+ Bugfix: hide trailing text when there's a change on a union select
0.12.101
	+ Bugfix: Remove bogus mason tags
	+ Bugfix: Use 'window' as variable instead of 'Window' since it is
	more portable
0.12.100
	+ Remove bogus div end tag
	+ Fix items list for titles with single quotes
	+ Fix: precondition fail message is not showed when it does not exist
0.12.99
	+ Add new table view without actions
	+ Add javascript library to generate report charts
	+ Fixing redirect URL coming from proxy
	+ Added Chinese from Taiwan and Galician translations
0.12.2
	+ Bugfix: Fix an issue with javascript and the union type that prevented
	things like samba share UI from working ok
0.12.1
	+ Bugfix: Get logger from EBox category if it is not set explicity
	to allow external programs to log using eBox log helper functions
0.12
	+ Added .field_help class in public.css
	+ Add field help to modelView.mas
	+ Stripe tables in hang table
	+ Use again the loading gif when switching tabs
	+ Add completedAjaxRequest and startAjaxRequest to be used as helpers
	  for automated testing with ANSTE
	+ Fix port validation with "<=" 65535
	+ Display 24 as default value in `IPNetwork` default setter
	+ Comment out some debug
	+ Bugfix. Create redirection URLs using client headers and guessing checking
	  the protocol (HTTP or HTTPS)
	+ Add spinner gif to modalbox window
	+ Make EBox::Config::configKeyFromFile non-greedy to parse values properly
	+ IPNetwork control has a default mas kvalue of 24
0.11.102
	+ Added `override_user_modification` configuration parameter to
	avoid user modification checkings and override them without asking
	+ Use the new EBox::Model::Row api
0.11.101
	+ Bugfix: Minor bugfix when checking uniqueness in Select type
	+ Added Japanese translation
0.11.100
	+ Add groups() to set groups eBox belongs to: ebox, adm, lp...
	+ Use eBox tmp directory to create std* files
	+ Fix an annoying warning found when interpoling undef values
	+ Fix an annoying warning found when interpoling undef values
0.11.99
	+ Fix rendering bug in hasMany viewer closing an open tag
	+ Added `EBox::ColourRange` to handle colour ranges
	+ Enhanced look&feel on model viewers
0.11
	+ New release
0.10.99
	+ New upstream release
0.10
	+ Changes on generic table: css, pager, icons
0.9.100
	+ Improvements on ajax table
	+ Add table page
	+ Add table filter
	+ Added generic ajax form
	+ Add SOAP session file
	+ Add EBox::Event class to support events in eBox
	+ Upgrade to PrototypeJS 1.5.1.1
0.9.99
	+ Enhanced HTML mason templates
0.9.3
	+ New release
0.9.2
	+ New upload method
0.9.1
	+ Add JS functions to show/hide elements
0.9
	+ Generic multitable with AJAX to handle 3D tables (used in
	  trafficshaping module)
	+ More mason components and better support for testing mason components
	+ Added Aragonese translation
	+ Added Dutch translation
	+ Added German translation
	+ Added Portuguese translation
0.8.1
	+ New release
0.8
	+ New release
0.7.99
	+ Add test stubs for ease testing
	+ Add setters for EBox::CGI::Base
	+ Add default _process with parameters validation behaviour to EBox::CGI::Base
	+ New sudo handling with custom exceptions
	+ Mason templates for common controls and form tables
	+ Some API extensions and bug-fixing
	+ Refactored and increased test coverture

0.7.1
	+ GUI improvements
	+ Change "save changes" button color when changes are
 	  unsaved
0.7
	+ First public release
0.6
	+ Move common code  to common/libebox
	+ Add support for __d
	+ API documented using  naturaldocs
	+ Update debian scripts
0.5.1
	+ New menu system
	+ New firewall filtering rules
	+ 802.1q support

0.5
	+ New bug-free menus (actually Internet Explorer is the buggy piece
	  of... software that caused the reimplementation)
	+ Lots of small bugfixes
	+ Firewall: apply rules with no destination address to packets
	  routed through external interfaces only
	+ New debianize script
	+ Firewall: do not require port and protocol parameters as they
	  are now optional.
	+ Include SSL stuff in the dist tarball
	+ Let modules block changes in the network interfaces
	  configuration if they have references to the network config in
	  their config.
	+ Debian network configuration import script
	+ Fix the init.d script: it catches exceptions thrown by modules so that
	  it can try to start/stop all of them if an exception is thrown.
	+ Firewall: fix default policy bug in INPUT chains.
	+ Restore textdomain in exceptions
	+ New services section in the summary
	+ Added Error item to Summary. Catch exceptions from modules in
	  summary and generate error item
	+ Fix several errors with redirections and error handling in CGIs
	+ Several data validation functions were fixed, and a few others added
	+ Prevent the global module from keeping a reference to itself. And make
	  the read-only/read-write behavior of the factory consistent.
	+ Stop using ifconfig-wrapper and implement our own NetWrapper module
	  with wrappers for ifconfig and ip.
	+ Start/stop apache, network and firewall modules in first place.
	+ Ignore some network interface names such as irda, sit0, etc.
	+ The summary page uses read-only module instances.
	+ New DataInUse exception, old one renamed to DataExists.
	+ Network: do not overwrite resolv.conf if there are nameservers
	  given via dhcp.
	+ Do not set a default global policy for the ssh service.
	+ Check for forbiden characters when the parameter value is
	  requested by the CGI, this allows CGI's to handle the error,
	  and make some decissions before it happens.
	+ Create an "edit object" template and remove the object edition stuff
	  from the main objects page.
	+ Fix the apache restarting code.
	+ Network: Remove the route reordering feature, the kernel handles that
	  automatically.
	+ Fix tons of bugs in the network restarting code.
	+ Network: removed the 3rd nameserver configuration.
	+ Network: Get gateway info in the dhcp hook.
	+ Network: Removed default configuration from the gconf schema.
	+ New function for config-file generation
	+ New functions for pid file handling

0.4
	+ debian package
	+ added module to export/import configuration
	+ changes in firewall's API
	+ Added content filter based on dansguardian
	+ Added French translation
	+ Added Catalan translation
	+ Sudoers file is generated automatically based on module's needs
	+ Apache config file is generated by ebox  now
	+ Use SSL
	+ Added ebox.conf file
	+ Added module template generator

0.3
	+ Supports i18n
	+ API name consistency
	+ Use Mason for templates
	+ added tips to GUI
	+ added dhcp hooks
	+ administration port configuration
	+ Fixed bugs to IE compliant
	+ Revoke changes after logout
	+ Several bugfixes

0.2
	+ All modules are now based on gconf.
	+ Removed dependencies on xml-simple, xerces and xpath
	+ New MAC address field in Object members.
	+ Several bugfixes.

0.1
	+ Initial release<|MERGE_RESOLUTION|>--- conflicted
+++ resolved
@@ -1,9 +1,6 @@
-<<<<<<< HEAD
 HEAD
 	+ Added new EBox::Config::shm() to get Zentyal shared memory dir
-=======
 2.3.5
->>>>>>> d6e7ffe7
 	+ Added additional() and TO_JSON() to EBox::Event
 	+ Allow underscores in domain names
 2.3.4
