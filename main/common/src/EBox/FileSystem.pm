# Copyright (C) 2008-2013 Zentyal S.L.
#
# This program is free software; you can redistribute it and/or modify
# it under the terms of the GNU General Public License, version 2, as
# published by the Free Software Foundation.
#
# This program is distributed in the hope that it will be useful,
# but WITHOUT ANY WARRANTY; without even the implied warranty of
# MERCHANTABILITY or FITNESS FOR A PARTICULAR PURPOSE.  See the
# GNU General Public License for more details.
#
# You should have received a copy of the GNU General Public License
# along with this program; if not, write to the Free Software
# Foundation, Inc., 59 Temple Place, Suite 330, Boston, MA  02111-1307  USA

use strict;
use warnings;

package EBox::FileSystem;

use base 'Exporter';

our @EXPORT_OK = qw(makePrivateDir cleanDir isSubdir dirDiskUsage dirFileSystem);
use Params::Validate;
use EBox::Validate;
use EBox::Gettext;
use EBox::Sudo;
<<<<<<< HEAD
use TryCatch::Lite;
=======
use EBox::Exceptions::External;
use EBox::Exceptions::Internal;
use EBox::Exceptions::MissingArgument;
use Error qw(:try);
>>>>>>> 01138c11

use constant FSTAB_PATH => '/etc/fstab';
use constant MTAB_PATH => '/etc/mtab';

# Group: Public procedures

# Procedure: makePrivateDir
#
#       Creates  a  directory owned by the user running this
#       process and with private permissions.
#
# Parameters:
#
#       dir - The path of the directory to be created, if it exists it must
#              already have proper ownership and permissions.
#
# Exceptions:
#
#       Internal & External - The path exists and is not a directory or has wrong
#                  ownership or permissions. Or it does not exist and
#                  cannot be created.
sub makePrivateDir
{
    my ($dir) = @_;
    validate_pos(@_, 1);

    if (-e $dir) {
        if (  not -d $dir) {
            throw EBox::Exceptions::Internal( "Cannot create private directory $dir: file exists");
        }
        else {
            return EBox::Validate::isPrivateDir($dir, 1);
        }
    }

    mkdir($dir, 0700) or throw EBox::Exceptions::Internal("Could not create directory: $dir");
}

# Procedure: cleanDir
#
#       take action to assure that one or more directories have not
#       any file into them. To achieve so, these files may be deleted or
#       directories created
#
# Parameters:
#
#      dirs - Array list of directories
#
sub cleanDir
{
    my @dirs = @_;
    if (@dirs == 0) {
        throw EBox::Exceptions::Internal('cleanDir must be supplied at least a dir as parameter');
    }

    EBox::Validate::checkFilePath($_, 'directory')  foreach  (@dirs);

    foreach my $d (@dirs) {
        my $dir;
        my $mode = 0700;

        if (ref $d eq 'HASH' ) {
            $dir  = $d->{name};
            $mode = $d->{mode}
        } else {
            $dir = $d;
        }

        if (-e $dir) {
            if (! -d $dir) {
                throw EBox::Exceptions::Internal("$dir exists and is not a directory");
            }

            system "rm -rf '$dir'/*";
            if ($? != 0) {
                throw EBox::Exceptions::Internal "Error cleaning $dir: $!";
            }
        } else {
            mkdir ($dir, $mode) or  throw EBox::Exceptions::Internal("Could not create directory: $dir");
        }
    }
}

# Function: isSubdir
#
#    Find if a directory is a sub dir of another. A directory is
#    always a subdirectory of itself
#
# Parameters:
#
#    $subDir - String the directory which we want to check if it is a
#    sub directory. It must be a abolute path
#
#     $parentDir - the possible parent directory
#
# Returns:
#
#    boolean - Whether the first directory is a subdirectory of the
#    second or not
#
sub isSubdir
{
    my ($subDir, $parentDir) = @_;

    foreach ($subDir, $parentDir) {
        if (! EBox::Validate::checkAbsoluteFilePath($_)) {
            throw EBox::Exceptions::Internal("isSubdir can only called with absolute paths. Argumentes were ($subDir, $parentDir)))");
        }
    }

    # normalize paths
    $subDir .= '/';
    $parentDir .= '/';
    $subDir =~ s{/+}{/}g;
    $parentDir =~ s{/+}{/}g;

    return $subDir =~ m/^$parentDir/;
}

# Function: dirIsEmpty
#
#    Find if a directory is empty or not. Not existent directories are considered empty.
#
#  Returns:
#       - boolean
sub dirIsEmpty
{
    my ($dir) = @_;
    # ls command will fail with non-zero if they are not files udner the
    # directory
    EBox::Sudo::silentRoot("ls $dir/*");
    return $? != 0;
}

# Function: unusedFileName
#
# return the first unused fiel name in the form '$file.N' while N are
# consecutive numbers.
# If N == 0 the suffix is ignored.
# Holes in numbers are reused.
sub unusedFileName
{
    my ($file) = @_;
    defined $file or
        throw EBox::Exceptions::MissingArgument('file');

    my $name = $file;
    my $suffix = 0;
    while (EBox::Sudo::fileTest('-e', $name)) {
        $suffix += 1;
        if ($suffix > 100) {
            throw EBox::Exceptions::Internal("Maximum suffix name reached: $name");
        }
        $name = $file . '.' . $suffix;
    }

    return $name;
}

# Function: permissionsFromStat
#     examines a File::stat  result object and extract the permissions value
#
# Parameters:
#      $stat - stat result object
#
# Returns:
#       the permissions as string
#
sub permissionsFromStat
{
    my ($stat) = @_;
    return sprintf("%04o", $stat->mode & 07777);
}

# Function: dirDiskUsage
#
#     Get the space used up by the files and subdirectories in a
#     directory
#
# Parameters:
#
#      dir       - String directory
#      blockSize - Int size of the block in bytes. Default: 1 Kb
#
# Returns:
#
#       Int - the space used in block size units
#
sub dirDiskUsage
{
    my ($dir, $blockSize) = @_;
    defined $dir or
        throw EBox::Exceptions::MissingArgument('dir');
    defined $blockSize or
        $blockSize = 1024;

    (-d $dir) or
        throw EBox::Exceptions::External(__x('Directory not found: {d}', d => $dir));

    my $duCommand = "/usr/bin/du --summarize --block-size=$blockSize '$dir'";

    my @duOutput = @{ EBox::Sudo::silentRoot($duCommand) };

    my ($blockCount) = split '\s', $duOutput[0], 2; # du outputs the block count first
        return $blockCount;
}

# Function: staticFileSystems
#
#      Return static file systems information as seen in /etc/fstab
#      file
#
#  Parameters:
#    bind - whether to include or not bind filesystems (name, default false)
#
# Returns:
#
#      Hash ref - with the file system as key and a hash with its
#      properties as value.
#
#      The properties are: mountPoint, type, options, dump and pass
#      The properties have the same format that the fields in the
#      fstab file.
#
sub staticFileSystems
{
    return _fileSystems(FSTAB_PATH, @_);
}

# Function: fileSystems
#
#   return mounted file systems information as seen in /etc/mtab
#
#  Parameters:
#    bind - whether to include or not bind filesystems (name, default false)
#
# Returns:
#      a hash reference with the file system as key and a hash with his
#      properties as value.
#      The properties are: mountPoint, type, options, dump and pass
#      The properties have the same format that the fields in the fstab file
sub fileSystems
{
    return _fileSystems(MTAB_PATH, @_);
}

#  Function: partitionsFileSystems
#
#   return the file system data for mounted disk partitions
#
# Parameters:
#  includeRemovables - include removable FS (now detected as FS under /media)
#
# Returns:
#      a hash reference with the file system as key and a hash with his
#      properties as value.
#      The properties are: mountPoint, type, options, dump and pass
#      The properties have the same format that the fields in the fstab file
#
my %noDeviceFs = (
    proc => 1,
    devpts => 1,
    tmpfs => 1,
    securityfs => 1,
    selinuxfs => 1,
    fuse => 1,
    devtmpfs => 1,
    binfmt_misc => 1,
    gvfs => 1,
);

sub partitionsFileSystems
{
    my ($includeRemovable) = @_;

    my %fileSys = %{  fileSystems() };

    while (my ($fs, $attrs) = each %fileSys) {
        # remove non-device filesystems
        unless ($fs =~ m{^/}) {
                delete $fileSys{$fs};
                next;
        }

        my $type = $attrs->{type};
        if (exists $noDeviceFs{$type} and $noDeviceFs{$type}) {
                delete $fileSys{$fs};
                next;
        } elsif ($type =~ /^fuse\./) {
            # ignore any fuse files system
            delete $fileSys{$fs};
            next;
        }

        if (not $includeRemovable) {
            # remove removable media files
            my $mpoint = $attrs->{mountPoint};
            if ($mpoint =~ m{^/media/}) {
                delete $fileSys{$fs};
                next;
            }
        }
    }

    return \%fileSys;
}

# Group: Private procedures

sub _fileSystems
{
    my ($tabFile, %options) = @_;
    my $includeBind = $options{bind};
    my %fileSystems;

    my $FH;
    open $FH, $tabFile or
      throw EBox::Exceptions::Internal($tabFile . ' cannot be opened');
    while (my $line = <$FH>) {
        chomp $line;

        my ($lineData) = split '#', $line, 2; # remove comments

        next if not $lineData;
        next if ($lineData =~ m/^\s*$/); # discard empty lines

        my ($fsys, $mpoint, $type, $options, $dump, $pass) = split '\s+', $lineData;
        if ($fsys eq 'none') {
            # none file sys are ignored by now
            next;
        }

        my @options = split /,/, $options;
        my $bind = grep { $_ eq 'bind' } @options;
        if ($bind and not $includeBind) {
            # ignoring binded filesystems
            next;
        }

        my $attrs = {
            mountPoint => $mpoint,
            type => $type,
            options => $options,
            dump => $dump,
            pass => $pass,
        };

        $fileSystems{$fsys} = $attrs;
    }

    close $FH or
      throw EBox::Exceptions::Internal('Cannot properly close ' . FSTAB_PATH);

    return \%fileSystems;
}

#  Function: dirFileSystem
#
#  Returns:
#     the file system in which the directory resides
#
sub dirFileSystem
{
    my ($dir) = @_;
    (-d $dir) or
        throw EBox::Exceptions::External(__x('Directory not found: {d}', d=>$dir));

    my $fs;
    my $dirToCheck = $dir;
    my $realFSFound    = 0;
    while (not $realFSFound) {
        my $dfOutput = EBox::Sudo::root("df '$dirToCheck'");
        my $infoLine =$dfOutput->[1];
        chomp $infoLine;
        ($fs) = split '\s+', $infoLine;
        defined $fs or
            throw EBox::Exceptions::Internal("Cannot find file system for directory $dir");
        if (EBox::Sudo::fileTest('-d', $fs)) {
            # this is a bind fs..
            $dirToCheck = $fs;
        } else {
            $realFSFound = 1;
        }
    }

    return $fs;
}

# Method: mountPointIsMounted
#
#  Check if something is mounted in a path, it does not
#  discriminate between filesys types ( partitionsFileSystems ignores
#  no-device file systems)
#
#  Returns:
#
#    bool - whether something is mounted in the mount point
#
# Limitations:
#   -it ignores bind mounts
sub mountPointIsMounted
{
    my ($mp) = @_;
    my %fileSys = %{  fileSystems() };
    foreach my $fsAttr (values %fileSys) {
        if ($mp eq $fsAttr->{mountPoint}) {
            return 1;
        }
    }

    return 0;
}

1;<|MERGE_RESOLUTION|>--- conflicted
+++ resolved
@@ -25,14 +25,10 @@
 use EBox::Validate;
 use EBox::Gettext;
 use EBox::Sudo;
-<<<<<<< HEAD
-use TryCatch::Lite;
-=======
 use EBox::Exceptions::External;
 use EBox::Exceptions::Internal;
 use EBox::Exceptions::MissingArgument;
-use Error qw(:try);
->>>>>>> 01138c11
+use TryCatch::Lite;
 
 use constant FSTAB_PATH => '/etc/fstab';
 use constant MTAB_PATH => '/etc/mtab';
