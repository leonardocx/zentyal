--- conflicted
+++ resolved
@@ -1,9 +1,6 @@
 HEAD
-<<<<<<< HEAD
+	+ Take into account the VPN internal client renaming
 	+ Site-to-site VPN is now supported on all editions
-=======
-	+ Take into account the VPN internal client renaming
->>>>>>> eb62a9a5
 	+ Refresh interface info cache with an apache restart to make the
 	  widgets return updated interface information
 	+ Fixed regresion that allowed bad server names
