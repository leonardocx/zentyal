3.3
<<<<<<< HEAD
	+ Switch from Error to TryCatch for exception handling
=======
	+ Better behavior for daemons ifaceAddress methods
	+ Precondition to assure there are certificates available in
	  DownloadClientBundle model
>>>>>>> e0c2176f
	+ In the tunnel client bundle don't allow additional server
	  addresses because they are not supported
	+ Set version to 3.3
3.2
	+ Set version to 3.2
3.1.2
	+ Upgraded OpenVPN installer for Windows to 2.3.2
3.1.1
	+ Adapted to updatedRowNotify call with no changes in values
	+ Added menu icon
	+ Adapt firewall rules to new accept chains
3.1
	+ Updated to reflect the Apache -> WebAdmin rename.
	+ Removed 3.0.X migration code
	+ Added advertised routes option to the clients
	+ Added option that allows server tunnels to reject any route from
	  the clients
	+ Client to client connection option is always enforced for tunnel servers
	+ Added Pre-Depends on mysql-server to avoid problems with upgrades
	+ Depend on zentyal-core 3.1
3.0.5
	+ Create correctly advertised network objects for interfaces with
	  more than one address in the same network
3.0.4
	+ Better filename for tunnel client bundle
	+ Zebra daemon debug controlled by global debug setting
	+ Allow again client-to-client connection in tunnel mode
	+ ripd debug output controlled by debug key
	+ Modified daemon management to use methods from EBox::Module::Service
	+ Daemon configuration files are created, as expected, in _setConf method
3.0.3
	+ LogHelper does not sees longer 'X509NAME OK' verification status
	  as unknown
	+ Added float option to clients to allow server IP/port changes
	+ Fixed LogHelper Client connection initiated regexp
	+ Fixed certificates check in client configuration form
3.0.2
	+ Adapted to changes in EBox::LogObserver::_convertTimestamp
3.0.1
	+ Fixed client configuration model to allow its edition without
	  changing certificate files
2.3.12
	+ Move report code to remoteservices
2.3.11
	+ Dont create servers which its name maps to a invalid certificate
	+ Fixed error in template for server's client bundle
2.3.10
	+ VPN is now under Infrastructure instead of UTM
	+ Add PID file to make compatible with init.d script to check the
	  current daemon status
	+ Use MSS fix by configuration file option in order not to affect
	  all servers
	+ Added missing use statement in exposed networks model
	+ Adapted to changes in DataForm, these changes caused problems
	  creating new servers
	+ Added modeldepends to yaml schema
	+ Reimplemented old behavior of client configuration directory
	  creation for compability with other modules
	+ Fixed error when backing up servers with no configuration file present
	+ Improvements in DataForm deprecates the fudge in validateTypedRow
2.3.9
	+ Added redirect gateway option to the server
2.3.8
	+ Configuration file reside under daemon directory
	+ ipp files are now in server own directory
	+ Client now drop prvilegies after initialization
	+ Different model for upload client bundles for clients
	+ Added client config directory option to servers
	+ Daemons can use a TUN interface
	+ Using cloud DDNS address as defautl for client bundle
	+ Added connection strategy option to client bundle
	+ Unavailable options are hidden in download client bundle form
	+ Added push dhcp-options to server: dns, searchdomain and wins
	+ Configuration files in windows bundle now use typical window's
	  line termination
2.3.7
	+ Adapted to new Model management framework
2.3.6
	+ Take into account the VPN internal client renaming
	+ Site-to-site VPN is now supported on all editions
	+ Refresh interface info cache with an apache restart to make the
	  widgets return updated interface information
	+ Fixed regresion that allowed bad server names
	+ Fixed checks for used ports in other modules
2.3.5
	+ Create tables with MyISAM engine by default
2.3.4
	+ Advertised networks are now defined by objects instead of by
	  manually specified networks
2.3.3
	+ Packaging fixes for precise
2.3.2
	+ Updated Standards-Version to 3.9.2
2.3.1
	+ Added checks for small business subscription
	+ Give support to use general proxy in OpenVPN clients
2.3
	+ Adapted to new MySQL logs backend
	+ Delete client and server upstart files on module purge
	+ Replaced autotools with zbuildtools
	+ Don't allow any server to use the same network than another
	  server or any interface
2.1.6
	+ Removed /zentyal prefix from URLs
	+ Include again OpenVPN for Windows installer
2.1.5
	+ Avoid duplicated restart during postinst
	+ Added route up command option to vpn clients
	+ Added mssfix option for UDP connections
	+ Added new setRouteUpCmd in EBox::OpenVPN::Client used by
	  EBox::RemoteServices::SupportAccess class
	+ Added new setLocalAddressAndPort in EBox::OpenVPN::Client used
	  by EBox::RemoteServices::Auth class
	+ Removed useless client widgets
2.1.4
	+ Fixed argument passing in constructor, readonly instances now work
2.1.3
	+ VPN logs are stored now under /var/log/openvpn and properly rotated
	+ Remove remoteservices clients on backup restore if remoteservices
	  module is excluded
2.1.2
	+ Improved precondition fail message
	+ Fixed problem with quagga automatic updates
2.1.1
	+ Reorganize URL's and submenus to integrate with new IPsec module
	+ Upgrade version of the OpenVPN for Windows installer to 2.2.0
	+ Allow all kind of network addresses on exposed networks
	+ Added localAddr and lport properties for internal VPN clients
	+ Bugfix: now you can edit no-certificate VPN client parameters without
	  resubmitting certificates
2.1
	+ Upgrade version of the OpenVPN for Windows installer to 2.1.4
	+ Use new standard enable-module script
	+ Use new initial-setup in postinst
	+ Replace /etc/ebox/80openvpn.conf with /etc/zentyal/openvpn.conf
	+ Added server option for multihomed UDP server
2.0.7
	+ VPN clients are now forced to explicitly notify disconnections only if
	  UDP is the used protocol.
2.0.6
	+ Removed deprecated code that caused a warning in postinst logs restart
	+ VPN clients are now forced to explicitly notify disconnections
	+ Bugfix: VPN widgets don't break dashboard if they cannot find the IP of
	  the used interface
2.0.5
	+ Avoid useless log messages on VPN log files recreation
	+ Bugfix: VPN client connections and disconnections are logged again
	+ Client bundle filename includes now the certificate name
	+ Changed download client bundle text to "Download"
	+ Set default order for dashboard widgets
2.0.4
	+ Bugfix: VPN servers are correctly disabled when their certificates are
	  expired or revoked
	+ Added /etc/default/openvpn to openvpn used files
2.0.3
	+ Bugfix: Zentyal-managed VPN servers are only started by upstart
	+ Bugfix: VPN servers cannot be managed without a valid CA certificate
	+ Bugfix: Configuration files are correctly removed when a server is
	  deleted
2.0.2
	+ Typo fix: A missing space in a command to validate certificates
2.0.1
	+ Bugfix: Handle spaces in server names
	+ Added exception error to precondition fail message
1.5.4
	+ Zentyal rebrand
	+ Added Mac OS X option to download bundle (same bundle as linux)
1.5.3
	+ Added bridged mode support in firewall helper
1.5.2
	+ Use a different persistent connection file for each daemon
	instead of sharing a common one
	+ Better messages for upload bundle errors
1.5.1
	+ Added support for OpenVPN servers to listen only on a PPPoE iface
	+ Bugfix: Escape some files to make download client bundle work
	  again if the server name has spaces
	+ Bugfix: Escape some files to allow spaces in server names
	+ Make initializeInterfaces() public
	+ Bugfix: ebox itself addresses are not accepted in VPN clients as
	  server addresses
1.5
	+ Make changes to work with /etc/init upstart
1.3.15
	+ Set a respawn limit when the client is internal
1.3.14
	+ Remove migration scripts
1.3.13
	+ Usability enhancements. Configure automatically network address and port
	  and also create a server certificate and advertise local networks.
	  (Closes #1628)
	+ Keep folder open
	+ VPN adddress cannot be the same of any exposed network and viceversa
1.3.12
	+ Add breadcrumbs
1.3.11
	+ Added report support
1.3.10
	+ Changed name of AdvertisedNetworks model to ExposedNetworks to
	  avoid problems with ad-blockers. However we preserve the old
	  directory name to avoid more migrations, it seems that this not
	  triggers ad-blockers. If later we found that it triggers we will
	  have to use other directory and add a migration script.
1.3.6
	+ Upgraded windows installer, now we use 2.1 (previously was 2.0.9)
	+ Add "configuration" field to Client model to select manual  or
	  bundle configuration mode
	+ Bugfix: bundle configuration mode works again
	+ Bugfix: windows bundle works again
	+ DownloadClient bundle form is only showed when server
	  configuration is complete
1.3.4
	+ tableInfo returns an array of hash refs
1.1.20
	+ Bugfix: Allow VPN clients with spaces in its common name
	+ Enable/disable rip password depending on eBox-to-eBox conf
	+ Bugfix: fixed bug in interface number when number >= 10
1.1
	+ Show status for non-internal VPN daemons in dashboard
	+ Using EBox::Types::Text::WriteOnce instead of EBox::Types::OpenVPN::WriteOnceText
	+ Use the new rows() and ids() API
0.12.100
	+ Daemon names are restricted to alphanumerics and '-'. '_', '.'
	  characters
	+ Bugfix: servers and clients cannto get any longer the same
	interface number
	+ Added log rotation using logrotate
0.12.99
	+ New release
0.12
	+ Adapt ebox-openvpn to MVC framework
	+ Bugfix: Enforcing RIPv2 to always authenticate when using eBox
	tunnels
0.11.103
	+ Bugfix. Quote certificate file names with double quote to
	  fix bug in win32
0.11.102
	+ Bugfix. Quote certifacte file names to support spaces
0.11.101
	+ Fix typo in CreateClient
	+ Do not remove quagga and openVPN rc links
	+ Bugfix. Retrieve rip password in server configuration
	+ Bugfix. Allow user to remove rip password when disabling ebox-to-ebox
	  tunnel
	+ Add backwards compatibility with old openVPN tunnels
	+ Make removed daemons deletion more robust
	+ Bugfix. Get activeServers instead of activeDaemons to add
	  INPUT rules
	+ Removed duplicate pmasquerade firewall rules, input rules to
	server more restrictive with input interface
0.11.100
	+ Bugfix. rip password is not required for normal clients
	+ Add feature to allow masquerading in VPNs. Now you can use the
	  openVPN module with just one interface.
0.11.99
	+ Bugfix. Shorten reserved daemons prefix to enlarge the daemon name
	user choice from RESERVED_DAEMON_ to R_D_
0.11
	+ Bugfix. Allow RIP connections on tap interfaces
	+ Bugfix. Log timestamp with one-digit day
0.10.99
	+ Windows bundle can be created to include the openVPN windows installer
	+ Log openVPN status
	+ Treat openVPN like internal interfaces
0.10.99
	+ New release
	+ added  log facilities
	+ client certificates and key validation
0.10
	+ Fix issue with www server to guess IP
	+ Improvements on port availability
	+ Only announce routes for RFC1918
	+ Relax checking of advertised routes
	+ Do not downgrade privileges from root to another user/group to avoid
	  problems when reconnecting
0.9.100
	+ Clients backup their certificates
	+ Add API to support internal VPNs
0.9.99
	+ New openvpn's log directory with log file and status file
	+ After creating a server the user is redirected to the edit page
0.9.3
	+ New release
0.9.2
	+ Fix a bug related to unscaped characters
	+ Added support for hidden clients
0.9.1
	+ New release
0.9
	+ Added Polish translation
        + Client bundle generator for Windows and Linux
0.8.99
	+ First public release<|MERGE_RESOLUTION|>--- conflicted
+++ resolved
@@ -1,11 +1,8 @@
 3.3
-<<<<<<< HEAD
 	+ Switch from Error to TryCatch for exception handling
-=======
 	+ Better behavior for daemons ifaceAddress methods
 	+ Precondition to assure there are certificates available in
 	  DownloadClientBundle model
->>>>>>> e0c2176f
 	+ In the tunnel client bundle don't allow additional server
 	  addresses because they are not supported
 	+ Set version to 3.3
