Source: zentyal-software
Section: web
Priority: optional
Maintainer: José Antonio Calvo <jacalvo@zentyal.org>
Build-Depends: zbuildtools
Standards-Version: 3.9.2

Package: zentyal-software
Architecture: all
<<<<<<< HEAD
Depends: zentyal-core (>= 3.3~1), zentyal-core (<< 3.4), aptdaemon, libnet-dbus-perl, libapt-pkg-perl, ${misc:Depends}
=======
Depends: zentyal-core (>= 3.3), zentyal-core (<< 3.4), libapt-pkg-perl, ${misc:Depends}
>>>>>>> fb2d0b14
Description: Zentyal - Software Management
 Zentyal is a Linux small business server that can act as
 a Gateway, Unified Threat Manager, Office Server, Infrastructure
 Manager, Unified Communications Server or a combination of them. One
 single, easy-to-use platform to manage all your network services.
 .
 This module adds software management capabilities to Zentyal, allowing software
 updates and easy module installation and removal.<|MERGE_RESOLUTION|>--- conflicted
+++ resolved
@@ -7,11 +7,7 @@
 
 Package: zentyal-software
 Architecture: all
-<<<<<<< HEAD
-Depends: zentyal-core (>= 3.3~1), zentyal-core (<< 3.4), aptdaemon, libnet-dbus-perl, libapt-pkg-perl, ${misc:Depends}
-=======
-Depends: zentyal-core (>= 3.3), zentyal-core (<< 3.4), libapt-pkg-perl, ${misc:Depends}
->>>>>>> fb2d0b14
+Depends: zentyal-core (>= 3.3), zentyal-core (<< 3.4), aptdaemon, libnet-dbus-perl, libapt-pkg-perl, ${misc:Depends}
 Description: Zentyal - Software Management
  Zentyal is a Linux small business server that can act as
  a Gateway, Unified Threat Manager, Office Server, Infrastructure
