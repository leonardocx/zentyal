<<<<<<< HEAD
3.2
	+ Set version to 3.2
=======
3.1.5
>>>>>>> 679712dc
	+ Fixed regression in Update list button in Components page
3.1.4
	+ Hide transitional zentyal-ids package
3.1.3
	+ Updated slides texts and images
	+ Move package icons from software to core as required for the menu
	+ Adapted to new CSS styles
	+ Fixed regressions in components page behavior after jQuery migration
3.1.2
	+ Reset checkboxes in advanced packages section; this is need for
	  some browsers which autocompletes input by position
	+ Added menu icon
	+ Set proper permissions to preferences file when QA updates are
	  not exclusive
	+ Restart fully the webadmin module after installation, this forces
	  the regeneration of css files
	+ Removed no longer necessary jQuery noConflict()
3.1.1
	+ Ported JS code to jQuery, extracted lot of it to .js file
3.1
	+ Updated to reflect the Apache -> WebAdmin rename.
	+ Package icon for the new IPS module
	+ Depend on zentyal-core 3.1
3.0.5
	+ Fixed wrong management of preferences files
3.0.4
	+ Improved description of enable automatic updates string
	+ Force mode when restoring apt preferences file from cloud
3.0.3
	+ Adapted firstTimeMenu() for Disaster Recovery
	+ Added workaround for launchpad bug 994509, which manifests
	  showing duplicate packages in the updates list
	+ Hide enable automatic updates form when it cannot be used
	+ Errors when getting packages dependencies are displayed, this
	  fixes the empty dialog on error problem
3.0.2
	+ Make required changes for new communications add-on
	  (mailfilter in community + jabber and asterisk in comm add-on)
3.0.1
	+ Fixed basic mode boxes behavior when adding/removing individual packages
	+ Fixed behavior of select/deselect all buttons in Zentyal components
3.0
	+ Changed del.mas template to allow call InstallPkgs url form
	  other modules
	+ Fixed System updates page
	+ Updated Zentyal Remote logo in slides
	+ Add 3.0 extra repository instead of 2.3 one
	+ Reviewed registration strings
	+ Deleted unused images
2.3.9
	+ Do not show final notes in installation process
	+ Fixed cancel button in confirm software packages in install process
	+ New slides format
2.3.8
	+ Use delete icon instead of deny for deselect all button
	+ New installation finished page
2.3.7
	+ Improved styles and icons
	+ UTM is now integrated in Gateway and Infrastructure
	+ Do not try to translate package description variable
	+ Added popups for progress bars
	+ Added logic for new mail add-on for SB edition
2.3.6
	+ Added package icon for the UPS module
	+ Increased timeout before redirecting to wizards from 1 to 5 seconds
	  to avoid problems on some slow or loaded machines
	+ Use again the non-customized Progress CGI which is now compatible
2.3.5
	+ Fixed regression with modal box save changes
2.3.4
	+ Remove redirection to save changes page after removing packages
	+ Install/Remove package shows log directory in error message
2.3.3
	+ Add proper 2.3 repository in initial-setup
	+ Adapted to new Model management framework
	+ zentyal-virt is no longer restricted in SB edition
2.3.2
	+ Fixed syntax on spanish installer slides
	+ Added icon for new Thin Clients module
2.3.1
	+ Zentyal components page now shows update list packages errors
	+ Fixed apt-wrapper error which masked some errors
	+ Adapted messages in the UI for new editions
	+ Updated installation slides
	+ Disable restart trigger on installation/removal of packages to
	  avoid stuck the progress bar
	+ Added check for small business subscription
2.3
	+ Replaced autotools with zbuildtools
	+ Bugfix: Use the new paths in setting apt preferences when
	  modifying the /etc/zentyal/remoteservices.conf entry
	+ Set off-office hours in automatic time when the admin has not
	  set one
2.2.2
	+ Fixed error on initial-setup when checking the zarafa repository
2.2.1
	+ Fixed some after-installation non-translatable strings
	+ Avoid to add both Zarafa 6 and Zarafa 7 repositories
2.1.13
	+ Updated installation slides texts
	+ Updated profile descriptions
2.1.12
	+ Components table is now fully translatable
	+ Implement Software/EBox#tabname to go directly to the given
	  tabname using hash property in URL
	+ Refresh upgradable list after the user click on update list
	+ Return to the system updates when the user has not made any
	  selection
2.1.11
	+ Removed useless regex match from apt-wrapper
	+ Fixed javascript error when installing after package search
	+ Better integration with core theme
	+ Removed /zentyal prefix from URLs
	+ Moved CSS styles to core
	+ Updated some strings for better understanding
	+ Added missing metapackage dependencies
2.1.10
	+ Fixed get of DPKG_RUNNING_FILE in new GlobalImpl class
	+ Updated version reference in slides text
2.1.9
	+ Rotate software.log
	+ Added some new package icons
2.1.8
	+ Changes in package preselections, mainly RADIUS is no longer
	  selected by default and L7Filter replaces it
2.1.7
	+ Improved visual style of the confirmation page
	+ Remove package recommendations
	+ Improved style for a better view of packages install page
2.1.6
	+ Added some new package icons
2.1.5
	+ Better management of packages without candidate version
2.1.4
	+ Always add zarafa repository to avoid situations with broken packages
2.1.3
	+ Log CGI now uses the dumpSoftwareLog method in BugReport
	+ Candidate versions are now picked using APT priority
	+ Replace references to reload.gif with reload.png
2.1.2
	+ Fixed package selection header appearance on low resolutions
2.1.1
	+ New package selection page with icons
	+ Check if apt-get is ready before running apt commands
	+ EBox::CGI::Software::Log more resilent to errors
	+ Added stats for automatic upgrades. Currently, the timestamp and
	  the number of automatic upgraded packages
2.1
	+ Replaced ebox-apt-update and ebox-apt-remove with apt-wrapper
	+ Cron script ebox-software renamed to auto-updater
	+ ebox-update-packages and ebox-remove-packages renamed to
	  install-packages and remove-oackages
	+ Remove obsolete migrations
	+ Reviewed installation slides text
2.0.10
	+ Do not show system updates in Zentyal UI when there are not
	  available because of our QA updates
	+ Fix bug when removing QA updates in preferences file
	+ Use new zentyal-* package names
2.0.9
	+ Safer regexes in ebox-update-packages and ebox-remove-packages
	+ Do not ignore kernel packages in system updates
2.0.8
	+ Open and close write fifos only one time and autoflush them
	+ Avoid sending duplicated lines to the fifos
2.0.7
	+ New APT log at /var/log/ebox/software.log to diagnose problems
	+ CGI to download software.log from the error page
	+ Handle SIGPIPE in ebox-apt-remove
	+ Delete /var/lib/zentyal/dpkg_running inupdate and remove scripts
	+ Handle possible errors opening write fifo
2.0.6
	+ Always regenerate APT cache for installing or upgrading
	+ Do not download all the packages, just download needed ones
2.0.5
	+ Improved performance using global package cache
	+ Show a helpful page if there are half-installed packages
2.0.4
	+ Fixed defunct process due to uncaught SIGPIPE
	+ Always end safely the installation of packages regardless of any
	  error
	+ Wait for the child ending when installing packages
	+ Include as Zentyal component the ones that start with "zentyal-"
2.0.3
	+ Do not check archive if the version list if it was installed
	  manually or the archive is missing (Fixed a warning)
	+ Fixed a bug in error management in ebox-apt-update and
	  ebox-update-packages scripts
	+ Fixed bug setting automatic time
2.0.2
	+ Use icons for Security and QA updates in System updates
	  (libebox >= 2.0.3)
	+ Bugfix: Do not show + icon in system updates if there is not
	  changelog entry
	+ Bugfix: When QA is enabled and exclusive, do not show not qa
	  packages to upgrade
	+ Bugfix: Zentyal components to update based on QA data as well
	+ Bugfix: Return right properties for security and QA when available
	+ Remove useless calls to regen a cache that does not longer exist
	  for Zentyal components
	+ Return the Zentyal packages when listUpgradablePkgs is called
	  with excludeEBoxPackages off, this makes Zentyal components be
	  updated by ebox-software if automatic updates are set
	+ Bugfix: Remove deprecated parameter in listEBoxPkgs method
2.0.1
	+ Unknown packages are considered as uninstalled
	+ Set a random automatic time when there is not stored any
	  configured time by admin
	+ Not launching an exception when ebox-software is locked in the
	  System page
1.5.6
	+ Update list button gives feedback about the result now
	+ Profile descriptions are now translatable
	+ Updated installation slides
1.5.5
	+ Visual improvements in package selection page
	+ Zentyal rebrand
	+ Improve i18ned messages for QA updates
1.5.4
	+ In basic mode of ebox components installed metapackages appear with a tick
	+ Save changes automatically when a package is deleted
	+ Now ebox-software tables are ordered alphabetically
	+ Show package descriptions instead of package names in the confirmation screen
	+ Show update list button
	+ Skip install button
	+ Delete big space in update system
	+ Show information while downloading packages
	+ New slides translated to Spanish
1.5.3
	+ Bugfix: filter and order in ebox components table work properly now
	+ Added button to update packages list
	+ Bugfix: now ebox-apt-update throw exceptions
	+ Bugfix: solved bug in system updates
1.5.2
	+ Changed css file of tableorderer
	+ Template based top buttonless menu
	+ Show top menu buttons in ebox software (except on first install)
	+ Fixed bug in fetchAllPkgs
	+ Set preferences differently in Lucid
1.5.1
	+ Total redesign of the Software Management improving look and usability
	+ Starting hour of automatic operations is configurable
	+ Ready for QA repository support
1.5
	+ Bug fix: system updates work properly now
1.4.1
	+ Fixed error when installed some packages (missing --force-yes option)
	+ Fixed template error in system updates when automatic updates are enabled
1.3.14
	+ Added note with the last update time
	+ eBox packages are not longer shown in system updates view
1.3.13
	+ Bug fix: add -o DPkg::Options::='--force-confold'"
1.3.10
	+ Add public key for eBox PPA repository
1.3.5
	+ Better looking for descriptions in eBox components
1.3.3
	+ Bugfix: added dpkg-dev dependency and package removal/install is
	disabled when the module is disabled
1.1.20
	+ New release
0.12.101
	+ Add missing backslash to display update form correctly
0.12.100
	+ Restart apache once and not for every package when upgrading or
	installing
0.12.99
	+ New release
0.12.2
	+ Bugfix: Added `--force-yes` option to accept unsigned packages from
	our PPA repository
0.12.1
	+ Bugfix: Packages which are not installable for some reason are
	handled correctly stopping the update process and showing the error
0.12
	+ New release
0.11.101
	+ Bugfix. Fix typo in ebox-update-packages which prevented software
	  management from working
	+ Add ebox-software.cron.daily to debian package
	+ Add action to explain ebox-software cron script
0.11.100
	+ Regenerate cache before finishing package installation/removal
	+ Do not truncate sources.list
	+ Delete packages using the progress screen
0.11.99
	+ System and software updates work correctly again with progress
	indicator showing process already finished
	+ ebox-software cron script locks software module to work in order
	to hide corner cases
	+ Bugfix. libebox is treated as an eBox package and not as a
	system package
0.11
	+ New release
0.10.99
	+ New release
0.9.100
	+ New release
0.9.99
	+ New release
0.9.3
	+ New release
0.8.99
	+ New release
0.8.1
	+ fix bug to avoid calling endlessly ebox-software
	  after installing a package when automatic update was enable.
0.8
	+ ebox-software truncates /etc/apt/sources.list and
	  add  all apt sources from ebox-platform.com
0.7.99
	+ fix bug to wait until the upgrading or installing process is done.
	  Use Ajax to check if the upgrading taking place has finished
	+ restart apache when a package is installed
0.7.1
	+ GUI improvements
	+ Use of ebox-sudoers-friendly
	+ Fix an error which uninstalls upgradable packages
0.7
	+ First public release
0.6
	+ move to client
	+ API documented using naturaldocs
	+ Update install
	+ Update debian scripts
	+ Implements usesPort

0.5.2
	+ Fix some packaging issues

0.5.1
	+ Convert module to new menu system

0.5
	+ Initial release<|MERGE_RESOLUTION|>--- conflicted
+++ resolved
@@ -1,9 +1,6 @@
-<<<<<<< HEAD
 3.2
 	+ Set version to 3.2
-=======
 3.1.5
->>>>>>> 679712dc
 	+ Fixed regression in Update list button in Components page
 3.1.4
 	+ Hide transitional zentyal-ids package
