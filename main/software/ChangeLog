<<<<<<< HEAD
3.4
	+ Remove useless initial-setup script
	+ Set version to 3.4
=======
HEAD
	+ Send an alert if a restart is required after performing an automatic
	  update with auto-updater
>>>>>>> 717876e4
3.3
	+ Replace select/deselect all buttons with column checkbox
	+ Switch from Error to TryCatch for exception handling
	+ Updated installer slides
	+ Remove style in zentyal package list when sb is set as it is not
	  longer applied
	+ Remove restricted modules to get info
	+ Added missing EBox::Exceptions uses
	+ Set version to 3.3
3.2.1
	+ Check for 3.2 archive repository instead of 3.1
3.2
	+ Set version to 3.2
3.1.5
	+ Fixed regression in Update list button in Components page
3.1.4
	+ Hide transitional zentyal-ids package
3.1.3
	+ Updated slides texts and images
	+ Move package icons from software to core as required for the menu
	+ Adapted to new CSS styles
	+ Fixed regressions in components page behavior after jQuery migration
3.1.2
	+ Reset checkboxes in advanced packages section; this is need for
	  some browsers which autocompletes input by position
	+ Added menu icon
	+ Set proper permissions to preferences file when QA updates are
	  not exclusive
	+ Restart fully the webadmin module after installation, this forces
	  the regeneration of css files
	+ Removed no longer necessary jQuery noConflict()
3.1.1
	+ Ported JS code to jQuery, extracted lot of it to .js file
3.1
	+ Updated to reflect the Apache -> WebAdmin rename.
	+ Package icon for the new IPS module
	+ Depend on zentyal-core 3.1
3.0.5
	+ Fixed wrong management of preferences files
3.0.4
	+ Improved description of enable automatic updates string
	+ Force mode when restoring apt preferences file from cloud
3.0.3
	+ Adapted firstTimeMenu() for Disaster Recovery
	+ Added workaround for launchpad bug 994509, which manifests
	  showing duplicate packages in the updates list
	+ Hide enable automatic updates form when it cannot be used
	+ Errors when getting packages dependencies are displayed, this
	  fixes the empty dialog on error problem
3.0.2
	+ Make required changes for new communications add-on
	  (mailfilter in community + jabber and asterisk in comm add-on)
3.0.1
	+ Fixed basic mode boxes behavior when adding/removing individual packages
	+ Fixed behavior of select/deselect all buttons in Zentyal components
3.0
	+ Changed del.mas template to allow call InstallPkgs url form
	  other modules
	+ Fixed System updates page
	+ Updated Zentyal Remote logo in slides
	+ Add 3.0 extra repository instead of 2.3 one
	+ Reviewed registration strings
	+ Deleted unused images
2.3.9
	+ Do not show final notes in installation process
	+ Fixed cancel button in confirm software packages in install process
	+ New slides format
2.3.8
	+ Use delete icon instead of deny for deselect all button
	+ New installation finished page
2.3.7
	+ Improved styles and icons
	+ UTM is now integrated in Gateway and Infrastructure
	+ Do not try to translate package description variable
	+ Added popups for progress bars
	+ Added logic for new mail add-on for SB edition
2.3.6
	+ Added package icon for the UPS module
	+ Increased timeout before redirecting to wizards from 1 to 5 seconds
	  to avoid problems on some slow or loaded machines
	+ Use again the non-customized Progress CGI which is now compatible
2.3.5
	+ Fixed regression with modal box save changes
2.3.4
	+ Remove redirection to save changes page after removing packages
	+ Install/Remove package shows log directory in error message
2.3.3
	+ Add proper 2.3 repository in initial-setup
	+ Adapted to new Model management framework
	+ zentyal-virt is no longer restricted in SB edition
2.3.2
	+ Fixed syntax on spanish installer slides
	+ Added icon for new Thin Clients module
2.3.1
	+ Zentyal components page now shows update list packages errors
	+ Fixed apt-wrapper error which masked some errors
	+ Adapted messages in the UI for new editions
	+ Updated installation slides
	+ Disable restart trigger on installation/removal of packages to
	  avoid stuck the progress bar
	+ Added check for small business subscription
2.3
	+ Replaced autotools with zbuildtools
	+ Bugfix: Use the new paths in setting apt preferences when
	  modifying the /etc/zentyal/remoteservices.conf entry
	+ Set off-office hours in automatic time when the admin has not
	  set one
2.2.2
	+ Fixed error on initial-setup when checking the zarafa repository
2.2.1
	+ Fixed some after-installation non-translatable strings
	+ Avoid to add both Zarafa 6 and Zarafa 7 repositories
2.1.13
	+ Updated installation slides texts
	+ Updated profile descriptions
2.1.12
	+ Components table is now fully translatable
	+ Implement Software/EBox#tabname to go directly to the given
	  tabname using hash property in URL
	+ Refresh upgradable list after the user click on update list
	+ Return to the system updates when the user has not made any
	  selection
2.1.11
	+ Removed useless regex match from apt-wrapper
	+ Fixed javascript error when installing after package search
	+ Better integration with core theme
	+ Removed /zentyal prefix from URLs
	+ Moved CSS styles to core
	+ Updated some strings for better understanding
	+ Added missing metapackage dependencies
2.1.10
	+ Fixed get of DPKG_RUNNING_FILE in new GlobalImpl class
	+ Updated version reference in slides text
2.1.9
	+ Rotate software.log
	+ Added some new package icons
2.1.8
	+ Changes in package preselections, mainly RADIUS is no longer
	  selected by default and L7Filter replaces it
2.1.7
	+ Improved visual style of the confirmation page
	+ Remove package recommendations
	+ Improved style for a better view of packages install page
2.1.6
	+ Added some new package icons
2.1.5
	+ Better management of packages without candidate version
2.1.4
	+ Always add zarafa repository to avoid situations with broken packages
2.1.3
	+ Log CGI now uses the dumpSoftwareLog method in BugReport
	+ Candidate versions are now picked using APT priority
	+ Replace references to reload.gif with reload.png
2.1.2
	+ Fixed package selection header appearance on low resolutions
2.1.1
	+ New package selection page with icons
	+ Check if apt-get is ready before running apt commands
	+ EBox::CGI::Software::Log more resilent to errors
	+ Added stats for automatic upgrades. Currently, the timestamp and
	  the number of automatic upgraded packages
2.1
	+ Replaced ebox-apt-update and ebox-apt-remove with apt-wrapper
	+ Cron script ebox-software renamed to auto-updater
	+ ebox-update-packages and ebox-remove-packages renamed to
	  install-packages and remove-oackages
	+ Remove obsolete migrations
	+ Reviewed installation slides text
2.0.10
	+ Do not show system updates in Zentyal UI when there are not
	  available because of our QA updates
	+ Fix bug when removing QA updates in preferences file
	+ Use new zentyal-* package names
2.0.9
	+ Safer regexes in ebox-update-packages and ebox-remove-packages
	+ Do not ignore kernel packages in system updates
2.0.8
	+ Open and close write fifos only one time and autoflush them
	+ Avoid sending duplicated lines to the fifos
2.0.7
	+ New APT log at /var/log/ebox/software.log to diagnose problems
	+ CGI to download software.log from the error page
	+ Handle SIGPIPE in ebox-apt-remove
	+ Delete /var/lib/zentyal/dpkg_running inupdate and remove scripts
	+ Handle possible errors opening write fifo
2.0.6
	+ Always regenerate APT cache for installing or upgrading
	+ Do not download all the packages, just download needed ones
2.0.5
	+ Improved performance using global package cache
	+ Show a helpful page if there are half-installed packages
2.0.4
	+ Fixed defunct process due to uncaught SIGPIPE
	+ Always end safely the installation of packages regardless of any
	  error
	+ Wait for the child ending when installing packages
	+ Include as Zentyal component the ones that start with "zentyal-"
2.0.3
	+ Do not check archive if the version list if it was installed
	  manually or the archive is missing (Fixed a warning)
	+ Fixed a bug in error management in ebox-apt-update and
	  ebox-update-packages scripts
	+ Fixed bug setting automatic time
2.0.2
	+ Use icons for Security and QA updates in System updates
	  (libebox >= 2.0.3)
	+ Bugfix: Do not show + icon in system updates if there is not
	  changelog entry
	+ Bugfix: When QA is enabled and exclusive, do not show not qa
	  packages to upgrade
	+ Bugfix: Zentyal components to update based on QA data as well
	+ Bugfix: Return right properties for security and QA when available
	+ Remove useless calls to regen a cache that does not longer exist
	  for Zentyal components
	+ Return the Zentyal packages when listUpgradablePkgs is called
	  with excludeEBoxPackages off, this makes Zentyal components be
	  updated by ebox-software if automatic updates are set
	+ Bugfix: Remove deprecated parameter in listEBoxPkgs method
2.0.1
	+ Unknown packages are considered as uninstalled
	+ Set a random automatic time when there is not stored any
	  configured time by admin
	+ Not launching an exception when ebox-software is locked in the
	  System page
1.5.6
	+ Update list button gives feedback about the result now
	+ Profile descriptions are now translatable
	+ Updated installation slides
1.5.5
	+ Visual improvements in package selection page
	+ Zentyal rebrand
	+ Improve i18ned messages for QA updates
1.5.4
	+ In basic mode of ebox components installed metapackages appear with a tick
	+ Save changes automatically when a package is deleted
	+ Now ebox-software tables are ordered alphabetically
	+ Show package descriptions instead of package names in the confirmation screen
	+ Show update list button
	+ Skip install button
	+ Delete big space in update system
	+ Show information while downloading packages
	+ New slides translated to Spanish
1.5.3
	+ Bugfix: filter and order in ebox components table work properly now
	+ Added button to update packages list
	+ Bugfix: now ebox-apt-update throw exceptions
	+ Bugfix: solved bug in system updates
1.5.2
	+ Changed css file of tableorderer
	+ Template based top buttonless menu
	+ Show top menu buttons in ebox software (except on first install)
	+ Fixed bug in fetchAllPkgs
	+ Set preferences differently in Lucid
1.5.1
	+ Total redesign of the Software Management improving look and usability
	+ Starting hour of automatic operations is configurable
	+ Ready for QA repository support
1.5
	+ Bug fix: system updates work properly now
1.4.1
	+ Fixed error when installed some packages (missing --force-yes option)
	+ Fixed template error in system updates when automatic updates are enabled
1.3.14
	+ Added note with the last update time
	+ eBox packages are not longer shown in system updates view
1.3.13
	+ Bug fix: add -o DPkg::Options::='--force-confold'"
1.3.10
	+ Add public key for eBox PPA repository
1.3.5
	+ Better looking for descriptions in eBox components
1.3.3
	+ Bugfix: added dpkg-dev dependency and package removal/install is
	disabled when the module is disabled
1.1.20
	+ New release
0.12.101
	+ Add missing backslash to display update form correctly
0.12.100
	+ Restart apache once and not for every package when upgrading or
	installing
0.12.99
	+ New release
0.12.2
	+ Bugfix: Added `--force-yes` option to accept unsigned packages from
	our PPA repository
0.12.1
	+ Bugfix: Packages which are not installable for some reason are
	handled correctly stopping the update process and showing the error
0.12
	+ New release
0.11.101
	+ Bugfix. Fix typo in ebox-update-packages which prevented software
	  management from working
	+ Add ebox-software.cron.daily to debian package
	+ Add action to explain ebox-software cron script
0.11.100
	+ Regenerate cache before finishing package installation/removal
	+ Do not truncate sources.list
	+ Delete packages using the progress screen
0.11.99
	+ System and software updates work correctly again with progress
	indicator showing process already finished
	+ ebox-software cron script locks software module to work in order
	to hide corner cases
	+ Bugfix. libebox is treated as an eBox package and not as a
	system package
0.11
	+ New release
0.10.99
	+ New release
0.9.100
	+ New release
0.9.99
	+ New release
0.9.3
	+ New release
0.8.99
	+ New release
0.8.1
	+ fix bug to avoid calling endlessly ebox-software
	  after installing a package when automatic update was enable.
0.8
	+ ebox-software truncates /etc/apt/sources.list and
	  add  all apt sources from ebox-platform.com
0.7.99
	+ fix bug to wait until the upgrading or installing process is done.
	  Use Ajax to check if the upgrading taking place has finished
	+ restart apache when a package is installed
0.7.1
	+ GUI improvements
	+ Use of ebox-sudoers-friendly
	+ Fix an error which uninstalls upgradable packages
0.7
	+ First public release
0.6
	+ move to client
	+ API documented using naturaldocs
	+ Update install
	+ Update debian scripts
	+ Implements usesPort

0.5.2
	+ Fix some packaging issues

0.5.1
	+ Convert module to new menu system

0.5
	+ Initial release<|MERGE_RESOLUTION|>--- conflicted
+++ resolved
@@ -1,12 +1,8 @@
-<<<<<<< HEAD
 3.4
 	+ Remove useless initial-setup script
 	+ Set version to 3.4
-=======
-HEAD
 	+ Send an alert if a restart is required after performing an automatic
 	  update with auto-updater
->>>>>>> 717876e4
 3.3
 	+ Replace select/deselect all buttons with column checkbox
 	+ Switch from Error to TryCatch for exception handling
