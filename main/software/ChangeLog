--- conflicted
+++ resolved
@@ -1,4 +1,5 @@
-<<<<<<< HEAD
+HEAD
+	+ Added logic for new mail add-on for SB edition
 2.3.6
 	+ Added package icon for the UPS module
 	+ Increased timeout before redirecting to wizards from 1 to 5 seconds
@@ -8,10 +9,6 @@
 	+ Fixed regression with modal box save changes
 2.3.4
 	+ Remove redirection to save changes page after removing packages
-=======
-HEAD
-	+ Added logic for new mail add-on for SB edition
->>>>>>> 6f6a1b09
 	+ Install/Remove package shows log directory in error message
 2.3.3
 	+ Add proper 2.3 repository in initial-setup
