HEAD
<<<<<<< HEAD
	+ Add icon for openchange module
=======
	+ Move package icons from software to core as required for the menu
>>>>>>> 31456032
	+ Adapted to new CSS styles
	+ Fixed regressions in components page behavior after jQuery migration
3.1.2
	+ Reset checkboxes in advanced packages section; this is need for
	  some browsers which autocompletes input by position
	+ Added menu icon
	+ Set proper permissions to preferences file when QA updates are
	  not exclusive
	+ Restart fully the webadmin module after installation, this forces
	  the regeneration of css files
	+ Removed no longer necessary jQuery noConflict()
3.1.1
	+ Ported JS code to jQuery, extracted lot of it to .js file
3.1
	+ Updated to reflect the Apache -> WebAdmin rename.
	+ Package icon for the new IPS module
	+ Depend on zentyal-core 3.1
3.0.5
	+ Fixed wrong management of preferences files
3.0.4
	+ Improved description of enable automatic updates string
	+ Force mode when restoring apt preferences file from cloud
3.0.3
	+ Adapted firstTimeMenu() for Disaster Recovery
	+ Added workaround for launchpad bug 994509, which manifests
	  showing duplicate packages in the updates list
	+ Hide enable automatic updates form when it cannot be used
	+ Errors when getting packages dependencies are displayed, this
	  fixes the empty dialog on error problem
3.0.2
	+ Make required changes for new communications add-on
	  (mailfilter in community + jabber and asterisk in comm add-on)
3.0.1
	+ Fixed basic mode boxes behavior when adding/removing individual packages
	+ Fixed behavior of select/deselect all buttons in Zentyal components
3.0
	+ Changed del.mas template to allow call InstallPkgs url form
	  other modules
	+ Fixed System updates page
	+ Updated Zentyal Remote logo in slides
	+ Add 3.0 extra repository instead of 2.3 one
	+ Reviewed registration strings
	+ Deleted unused images
2.3.9
	+ Do not show final notes in installation process
	+ Fixed cancel button in confirm software packages in install process
	+ New slides format
2.3.8
	+ Use delete icon instead of deny for deselect all button
	+ New installation finished page
2.3.7
	+ Improved styles and icons
	+ UTM is now integrated in Gateway and Infrastructure
	+ Do not try to translate package description variable
	+ Added popups for progress bars
	+ Added logic for new mail add-on for SB edition
2.3.6
	+ Added package icon for the UPS module
	+ Increased timeout before redirecting to wizards from 1 to 5 seconds
	  to avoid problems on some slow or loaded machines
	+ Use again the non-customized Progress CGI which is now compatible
2.3.5
	+ Fixed regression with modal box save changes
2.3.4
	+ Remove redirection to save changes page after removing packages
	+ Install/Remove package shows log directory in error message
2.3.3
	+ Add proper 2.3 repository in initial-setup
	+ Adapted to new Model management framework
	+ zentyal-virt is no longer restricted in SB edition
2.3.2
	+ Fixed syntax on spanish installer slides
	+ Added icon for new Thin Clients module
2.3.1
	+ Zentyal components page now shows update list packages errors
	+ Fixed apt-wrapper error which masked some errors
	+ Adapted messages in the UI for new editions
	+ Updated installation slides
	+ Disable restart trigger on installation/removal of packages to
	  avoid stuck the progress bar
	+ Added check for small business subscription
2.3
	+ Replaced autotools with zbuildtools
	+ Bugfix: Use the new paths in setting apt preferences when
	  modifying the /etc/zentyal/remoteservices.conf entry
	+ Set off-office hours in automatic time when the admin has not
	  set one
2.2.2
	+ Fixed error on initial-setup when checking the zarafa repository
2.2.1
	+ Fixed some after-installation non-translatable strings
	+ Avoid to add both Zarafa 6 and Zarafa 7 repositories
2.1.13
	+ Updated installation slides texts
	+ Updated profile descriptions
2.1.12
	+ Components table is now fully translatable
	+ Implement Software/EBox#tabname to go directly to the given
	  tabname using hash property in URL
	+ Refresh upgradable list after the user click on update list
	+ Return to the system updates when the user has not made any
	  selection
2.1.11
	+ Removed useless regex match from apt-wrapper
	+ Fixed javascript error when installing after package search
	+ Better integration with core theme
	+ Removed /zentyal prefix from URLs
	+ Moved CSS styles to core
	+ Updated some strings for better understanding
	+ Added missing metapackage dependencies
2.1.10
	+ Fixed get of DPKG_RUNNING_FILE in new GlobalImpl class
	+ Updated version reference in slides text
2.1.9
	+ Rotate software.log
	+ Added some new package icons
2.1.8
	+ Changes in package preselections, mainly RADIUS is no longer
	  selected by default and L7Filter replaces it
2.1.7
	+ Improved visual style of the confirmation page
	+ Remove package recommendations
	+ Improved style for a better view of packages install page
2.1.6
	+ Added some new package icons
2.1.5
	+ Better management of packages without candidate version
2.1.4
	+ Always add zarafa repository to avoid situations with broken packages
2.1.3
	+ Log CGI now uses the dumpSoftwareLog method in BugReport
	+ Candidate versions are now picked using APT priority
	+ Replace references to reload.gif with reload.png
2.1.2
	+ Fixed package selection header appearance on low resolutions
2.1.1
	+ New package selection page with icons
	+ Check if apt-get is ready before running apt commands
	+ EBox::CGI::Software::Log more resilent to errors
	+ Added stats for automatic upgrades. Currently, the timestamp and
	  the number of automatic upgraded packages
2.1
	+ Replaced ebox-apt-update and ebox-apt-remove with apt-wrapper
	+ Cron script ebox-software renamed to auto-updater
	+ ebox-update-packages and ebox-remove-packages renamed to
	  install-packages and remove-oackages
	+ Remove obsolete migrations
	+ Reviewed installation slides text
2.0.10
	+ Do not show system updates in Zentyal UI when there are not
	  available because of our QA updates
	+ Fix bug when removing QA updates in preferences file
	+ Use new zentyal-* package names
2.0.9
	+ Safer regexes in ebox-update-packages and ebox-remove-packages
	+ Do not ignore kernel packages in system updates
2.0.8
	+ Open and close write fifos only one time and autoflush them
	+ Avoid sending duplicated lines to the fifos
2.0.7
	+ New APT log at /var/log/ebox/software.log to diagnose problems
	+ CGI to download software.log from the error page
	+ Handle SIGPIPE in ebox-apt-remove
	+ Delete /var/lib/zentyal/dpkg_running inupdate and remove scripts
	+ Handle possible errors opening write fifo
2.0.6
	+ Always regenerate APT cache for installing or upgrading
	+ Do not download all the packages, just download needed ones
2.0.5
	+ Improved performance using global package cache
	+ Show a helpful page if there are half-installed packages
2.0.4
	+ Fixed defunct process due to uncaught SIGPIPE
	+ Always end safely the installation of packages regardless of any
	  error
	+ Wait for the child ending when installing packages
	+ Include as Zentyal component the ones that start with "zentyal-"
2.0.3
	+ Do not check archive if the version list if it was installed
	  manually or the archive is missing (Fixed a warning)
	+ Fixed a bug in error management in ebox-apt-update and
	  ebox-update-packages scripts
	+ Fixed bug setting automatic time
2.0.2
	+ Use icons for Security and QA updates in System updates
	  (libebox >= 2.0.3)
	+ Bugfix: Do not show + icon in system updates if there is not
	  changelog entry
	+ Bugfix: When QA is enabled and exclusive, do not show not qa
	  packages to upgrade
	+ Bugfix: Zentyal components to update based on QA data as well
	+ Bugfix: Return right properties for security and QA when available
	+ Remove useless calls to regen a cache that does not longer exist
	  for Zentyal components
	+ Return the Zentyal packages when listUpgradablePkgs is called
	  with excludeEBoxPackages off, this makes Zentyal components be
	  updated by ebox-software if automatic updates are set
	+ Bugfix: Remove deprecated parameter in listEBoxPkgs method
2.0.1
	+ Unknown packages are considered as uninstalled
	+ Set a random automatic time when there is not stored any
	  configured time by admin
	+ Not launching an exception when ebox-software is locked in the
	  System page
1.5.6
	+ Update list button gives feedback about the result now
	+ Profile descriptions are now translatable
	+ Updated installation slides
1.5.5
	+ Visual improvements in package selection page
	+ Zentyal rebrand
	+ Improve i18ned messages for QA updates
1.5.4
	+ In basic mode of ebox components installed metapackages appear with a tick
	+ Save changes automatically when a package is deleted
	+ Now ebox-software tables are ordered alphabetically
	+ Show package descriptions instead of package names in the confirmation screen
	+ Show update list button
	+ Skip install button
	+ Delete big space in update system
	+ Show information while downloading packages
	+ New slides translated to Spanish
1.5.3
	+ Bugfix: filter and order in ebox components table work properly now
	+ Added button to update packages list
	+ Bugfix: now ebox-apt-update throw exceptions
	+ Bugfix: solved bug in system updates
1.5.2
	+ Changed css file of tableorderer
	+ Template based top buttonless menu
	+ Show top menu buttons in ebox software (except on first install)
	+ Fixed bug in fetchAllPkgs
	+ Set preferences differently in Lucid
1.5.1
	+ Total redesign of the Software Management improving look and usability
	+ Starting hour of automatic operations is configurable
	+ Ready for QA repository support
1.5
	+ Bug fix: system updates work properly now
1.4.1
	+ Fixed error when installed some packages (missing --force-yes option)
	+ Fixed template error in system updates when automatic updates are enabled
1.3.14
	+ Added note with the last update time
	+ eBox packages are not longer shown in system updates view
1.3.13
	+ Bug fix: add -o DPkg::Options::='--force-confold'"
1.3.10
	+ Add public key for eBox PPA repository
1.3.5
	+ Better looking for descriptions in eBox components
1.3.3
	+ Bugfix: added dpkg-dev dependency and package removal/install is
	disabled when the module is disabled
1.1.20
	+ New release
0.12.101
	+ Add missing backslash to display update form correctly
0.12.100
	+ Restart apache once and not for every package when upgrading or
	installing
0.12.99
	+ New release
0.12.2
	+ Bugfix: Added `--force-yes` option to accept unsigned packages from
	our PPA repository
0.12.1
	+ Bugfix: Packages which are not installable for some reason are
	handled correctly stopping the update process and showing the error
0.12
	+ New release
0.11.101
	+ Bugfix. Fix typo in ebox-update-packages which prevented software
	  management from working
	+ Add ebox-software.cron.daily to debian package
	+ Add action to explain ebox-software cron script
0.11.100
	+ Regenerate cache before finishing package installation/removal
	+ Do not truncate sources.list
	+ Delete packages using the progress screen
0.11.99
	+ System and software updates work correctly again with progress
	indicator showing process already finished
	+ ebox-software cron script locks software module to work in order
	to hide corner cases
	+ Bugfix. libebox is treated as an eBox package and not as a
	system package
0.11
	+ New release
0.10.99
	+ New release
0.9.100
	+ New release
0.9.99
	+ New release
0.9.3
	+ New release
0.8.99
	+ New release
0.8.1
	+ fix bug to avoid calling endlessly ebox-software
	  after installing a package when automatic update was enable.
0.8
	+ ebox-software truncates /etc/apt/sources.list and
	  add  all apt sources from ebox-platform.com
0.7.99
	+ fix bug to wait until the upgrading or installing process is done.
	  Use Ajax to check if the upgrading taking place has finished
	+ restart apache when a package is installed
0.7.1
	+ GUI improvements
	+ Use of ebox-sudoers-friendly
	+ Fix an error which uninstalls upgradable packages
0.7
	+ First public release
0.6
	+ move to client
	+ API documented using naturaldocs
	+ Update install
	+ Update debian scripts
	+ Implements usesPort

0.5.2
	+ Fix some packaging issues

0.5.1
	+ Convert module to new menu system

0.5
	+ Initial release<|MERGE_RESOLUTION|>--- conflicted
+++ resolved
@@ -1,9 +1,5 @@
 HEAD
-<<<<<<< HEAD
-	+ Add icon for openchange module
-=======
 	+ Move package icons from software to core as required for the menu
->>>>>>> 31456032
 	+ Adapted to new CSS styles
 	+ Fixed regressions in components page behavior after jQuery migration
 3.1.2
