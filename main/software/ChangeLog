--- conflicted
+++ resolved
@@ -1,10 +1,7 @@
-<<<<<<< HEAD
+HEAD
+	+ Adapted to new Model management framework
 2.3.2
 	+ Fixed syntax on spanish installer slides
-=======
-HEAD
-	+ Adapted to new Model management framework
->>>>>>> 8bfe9879
 	+ Added icon for new Thin Clients module
 2.3.1
 	+ Zentyal components page now shows update list packages errors
