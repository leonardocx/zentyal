<<<<<<< HEAD
3.4
	+ Migrated to use Plack as the application server instead of mod_perl
	+ Remove useless initial-setup script
	+ Set version to 3.4
=======
HEAD
	+ Be able to update zentyal components when clicking select all checkbox
3.3.1
>>>>>>> 388be3cb
	+ Update install button when clicking select all checkbox
	+ Send an alert if a restart is required after performing an automatic
	  update with auto-updater
3.3
	+ Replace select/deselect all buttons with column checkbox
	+ Switch from Error to TryCatch for exception handling
	+ Updated installer slides
	+ Remove style in zentyal package list when sb is set as it is not
	  longer applied
	+ Remove restricted modules to get info
	+ Added missing EBox::Exceptions uses
	+ Set version to 3.3
3.2.1
	+ Check for 3.2 archive repository instead of 3.1
3.2
	+ Set version to 3.2
3.1.5
	+ Fixed regression in Update list button in Components page
3.1.4
	+ Hide transitional zentyal-ids package
3.1.3
	+ Updated slides texts and images
	+ Move package icons from software to core as required for the menu
	+ Adapted to new CSS styles
	+ Fixed regressions in components page behavior after jQuery migration
3.1.2
	+ Reset checkboxes in advanced packages section; this is need for
	  some browsers which autocompletes input by position
	+ Added menu icon
	+ Set proper permissions to preferences file when QA updates are
	  not exclusive
	+ Restart fully the webadmin module after installation, this forces
	  the regeneration of css files
	+ Removed no longer necessary jQuery noConflict()
3.1.1
	+ Ported JS code to jQuery, extracted lot of it to .js file
3.1
	+ Updated to reflect the Apache -> WebAdmin rename.
	+ Package icon for the new IPS module
	+ Depend on zentyal-core 3.1
3.0.5
	+ Fixed wrong management of preferences files
3.0.4
	+ Improved description of enable automatic updates string
	+ Force mode when restoring apt preferences file from cloud
3.0.3
	+ Adapted firstTimeMenu() for Disaster Recovery
	+ Added workaround for launchpad bug 994509, which manifests
	  showing duplicate packages in the updates list
	+ Hide enable automatic updates form when it cannot be used
	+ Errors when getting packages dependencies are displayed, this
	  fixes the empty dialog on error problem
3.0.2
	+ Make required changes for new communications add-on
	  (mailfilter in community + jabber and asterisk in comm add-on)
3.0.1
	+ Fixed basic mode boxes behavior when adding/removing individual packages
	+ Fixed behavior of select/deselect all buttons in Zentyal components
3.0
	+ Changed del.mas template to allow call InstallPkgs url form
	  other modules
	+ Fixed System updates page
	+ Updated Zentyal Remote logo in slides
	+ Add 3.0 extra repository instead of 2.3 one
	+ Reviewed registration strings
	+ Deleted unused images
2.3.9
	+ Do not show final notes in installation process
	+ Fixed cancel button in confirm software packages in install process
	+ New slides format
2.3.8
	+ Use delete icon instead of deny for deselect all button
	+ New installation finished page
2.3.7
	+ Improved styles and icons
	+ UTM is now integrated in Gateway and Infrastructure
	+ Do not try to translate package description variable
	+ Added popups for progress bars
	+ Added logic for new mail add-on for SB edition
2.3.6
	+ Added package icon for the UPS module
	+ Increased timeout before redirecting to wizards from 1 to 5 seconds
	  to avoid problems on some slow or loaded machines
	+ Use again the non-customized Progress CGI which is now compatible
2.3.5
	+ Fixed regression with modal box save changes
2.3.4
	+ Remove redirection to save changes page after removing packages
	+ Install/Remove package shows log directory in error message
2.3.3
	+ Add proper 2.3 repository in initial-setup
	+ Adapted to new Model management framework
	+ zentyal-virt is no longer restricted in SB edition
2.3.2
	+ Fixed syntax on spanish installer slides
	+ Added icon for new Thin Clients module
2.3.1
	+ Zentyal components page now shows update list packages errors
	+ Fixed apt-wrapper error which masked some errors
	+ Adapted messages in the UI for new editions
	+ Updated installation slides
	+ Disable restart trigger on installation/removal of packages to
	  avoid stuck the progress bar
	+ Added check for small business subscription
2.3
	+ Replaced autotools with zbuildtools
	+ Bugfix: Use the new paths in setting apt preferences when
	  modifying the /etc/zentyal/remoteservices.conf entry
	+ Set off-office hours in automatic time when the admin has not
	  set one
2.2.2
	+ Fixed error on initial-setup when checking the zarafa repository
2.2.1
	+ Fixed some after-installation non-translatable strings
	+ Avoid to add both Zarafa 6 and Zarafa 7 repositories
2.1.13
	+ Updated installation slides texts
	+ Updated profile descriptions
2.1.12
	+ Components table is now fully translatable
	+ Implement Software/EBox#tabname to go directly to the given
	  tabname using hash property in URL
	+ Refresh upgradable list after the user click on update list
	+ Return to the system updates when the user has not made any
	  selection
2.1.11
	+ Removed useless regex match from apt-wrapper
	+ Fixed javascript error when installing after package search
	+ Better integration with core theme
	+ Removed /zentyal prefix from URLs
	+ Moved CSS styles to core
	+ Updated some strings for better understanding
	+ Added missing metapackage dependencies
2.1.10
	+ Fixed get of DPKG_RUNNING_FILE in new GlobalImpl class
	+ Updated version reference in slides text
2.1.9
	+ Rotate software.log
	+ Added some new package icons
2.1.8
	+ Changes in package preselections, mainly RADIUS is no longer
	  selected by default and L7Filter replaces it
2.1.7
	+ Improved visual style of the confirmation page
	+ Remove package recommendations
	+ Improved style for a better view of packages install page
2.1.6
	+ Added some new package icons
2.1.5
	+ Better management of packages without candidate version
2.1.4
	+ Always add zarafa repository to avoid situations with broken packages
2.1.3
	+ Log CGI now uses the dumpSoftwareLog method in BugReport
	+ Candidate versions are now picked using APT priority
	+ Replace references to reload.gif with reload.png
2.1.2
	+ Fixed package selection header appearance on low resolutions
2.1.1
	+ New package selection page with icons
	+ Check if apt-get is ready before running apt commands
	+ EBox::CGI::Software::Log more resilent to errors
	+ Added stats for automatic upgrades. Currently, the timestamp and
	  the number of automatic upgraded packages
2.1
	+ Replaced ebox-apt-update and ebox-apt-remove with apt-wrapper
	+ Cron script ebox-software renamed to auto-updater
	+ ebox-update-packages and ebox-remove-packages renamed to
	  install-packages and remove-oackages
	+ Remove obsolete migrations
	+ Reviewed installation slides text
2.0.10
	+ Do not show system updates in Zentyal UI when there are not
	  available because of our QA updates
	+ Fix bug when removing QA updates in preferences file
	+ Use new zentyal-* package names
2.0.9
	+ Safer regexes in ebox-update-packages and ebox-remove-packages
	+ Do not ignore kernel packages in system updates
2.0.8
	+ Open and close write fifos only one time and autoflush them
	+ Avoid sending duplicated lines to the fifos
2.0.7
	+ New APT log at /var/log/ebox/software.log to diagnose problems
	+ CGI to download software.log from the error page
	+ Handle SIGPIPE in ebox-apt-remove
	+ Delete /var/lib/zentyal/dpkg_running inupdate and remove scripts
	+ Handle possible errors opening write fifo
2.0.6
	+ Always regenerate APT cache for installing or upgrading
	+ Do not download all the packages, just download needed ones
2.0.5
	+ Improved performance using global package cache
	+ Show a helpful page if there are half-installed packages
2.0.4
	+ Fixed defunct process due to uncaught SIGPIPE
	+ Always end safely the installation of packages regardless of any
	  error
	+ Wait for the child ending when installing packages
	+ Include as Zentyal component the ones that start with "zentyal-"
2.0.3
	+ Do not check archive if the version list if it was installed
	  manually or the archive is missing (Fixed a warning)
	+ Fixed a bug in error management in ebox-apt-update and
	  ebox-update-packages scripts
	+ Fixed bug setting automatic time
2.0.2
	+ Use icons for Security and QA updates in System updates
	  (libebox >= 2.0.3)
	+ Bugfix: Do not show + icon in system updates if there is not
	  changelog entry
	+ Bugfix: When QA is enabled and exclusive, do not show not qa
	  packages to upgrade
	+ Bugfix: Zentyal components to update based on QA data as well
	+ Bugfix: Return right properties for security and QA when available
	+ Remove useless calls to regen a cache that does not longer exist
	  for Zentyal components
	+ Return the Zentyal packages when listUpgradablePkgs is called
	  with excludeEBoxPackages off, this makes Zentyal components be
	  updated by ebox-software if automatic updates are set
	+ Bugfix: Remove deprecated parameter in listEBoxPkgs method
2.0.1
	+ Unknown packages are considered as uninstalled
	+ Set a random automatic time when there is not stored any
	  configured time by admin
	+ Not launching an exception when ebox-software is locked in the
	  System page
1.5.6
	+ Update list button gives feedback about the result now
	+ Profile descriptions are now translatable
	+ Updated installation slides
1.5.5
	+ Visual improvements in package selection page
	+ Zentyal rebrand
	+ Improve i18ned messages for QA updates
1.5.4
	+ In basic mode of ebox components installed metapackages appear with a tick
	+ Save changes automatically when a package is deleted
	+ Now ebox-software tables are ordered alphabetically
	+ Show package descriptions instead of package names in the confirmation screen
	+ Show update list button
	+ Skip install button
	+ Delete big space in update system
	+ Show information while downloading packages
	+ New slides translated to Spanish
1.5.3
	+ Bugfix: filter and order in ebox components table work properly now
	+ Added button to update packages list
	+ Bugfix: now ebox-apt-update throw exceptions
	+ Bugfix: solved bug in system updates
1.5.2
	+ Changed css file of tableorderer
	+ Template based top buttonless menu
	+ Show top menu buttons in ebox software (except on first install)
	+ Fixed bug in fetchAllPkgs
	+ Set preferences differently in Lucid
1.5.1
	+ Total redesign of the Software Management improving look and usability
	+ Starting hour of automatic operations is configurable
	+ Ready for QA repository support
1.5
	+ Bug fix: system updates work properly now
1.4.1
	+ Fixed error when installed some packages (missing --force-yes option)
	+ Fixed template error in system updates when automatic updates are enabled
1.3.14
	+ Added note with the last update time
	+ eBox packages are not longer shown in system updates view
1.3.13
	+ Bug fix: add -o DPkg::Options::='--force-confold'"
1.3.10
	+ Add public key for eBox PPA repository
1.3.5
	+ Better looking for descriptions in eBox components
1.3.3
	+ Bugfix: added dpkg-dev dependency and package removal/install is
	disabled when the module is disabled
1.1.20
	+ New release
0.12.101
	+ Add missing backslash to display update form correctly
0.12.100
	+ Restart apache once and not for every package when upgrading or
	installing
0.12.99
	+ New release
0.12.2
	+ Bugfix: Added `--force-yes` option to accept unsigned packages from
	our PPA repository
0.12.1
	+ Bugfix: Packages which are not installable for some reason are
	handled correctly stopping the update process and showing the error
0.12
	+ New release
0.11.101
	+ Bugfix. Fix typo in ebox-update-packages which prevented software
	  management from working
	+ Add ebox-software.cron.daily to debian package
	+ Add action to explain ebox-software cron script
0.11.100
	+ Regenerate cache before finishing package installation/removal
	+ Do not truncate sources.list
	+ Delete packages using the progress screen
0.11.99
	+ System and software updates work correctly again with progress
	indicator showing process already finished
	+ ebox-software cron script locks software module to work in order
	to hide corner cases
	+ Bugfix. libebox is treated as an eBox package and not as a
	system package
0.11
	+ New release
0.10.99
	+ New release
0.9.100
	+ New release
0.9.99
	+ New release
0.9.3
	+ New release
0.8.99
	+ New release
0.8.1
	+ fix bug to avoid calling endlessly ebox-software
	  after installing a package when automatic update was enable.
0.8
	+ ebox-software truncates /etc/apt/sources.list and
	  add  all apt sources from ebox-platform.com
0.7.99
	+ fix bug to wait until the upgrading or installing process is done.
	  Use Ajax to check if the upgrading taking place has finished
	+ restart apache when a package is installed
0.7.1
	+ GUI improvements
	+ Use of ebox-sudoers-friendly
	+ Fix an error which uninstalls upgradable packages
0.7
	+ First public release
0.6
	+ move to client
	+ API documented using naturaldocs
	+ Update install
	+ Update debian scripts
	+ Implements usesPort

0.5.2
	+ Fix some packaging issues

0.5.1
	+ Convert module to new menu system

0.5
	+ Initial release<|MERGE_RESOLUTION|>--- conflicted
+++ resolved
@@ -1,13 +1,8 @@
-<<<<<<< HEAD
 3.4
 	+ Migrated to use Plack as the application server instead of mod_perl
 	+ Remove useless initial-setup script
 	+ Set version to 3.4
-=======
-HEAD
 	+ Be able to update zentyal components when clicking select all checkbox
-3.3.1
->>>>>>> 388be3cb
 	+ Update install button when clicking select all checkbox
 	+ Send an alert if a restart is required after performing an automatic
 	  update with auto-updater
