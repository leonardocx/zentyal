--- conflicted
+++ resolved
@@ -1,11 +1,7 @@
-<<<<<<< HEAD
 3.3
 	+ Dovecot passdb reordering and typo
 	+ Switch from Error to TryCatch for exception handling
-=======
-HEAD
 	+ Added required code to integrate with OpenChange
->>>>>>> c1d0b417
 	+ Added missing EBox::Exceptions uses
 	+ Delete migration code from old versions
 	+ Preservice and postservice hooks now should work properly
