<<<<<<< HEAD
3.4
	+ Use service instead of deprecated invoke-rc.d for init.d scripts
	+ Set version to 3.4
=======
HEAD
	+ Better integration with openchange account addon
	+ Remove openchange account when removing mail account
>>>>>>> af45f7da
	+ Better integration of group alias addon
	+ Added openchange outgoing mail rewriting
	+ Added sieve_dir plugin parameter
	+ Nopass dovecot policy enabled only when Openchange provisioned
3.3
	+ Allow to use vdomains table when module is unconfigured
	+ Dovecot passdb reordering and typo
	+ Switch from Error to TryCatch for exception handling
	+ Added required code to integrate with OpenChange
	+ Added missing EBox::Exceptions uses
	+ Delete migration code from old versions
	+ Preservice and postservice hooks now should work properly
	+ Fixed regression which broke external account modification
	+ Set version to 3.3
	+ Add openchange compatibility
3.2
	+ Set version to 3.2
3.1.7
	+ Override daemons when migrating from 3.0
	+ Minor enhancements to some note texts
3.1.6
	+ Use DATETIME type in date column for consolidation tables
	+ Summarised report has breadcrumbs now
3.1.5
	+ Fixed typo in external account user corner model
	+ Adapted to new CSS styles
	+ Fixed bug which allowed to use incorrect external addresses in
	  fetchmail accounts
3.1.4
	+ Fixed typo in master.cf when mail filter is enabled
3.1.3
	+ Adapt group and users addon to right panel view
	+ mail-ldap init script dies on LDAP add error
	+ Added menu icon
	+ Added new userCorner method to external accounts model
	+ Updated to use renamed method EBox::Ldap::connection.
	+ Adapt firewall rules to new accept chains
	+ Adapted user addon to multi-OU tree view
	+ Removed no longer necessary jQuery noConflict()
	+ Search the whole LDAP tree looking for groups and users.
	+ Added incompatiblity with external AD authentication mode
3.1.2
	+ Use new EBox::Users namespace instead of EBox::UsersAndGroups
3.1.1
	+ Removed deprecated backup domain methods
3.1
	+ Added Pre-Depends on mysql-server to avoid problems with upgrades
	+ Depend on zentyal-core 3.1
3.0.5
	+ Regenerate kerberos key tab in LDAP reprovision
	+ Banner display mail name instead of host name
	+ Adapted to EBox::LdapModule changes
	+ Added module particular facilities for slave setup
	+ Added a ebox.postgrey upstart config file in package to avoid
	  errors before we generate it in the _setConf
	+ Fixed bug triggered when removing all users from a virtual domain
	+ Do not try to manage postgrey daemon if module is unconfigured
	+ Fixed error in json response trigered by widget size
	+ Added libsasl2-modules dependency because it seems that is not
	  always installed
3.0.4
	+ Integration with Disaster Recovery service
	+ Fixed user object misuse in EBox::Mail::FetchmailLdap::removeExternalAccount
3.0.3
	+ Adapted to changes in EBox::LogHelper::_convertTimestamp
3.0.2
	+ Fixed error in dashboard widget
	+ Fixed log helper time stamp parsing, transition to MySql broke it
	+ Adapted to improvement of EBox::Module::Service::isRunning method
	+ Added LDAP indexes for mail and dc attributes
	+ Added and used serviceId field for service certificates
	+ Fixed bread crumbs in mail dispatcher configuration model
3.0.1
	+ Added missing CGIs for external accounts
	+ Fixed edition of external accounts
	+ Workaround until postgrey "do not stop" bug is fixed upstream
	+ Use executeOnBrothers method to resolve error with component
	  directories on vdomain aliases model
2.3.8
	+ Move report code to remoteservices
	+ Add missing use statement causing an exception loading the class
	+ Convert to lowercase the domain part in the user LDAP filter,
	  required to retrieve the correct mailbox path when using kerberos auth
	+ Fix gssapi hostname for kerberos authentication
	+ Fix LDAP filters
	+ Switch to LDAP bind authentication when kerberos is not used
	+ Fixed dovecot user password authentication
	+ Fixed disable_dns_lookups key in master.cf
2.3.7
	+ Dont use Zarafa for ham/spam acccounts
	+ Allow syntax to specify smarthost without MX lookup
	+ Fixed dovecot-ldap.conf.mas
2.3.6
	+ Added modeldepends to yaml schema
	+ External alias can have address on a vdomain alias
	+ Fixed regression in vdomain aliases
	+ Added Zarafa multitenancy support
2.3.5
	+ Fixed regression in add/remove/list group alias
	+ Added user addon for retrieval mail from external accounts
	+ Added fetch all mail option to retrieval mail from external accounts
2.3.4
	+ Implement new EBox::Events::DispatcherProvider
	+ Adapted to new Model management framework
	+ Always run postmap
	+ Authenticated sender have to use a mail address which they own
	+ Using old sieve directories as home mail directories
	+ Enable GSSAPI/Kerberos authentication
2.3.3
	+ Create tables with MyISAM engine by default
2.3.2
	+ withoutActions property in TrafficDetails.pm for the new tableBody.mas
	+ Removed mda option for fetchmail accounts with zarafa destination
	+ Image in initial configuration wizard is shown again
2.3.1
	+ New translatable printableNames for mail services
	+ Adapted to new users implementation
	+ Fixed wrong method call in MailUserLdap
2.3
	+ Adapted to dovecot 2.0
	+ Postfix now binds to LDAP
	+ Adapted to new MySQL logs backend
	+ Mailfilter learn accounts are excluded from Zarafa transport
	+ Remove precondition if there are no objects as now they can be
	  added in-line with the new dialog
	+ Replaced autotools with zbuildtools
	+ Remove Zarafa dependent configuration when it is disabled
	+ Fetchmail configuration takes in account Zarafa
2.2.1
	+ Fixed usercorner row id error when adding a new external account
	+ Fixed mail directory backup in account creation, now it can be
	  made more than once
	+ Use EBox::Validate::checkEmailAddress for checking email instead
	  of a custom flaky re
	+ Fixed regresion in mailname message in SMTPOptions model
2.1.12
	+ Fixed regresion in usercorner link
2.1.11
	+ Added uidl fetchmail option to pop3 external accounts
2.1.10
	+ Fixed error in SMTPOPtions model when system hostname is not a FQDN
2.1.9
	+ Removed /zentyal prefix from URLs
	+ Fixed errors executing mail queue commands
	+ Do not generate config if module is not configured
2.1.8
	+ Set widget size to 2 for a better default dashboard balance
2.1.7
	+ Update wizard pages with new order option
2.1.6
	+ Use the new "Add new..." option in the object selectors
	+ Add support for LOGIN in authenticated mail relay
	+ Delete deprecated extendedRestore method
	+ Use quote column option for periodic and report log consolidation
2.1.5
	+ Fixed crash in dashboard widget
2.1.4
	+ Check for undefined vdomain in vdomainExists method
	+ Removed unwanted matching in the logs in some rare circumstances
	+ SASL and TLS are always enabled
	+ As long as mailfilter module is enabled, the mail module will
	  use the filter it provides
	+ Changed mail firewall services
2.1.3
	+ Added message submission service
	+ Added poll period and per-account "keep" option to email retrieval
	  from external accounts
	+ Bugfix: don't run archivemail if no .Trash or .Spam folders found
2.1.2
	+ Change Zarafa virtual transport to LMTP.
	+ Bugfix: EBox::MailVDomainsLdap::vdomains returns a correct value
	  when mail is disabled
	+ Some refactoring on mail dispatcher
	+ Added zentyal-mail-addressbook that generates a listing of all
	  mail users
	+ Added support for eboxmailrelated attribute so groups have a mail
	  attribute useful for other modules like Zarafa
	+ Improvements in log parsing
2.1.1
	+ Quota attribute renamed in LDAP to allow to have a generic quota
	  attribute in users
	+ Fixed error in pagination of traffic summarized report
	+ Removed dovecot antispam plugin support until serious
	  bug in the dovecot-antispam package from Ubuntu is fixed
	+ Bugfix: external accounts wiht passwords containing ':' don't
	  cause probems anymore; however single quota is forbidden in
	  external accounts passwords
	+ Bugfix: non-authorized smtp recipient restrictions works when
	  SASL is enabled
2.1
	+ Delete deprecated/unused _isCourierObject and _accountAddOn methods
	+ Removed obsolete migrations and use new initial-setup
	+ Remove dependency on dovecot-antispam moved to ebox-mailfilter
	+ Bugfix: Fixed some problems with size parsing in logs
	+ Bugfix: Remove a warning in consolidation of mail messages
	+ Improvements in reports
	  - Return data for end report period to show traffic per day
	  - Added top user sender/receiver per domain
	  - A single mail_message report is sent consisted of
	    sent, received and rejected mail messages
	  - Workarounded problems with unavailable domain in report table
	  - Bugfix: event in report table has the same definition that has
	    in log table
	+ Bugfix: don't query vdomains to LDAP if module is not enabled
2.0.3
	+ Added backup domain
	+ Increased size of event field in mail_message_report table
	+ Autocreate user email always in lowercase
	+ Fixed dovecot mailboxes config to avoid problems with some vdomains
	+ Set default order for dashboard widgets
2.0.2
	+ Don't regenerate user quotas if default quota doesn't change
2.0.1
	+ Bugfix: hooks didn't work (thanks to moebius for the patch)
1.5.5
	+ Add Zarafa integration with mail module
1.5.4
	+ Zentyal rebrand
1.5.3
	+ Bugfix: external accounts retrieval works again in lucid
1.5.2
	+ New setup wizard
1.5.1
	+ Use ssl-cert package to create default certificates as all other
	  eBox modules should be doing
	+ Added bridged mode support in firewall helper
1.5
	+ Update configuration templates with the newest versions from lucid
	+ Bugfix, dovecot ldap auth now works when using AD Sync
	+ Bugfix, using standard default smtp banner to avoid breaking
	banner checks. Thanks to ivo@housesbg.com for pointing this
	+ Now event's mail dispatcher uses configured mailname instead of
	non-qualified hostname
	+ Firewall default policy allows mail system from external
	networks because is the expected and usual thing
	+ Bugfix, is not longer allowed a external alias with the same address
	than a existent account
	+ Bugfix, addColumn message_type on mail_message table which should
	have been added on migration 6
	+ Bugfix: changed location of default sieve script to a directory
	writable by LDA
	+ Added '@' character to virtual domain select control labels
	+ Bugfix: allow multiple alias to the same external account
1.4.2
	+ Bugfix, mail to local accounts is delivered correctly, changed
	some parameters to take in account myorigin
	+ Fixed typo in regular expression that checks external accounts names
	+ Plain usernames without mail domain now are allowed for mail
	retrieval from external accounts
	+ Bugfix, hard-coding mailname in main.cf smtp_helo_name because
	$myorigin variable was not correclty resolved
1.4.1
	+ Bugfix, fix incorrect alias dn breaking aliases in postfix
	+ Bugfix, when create a maildir if a leftover maildir already
	  exists now is correctly backuped with the .bak extension
1.3.18
	+ Add widget for external retrieval service (fetchmail)
1.3.17
	+ Added breadcrumbs to external aliases and virtual domain
	  settings models
1.3.16
	+ Make auto creation of e-mail accounts more robust
	+ Bad mailname doesnt disable module activation. Warning message
	added when bad mailname is set. Mailname check in vdomains
1.3.15
	+ Change UI for maximum message limits and expiration limits
	+ Bugfix: The report tables changed its name and they are used by
	  code correctly
	+ Added postmaster option and deprecated bounceReturnAddress
	option
	+ Fixed migration script and ulimited mail message size
	multiplication warning. The error in migration dont corrupted
	configuration but made new installations fail the last migration
	script.
	+ Updated localAttributes in MailUserLdap
	+ Added LOGIN to authorization mechanisms
	+ Using /etc/mailname in hostname and sasl_domain paramteres
	+ Better check of mailname, assure that mailname is correct before
	enabling module
	+ Changed SIEVE directory location to /var/vmail/sieve
1.3.14
	+ Added precondition in ObjectPolicy model
	+ Account home in dovecot set to its maildir, this is necesary for
	some SIEVE features like vacation autoreply
	+ Added autocreation of drafts and sent mail folders
	+ Fixed bug in UI: now we can set properly the number of
	expiration days for spam and deleted messages
	+ Added per domain catch-all accounts
	+ Logs fixes
	+ Added aliases to external accounts
	+ Added multiple aliases per group
	+ Improved queue management
	+ Added dovecot-antispam plugin integration
	+ Added email retrieval for external accounts
	+ Added more connections check to avoid spammers
	+ Add DefaultUser model to be used in users and groups default user
	  template. Admins can select if they wish to create an email account  automatically
	  by default when creating new users.
	+ Enable mail services by default
	+ Fix ids and checkRowExist in ExternalAccount.pm
	+ Fix method for modification of external accounts
	+ Reverted UI component name to be compatible with previous versions
1.3.13
	+ Fixed bug in UI: now we can set properly the maximum message size
1.3.12
	+ Add migration to rename mail table to mail_message
	+ Add breadcrumbs
1.3.11
	+ Fixed bug when retrieving LDAP instance in master/slave architecture
	+ Added log consolidation and report
1.3.10
	+ ESMTP service in port 465 fixed
	+ Deliver to local user fixed
	+ Using LDA protocol and LDAP for dovecot's userdb
	+ Added user mailbox quota
	+ Added autocreation of trash and spam folders
	+ Added flush of spam and trash folders
	+ Added sieve and managesieve support
1.3.7
	+ more resilent EBox::MailVdomain::setUserAccount, now we don't
	abort if it exists already a user maildir, instead we move it to a
	backup directory
1.3.6
	+ now you can specify a port for the smarthost (if not specified
	the default port continues to be 25)
	+ bugfix: fixed regresion in logs and added greylist event for
	connections to remote SMTPs
	+ bugfix: SMTPS port 465 now works properly
	+ added quota support
	+ added autocreation of trash and spam folders
	+ added flush of spam and trash folders
	+ add sieve and manage sieve support
	+ added retrieval of emails from external accounts
	+ added catch-all account per domain
	+ added external mail accounts aliases
	+ added 'remove all' and 'flush all' options to mail queue
	management
	+ bugfix, in mail queue management now the mail recipients and th
	messages being delivered appears correctly
	+ added multiples alias for groups
	+ added more SMTP checks for new mail for avoidin spam
	+ aded support for spam learn from IMAP folders (see mailfilter
	module)
	+ added autocreation of drafts and sent mail folders
1.3.4
	+ tableInfo returns an array of hash refs
1.1.41
	+ bugfix: Allow unsafe characters in smtp auth password
1.1.30
	+ SMTP and POP/iMAP certificates can be changed via  the CA module
1.1.20
	+ UI improvement: hide and show mail filter fields depending on the
	configuration
1.1.10
	+ New release
1.1
	+ Replaced courier with dovecot
	+ Added aliases for whole domains
	+ Use the new row() and ids() API
	+ Bugfix: alias are deleted when user account is deleted
	+ Bugfix: when already exists the maildir, create a new account is
	not allowed
	+ Bugfix: fixed error in mail queue template: avoid to reference a
	possible undefined value
	+ Bugfix: running method in Greylist does not fail if there is not
	eventd fil
	+ Bugfix: force removal of previous data in backup
	+Bugfix: removed bad superfluous call that was the source of
	, at least, restore errors
	+ Mail queue parsing error fixed and more robust mail queue template
0.12.101
	+ Bugfix: Postgrey daemon is disabled by default
0.12.100
	+ EBox::MailUserLdap::userAccount and
	EBox::MailUserLdap::getUserLdapValue  don't longer assume that the
	user exists
	+ Bugfix: MDSize attribute should not be restored in systems with
	MDSize feature disabled
	+ Bugfix in logs: mail relayed to external smarthost is now
	logged, external smarthost relay denied action also logged, relay
	field now only logs relay data and no unrelated data
	+ Summary changed to reflect the changes in mailfilter module
	+ Added greylist support
	+ Added authentication for external smarthost
	+ Added TLS support for external smarthost
	+ Replaced courier with dovecot
	+ Simpler interface to choose mail retrieval protocols
0.12.99
	+ Add support for reporting
0.12.2
	+ Bugfix: Start POP3 over SSL (Port: 995)
0.12.1
	+ Bugfix: Use EBox::Types::Union::Text for unlimited message size
0.12
	+ Bugfix: Checkbox for unlimited size is unchecked, the field
	mentioned, i.e. Size (MB) is activated.
	+ Use the new MVC framework
	+ Add postfix to sasl group instead of dpkg-stateoverriding stuff
	+ Update INSTALL doc
	+ Use eBox OID number in LDAP schemas
0.11.101
	+ Fixed bug when removing users in non-quota installations
	+ Do not remove init rc scripts
	+ Add port 465 (SMTP over SSL) to mail service, old outlook version
	  will use this port
	+ Fixed bug in group alias that broke this feature for mail
	accounts which its name was different to the username
0.11.100
	+ Create certificate for smtpd server
	+ Disabled filter appears in the filter lists as disabled
	(previously they don't appear at all)
	+ Module activation dependency with module which provides the
	active filter
0.11.99
	+ Add mail dispatcher to notify eBox events using this SMTP server
	+ Enhanced strings
0.11
	+ Wrap service call with ebox-unblock-exec
	+ Fix typo in message
0.10.99
	+ New release
0.10
	+ New release
0.9.100
	+ Fix some typos
0.9.99
	+ Fixed bug in configuration backup
	+ Allow other modules to define mail filters

0.9.3
	+ New release
0.9.2
	+ Create sasl configuration which contains password with 0600 mask
0.9.1
	+ Extended backup
	+ Use host's FQDN.
	+ Helo restrictions
0.9
	+ Added Polish translation
	+ Added German translation
0.8.1
	+  Added dependency on sasl2-bin for secure SMTP authentication
0.8
	+ Small GUI fix
	+ Added firewall rule to access smtp hosts for all interfaces
0.7.99
	+ New release
0.7.1
	+ GUI improvements
	+ Added queue management support
	+ Use EBox::LDAP singleton
	+ Added update/clean actions to ebox-mail-ldap
	+ Use of ebox-sudoers-friendly
0.7
	+ First public release<|MERGE_RESOLUTION|>--- conflicted
+++ resolved
@@ -1,12 +1,8 @@
-<<<<<<< HEAD
 3.4
 	+ Use service instead of deprecated invoke-rc.d for init.d scripts
 	+ Set version to 3.4
-=======
-HEAD
 	+ Better integration with openchange account addon
 	+ Remove openchange account when removing mail account
->>>>>>> af45f7da
 	+ Better integration of group alias addon
 	+ Added openchange outgoing mail rewriting
 	+ Added sieve_dir plugin parameter
