--- conflicted
+++ resolved
@@ -1,10 +1,7 @@
 HEAD
-<<<<<<< HEAD
+	+ Dont use Zarafa for ham/spam acccounts
 	+ Allow syntax to specify smarthost without MX lookup
 	+ Fixed dovecot-ldap.conf.mas
-=======
-	+ Dont use Zarafa for ham/spam acccounts
->>>>>>> a9cafdb2
 2.3.6
 	+ Added modeldepends to yaml schema
 	+ External alias can have address on a vdomain alias
