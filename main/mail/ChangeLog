--- conflicted
+++ resolved
@@ -1,12 +1,9 @@
-<<<<<<< HEAD
 HEAD
 	+ Move report code to remoteservices
-=======
 2.3.7
 	+ Dont use Zarafa for ham/spam acccounts
 	+ Allow syntax to specify smarthost without MX lookup
 	+ Fixed dovecot-ldap.conf.mas
->>>>>>> a0973f7f
 2.3.6
 	+ Added modeldepends to yaml schema
 	+ External alias can have address on a vdomain alias
