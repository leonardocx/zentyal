<<<<<<< HEAD
3.3
	+ Allow to use vdomains table when module is unconfigured
	+ Dovecot passdb reordering and typo
	+ Switch from Error to TryCatch for exception handling
=======
HEAD
	+ Nopass dovecot policy enabled only when Openchange provisioned
3.2.2
>>>>>>> d6ba7e9c
	+ Added required code to integrate with OpenChange
	+ Added missing EBox::Exceptions uses
	+ Delete migration code from old versions
	+ Preservice and postservice hooks now should work properly
	+ Fixed regression which broke external account modification
	+ Set version to 3.3
	+ Add openchange compatibility
3.2
	+ Set version to 3.2
3.1.7
	+ Override daemons when migrating from 3.0
	+ Minor enhancements to some note texts
3.1.6
	+ Use DATETIME type in date column for consolidation tables
	+ Summarised report has breadcrumbs now
3.1.5
	+ Fixed typo in external account user corner model
	+ Adapted to new CSS styles
	+ Fixed bug which allowed to use incorrect external addresses in
	  fetchmail accounts
3.1.4
	+ Fixed typo in master.cf when mail filter is enabled
3.1.3
	+ Adapt group and users addon to right panel view
	+ mail-ldap init script dies on LDAP add error
	+ Added menu icon
	+ Added new userCorner method to external accounts model
	+ Updated to use renamed method EBox::Ldap::connection.
	+ Adapt firewall rules to new accept chains
	+ Adapted user addon to multi-OU tree view
	+ Removed no longer necessary jQuery noConflict()
	+ Search the whole LDAP tree looking for groups and users.
	+ Added incompatiblity with external AD authentication mode
3.1.2
	+ Use new EBox::Users namespace instead of EBox::UsersAndGroups
3.1.1
	+ Removed deprecated backup domain methods
3.1
	+ Added Pre-Depends on mysql-server to avoid problems with upgrades
	+ Depend on zentyal-core 3.1
3.0.5
	+ Regenerate kerberos key tab in LDAP reprovision
	+ Banner display mail name instead of host name
	+ Adapted to EBox::LdapModule changes
	+ Added module particular facilities for slave setup
	+ Added a ebox.postgrey upstart config file in package to avoid
	  errors before we generate it in the _setConf
	+ Fixed bug triggered when removing all users from a virtual domain
	+ Do not try to manage postgrey daemon if module is unconfigured
	+ Fixed error in json response trigered by widget size
	+ Added libsasl2-modules dependency because it seems that is not
	  always installed
3.0.4
	+ Integration with Disaster Recovery service
	+ Fixed user object misuse in EBox::Mail::FetchmailLdap::removeExternalAccount
3.0.3
	+ Adapted to changes in EBox::LogHelper::_convertTimestamp
3.0.2
	+ Fixed error in dashboard widget
	+ Fixed log helper time stamp parsing, transition to MySql broke it
	+ Adapted to improvement of EBox::Module::Service::isRunning method
	+ Added LDAP indexes for mail and dc attributes
	+ Added and used serviceId field for service certificates
	+ Fixed bread crumbs in mail dispatcher configuration model
3.0.1
	+ Added missing CGIs for external accounts
	+ Fixed edition of external accounts
	+ Workaround until postgrey "do not stop" bug is fixed upstream
	+ Use executeOnBrothers method to resolve error with component
	  directories on vdomain aliases model
2.3.8
	+ Move report code to remoteservices
	+ Add missing use statement causing an exception loading the class
	+ Convert to lowercase the domain part in the user LDAP filter,
	  required to retrieve the correct mailbox path when using kerberos auth
	+ Fix gssapi hostname for kerberos authentication
	+ Fix LDAP filters
	+ Switch to LDAP bind authentication when kerberos is not used
	+ Fixed dovecot user password authentication
	+ Fixed disable_dns_lookups key in master.cf
2.3.7
	+ Dont use Zarafa for ham/spam acccounts
	+ Allow syntax to specify smarthost without MX lookup
	+ Fixed dovecot-ldap.conf.mas
2.3.6
	+ Added modeldepends to yaml schema
	+ External alias can have address on a vdomain alias
	+ Fixed regression in vdomain aliases
	+ Added Zarafa multitenancy support
2.3.5
	+ Fixed regression in add/remove/list group alias
	+ Added user addon for retrieval mail from external accounts
	+ Added fetch all mail option to retrieval mail from external accounts
2.3.4
	+ Implement new EBox::Events::DispatcherProvider
	+ Adapted to new Model management framework
	+ Always run postmap
	+ Authenticated sender have to use a mail address which they own
	+ Using old sieve directories as home mail directories
	+ Enable GSSAPI/Kerberos authentication
2.3.3
	+ Create tables with MyISAM engine by default
2.3.2
	+ withoutActions property in TrafficDetails.pm for the new tableBody.mas
	+ Removed mda option for fetchmail accounts with zarafa destination
	+ Image in initial configuration wizard is shown again
2.3.1
	+ New translatable printableNames for mail services
	+ Adapted to new users implementation
	+ Fixed wrong method call in MailUserLdap
2.3
	+ Adapted to dovecot 2.0
	+ Postfix now binds to LDAP
	+ Adapted to new MySQL logs backend
	+ Mailfilter learn accounts are excluded from Zarafa transport
	+ Remove precondition if there are no objects as now they can be
	  added in-line with the new dialog
	+ Replaced autotools with zbuildtools
	+ Remove Zarafa dependent configuration when it is disabled
	+ Fetchmail configuration takes in account Zarafa
2.2.1
	+ Fixed usercorner row id error when adding a new external account
	+ Fixed mail directory backup in account creation, now it can be
	  made more than once
	+ Use EBox::Validate::checkEmailAddress for checking email instead
	  of a custom flaky re
	+ Fixed regresion in mailname message in SMTPOptions model
2.1.12
	+ Fixed regresion in usercorner link
2.1.11
	+ Added uidl fetchmail option to pop3 external accounts
2.1.10
	+ Fixed error in SMTPOPtions model when system hostname is not a FQDN
2.1.9
	+ Removed /zentyal prefix from URLs
	+ Fixed errors executing mail queue commands
	+ Do not generate config if module is not configured
2.1.8
	+ Set widget size to 2 for a better default dashboard balance
2.1.7
	+ Update wizard pages with new order option
2.1.6
	+ Use the new "Add new..." option in the object selectors
	+ Add support for LOGIN in authenticated mail relay
	+ Delete deprecated extendedRestore method
	+ Use quote column option for periodic and report log consolidation
2.1.5
	+ Fixed crash in dashboard widget
2.1.4
	+ Check for undefined vdomain in vdomainExists method
	+ Removed unwanted matching in the logs in some rare circumstances
	+ SASL and TLS are always enabled
	+ As long as mailfilter module is enabled, the mail module will
	  use the filter it provides
	+ Changed mail firewall services
2.1.3
	+ Added message submission service
	+ Added poll period and per-account "keep" option to email retrieval
	  from external accounts
	+ Bugfix: don't run archivemail if no .Trash or .Spam folders found
2.1.2
	+ Change Zarafa virtual transport to LMTP.
	+ Bugfix: EBox::MailVDomainsLdap::vdomains returns a correct value
	  when mail is disabled
	+ Some refactoring on mail dispatcher
	+ Added zentyal-mail-addressbook that generates a listing of all
	  mail users
	+ Added support for eboxmailrelated attribute so groups have a mail
	  attribute useful for other modules like Zarafa
	+ Improvements in log parsing
2.1.1
	+ Quota attribute renamed in LDAP to allow to have a generic quota
	  attribute in users
	+ Fixed error in pagination of traffic summarized report
	+ Removed dovecot antispam plugin support until serious
	  bug in the dovecot-antispam package from Ubuntu is fixed
	+ Bugfix: external accounts wiht passwords containing ':' don't
	  cause probems anymore; however single quota is forbidden in
	  external accounts passwords
	+ Bugfix: non-authorized smtp recipient restrictions works when
	  SASL is enabled
2.1
	+ Delete deprecated/unused _isCourierObject and _accountAddOn methods
	+ Removed obsolete migrations and use new initial-setup
	+ Remove dependency on dovecot-antispam moved to ebox-mailfilter
	+ Bugfix: Fixed some problems with size parsing in logs
	+ Bugfix: Remove a warning in consolidation of mail messages
	+ Improvements in reports
	  - Return data for end report period to show traffic per day
	  - Added top user sender/receiver per domain
	  - A single mail_message report is sent consisted of
	    sent, received and rejected mail messages
	  - Workarounded problems with unavailable domain in report table
	  - Bugfix: event in report table has the same definition that has
	    in log table
	+ Bugfix: don't query vdomains to LDAP if module is not enabled
2.0.3
	+ Added backup domain
	+ Increased size of event field in mail_message_report table
	+ Autocreate user email always in lowercase
	+ Fixed dovecot mailboxes config to avoid problems with some vdomains
	+ Set default order for dashboard widgets
2.0.2
	+ Don't regenerate user quotas if default quota doesn't change
2.0.1
	+ Bugfix: hooks didn't work (thanks to moebius for the patch)
1.5.5
	+ Add Zarafa integration with mail module
1.5.4
	+ Zentyal rebrand
1.5.3
	+ Bugfix: external accounts retrieval works again in lucid
1.5.2
	+ New setup wizard
1.5.1
	+ Use ssl-cert package to create default certificates as all other
	  eBox modules should be doing
	+ Added bridged mode support in firewall helper
1.5
	+ Update configuration templates with the newest versions from lucid
	+ Bugfix, dovecot ldap auth now works when using AD Sync
	+ Bugfix, using standard default smtp banner to avoid breaking
	banner checks. Thanks to ivo@housesbg.com for pointing this
	+ Now event's mail dispatcher uses configured mailname instead of
	non-qualified hostname
	+ Firewall default policy allows mail system from external
	networks because is the expected and usual thing
	+ Bugfix, is not longer allowed a external alias with the same address
	than a existent account
	+ Bugfix, addColumn message_type on mail_message table which should
	have been added on migration 6
	+ Bugfix: changed location of default sieve script to a directory
	writable by LDA
	+ Added '@' character to virtual domain select control labels
	+ Bugfix: allow multiple alias to the same external account
1.4.2
	+ Bugfix, mail to local accounts is delivered correctly, changed
	some parameters to take in account myorigin
	+ Fixed typo in regular expression that checks external accounts names
	+ Plain usernames without mail domain now are allowed for mail
	retrieval from external accounts
	+ Bugfix, hard-coding mailname in main.cf smtp_helo_name because
	$myorigin variable was not correclty resolved
1.4.1
	+ Bugfix, fix incorrect alias dn breaking aliases in postfix
	+ Bugfix, when create a maildir if a leftover maildir already
	  exists now is correctly backuped with the .bak extension
1.3.18
	+ Add widget for external retrieval service (fetchmail)
1.3.17
	+ Added breadcrumbs to external aliases and virtual domain
	  settings models
1.3.16
	+ Make auto creation of e-mail accounts more robust
	+ Bad mailname doesnt disable module activation. Warning message
	added when bad mailname is set. Mailname check in vdomains
1.3.15
	+ Change UI for maximum message limits and expiration limits
	+ Bugfix: The report tables changed its name and they are used by
	  code correctly
	+ Added postmaster option and deprecated bounceReturnAddress
	option
	+ Fixed migration script and ulimited mail message size
	multiplication warning. The error in migration dont corrupted
	configuration but made new installations fail the last migration
	script.
	+ Updated localAttributes in MailUserLdap
	+ Added LOGIN to authorization mechanisms
	+ Using /etc/mailname in hostname and sasl_domain paramteres
	+ Better check of mailname, assure that mailname is correct before
	enabling module
	+ Changed SIEVE directory location to /var/vmail/sieve
1.3.14
	+ Added precondition in ObjectPolicy model
	+ Account home in dovecot set to its maildir, this is necesary for
	some SIEVE features like vacation autoreply
	+ Added autocreation of drafts and sent mail folders
	+ Fixed bug in UI: now we can set properly the number of
	expiration days for spam and deleted messages
	+ Added per domain catch-all accounts
	+ Logs fixes
	+ Added aliases to external accounts
	+ Added multiple aliases per group
	+ Improved queue management
	+ Added dovecot-antispam plugin integration
	+ Added email retrieval for external accounts
	+ Added more connections check to avoid spammers
	+ Add DefaultUser model to be used in users and groups default user
	  template. Admins can select if they wish to create an email account  automatically
	  by default when creating new users.
	+ Enable mail services by default
	+ Fix ids and checkRowExist in ExternalAccount.pm
	+ Fix method for modification of external accounts
	+ Reverted UI component name to be compatible with previous versions
1.3.13
	+ Fixed bug in UI: now we can set properly the maximum message size
1.3.12
	+ Add migration to rename mail table to mail_message
	+ Add breadcrumbs
1.3.11
	+ Fixed bug when retrieving LDAP instance in master/slave architecture
	+ Added log consolidation and report
1.3.10
	+ ESMTP service in port 465 fixed
	+ Deliver to local user fixed
	+ Using LDA protocol and LDAP for dovecot's userdb
	+ Added user mailbox quota
	+ Added autocreation of trash and spam folders
	+ Added flush of spam and trash folders
	+ Added sieve and managesieve support
1.3.7
	+ more resilent EBox::MailVdomain::setUserAccount, now we don't
	abort if it exists already a user maildir, instead we move it to a
	backup directory
1.3.6
	+ now you can specify a port for the smarthost (if not specified
	the default port continues to be 25)
	+ bugfix: fixed regresion in logs and added greylist event for
	connections to remote SMTPs
	+ bugfix: SMTPS port 465 now works properly
	+ added quota support
	+ added autocreation of trash and spam folders
	+ added flush of spam and trash folders
	+ add sieve and manage sieve support
	+ added retrieval of emails from external accounts
	+ added catch-all account per domain
	+ added external mail accounts aliases
	+ added 'remove all' and 'flush all' options to mail queue
	management
	+ bugfix, in mail queue management now the mail recipients and th
	messages being delivered appears correctly
	+ added multiples alias for groups
	+ added more SMTP checks for new mail for avoidin spam
	+ aded support for spam learn from IMAP folders (see mailfilter
	module)
	+ added autocreation of drafts and sent mail folders
1.3.4
	+ tableInfo returns an array of hash refs
1.1.41
	+ bugfix: Allow unsafe characters in smtp auth password
1.1.30
	+ SMTP and POP/iMAP certificates can be changed via  the CA module
1.1.20
	+ UI improvement: hide and show mail filter fields depending on the
	configuration
1.1.10
	+ New release
1.1
	+ Replaced courier with dovecot
	+ Added aliases for whole domains
	+ Use the new row() and ids() API
	+ Bugfix: alias are deleted when user account is deleted
	+ Bugfix: when already exists the maildir, create a new account is
	not allowed
	+ Bugfix: fixed error in mail queue template: avoid to reference a
	possible undefined value
	+ Bugfix: running method in Greylist does not fail if there is not
	eventd fil
	+ Bugfix: force removal of previous data in backup
	+Bugfix: removed bad superfluous call that was the source of
	, at least, restore errors
	+ Mail queue parsing error fixed and more robust mail queue template
0.12.101
	+ Bugfix: Postgrey daemon is disabled by default
0.12.100
	+ EBox::MailUserLdap::userAccount and
	EBox::MailUserLdap::getUserLdapValue  don't longer assume that the
	user exists
	+ Bugfix: MDSize attribute should not be restored in systems with
	MDSize feature disabled
	+ Bugfix in logs: mail relayed to external smarthost is now
	logged, external smarthost relay denied action also logged, relay
	field now only logs relay data and no unrelated data
	+ Summary changed to reflect the changes in mailfilter module
	+ Added greylist support
	+ Added authentication for external smarthost
	+ Added TLS support for external smarthost
	+ Replaced courier with dovecot
	+ Simpler interface to choose mail retrieval protocols
0.12.99
	+ Add support for reporting
0.12.2
	+ Bugfix: Start POP3 over SSL (Port: 995)
0.12.1
	+ Bugfix: Use EBox::Types::Union::Text for unlimited message size
0.12
	+ Bugfix: Checkbox for unlimited size is unchecked, the field
	mentioned, i.e. Size (MB) is activated.
	+ Use the new MVC framework
	+ Add postfix to sasl group instead of dpkg-stateoverriding stuff
	+ Update INSTALL doc
	+ Use eBox OID number in LDAP schemas
0.11.101
	+ Fixed bug when removing users in non-quota installations
	+ Do not remove init rc scripts
	+ Add port 465 (SMTP over SSL) to mail service, old outlook version
	  will use this port
	+ Fixed bug in group alias that broke this feature for mail
	accounts which its name was different to the username
0.11.100
	+ Create certificate for smtpd server
	+ Disabled filter appears in the filter lists as disabled
	(previously they don't appear at all)
	+ Module activation dependency with module which provides the
	active filter
0.11.99
	+ Add mail dispatcher to notify eBox events using this SMTP server
	+ Enhanced strings
0.11
	+ Wrap service call with ebox-unblock-exec
	+ Fix typo in message
0.10.99
	+ New release
0.10
	+ New release
0.9.100
	+ Fix some typos
0.9.99
	+ Fixed bug in configuration backup
	+ Allow other modules to define mail filters

0.9.3
	+ New release
0.9.2
	+ Create sasl configuration which contains password with 0600 mask
0.9.1
	+ Extended backup
	+ Use host's FQDN.
	+ Helo restrictions
0.9
	+ Added Polish translation
	+ Added German translation
0.8.1
	+  Added dependency on sasl2-bin for secure SMTP authentication
0.8
	+ Small GUI fix
	+ Added firewall rule to access smtp hosts for all interfaces
0.7.99
	+ New release
0.7.1
	+ GUI improvements
	+ Added queue management support
	+ Use EBox::LDAP singleton
	+ Added update/clean actions to ebox-mail-ldap
	+ Use of ebox-sudoers-friendly
0.7
	+ First public release<|MERGE_RESOLUTION|>--- conflicted
+++ resolved
@@ -1,13 +1,9 @@
-<<<<<<< HEAD
+HEAD
+	+ Nopass dovecot policy enabled only when Openchange provisioned
 3.3
 	+ Allow to use vdomains table when module is unconfigured
 	+ Dovecot passdb reordering and typo
 	+ Switch from Error to TryCatch for exception handling
-=======
-HEAD
-	+ Nopass dovecot policy enabled only when Openchange provisioned
-3.2.2
->>>>>>> d6ba7e9c
 	+ Added required code to integrate with OpenChange
 	+ Added missing EBox::Exceptions uses
 	+ Delete migration code from old versions
