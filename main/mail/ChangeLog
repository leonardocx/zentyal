<<<<<<< HEAD
3.4
	+ Use service instead of deprecated invoke-rc.d for init.d scripts
	+ Set version to 3.4
=======
HEAD
	+ Nopass dovecot policy enabled only when Openchange provisioned
>>>>>>> 101a8fb5
3.3
	+ Allow to use vdomains table when module is unconfigured
	+ Dovecot passdb reordering and typo
	+ Switch from Error to TryCatch for exception handling
	+ Added required code to integrate with OpenChange
	+ Added missing EBox::Exceptions uses
	+ Delete migration code from old versions
	+ Preservice and postservice hooks now should work properly
	+ Fixed regression which broke external account modification
	+ Set version to 3.3
	+ Add openchange compatibility
3.2
	+ Set version to 3.2
3.1.7
	+ Override daemons when migrating from 3.0
	+ Minor enhancements to some note texts
3.1.6
	+ Use DATETIME type in date column for consolidation tables
	+ Summarised report has breadcrumbs now
3.1.5
	+ Fixed typo in external account user corner model
	+ Adapted to new CSS styles
	+ Fixed bug which allowed to use incorrect external addresses in
	  fetchmail accounts
3.1.4
	+ Fixed typo in master.cf when mail filter is enabled
3.1.3
	+ Adapt group and users addon to right panel view
	+ mail-ldap init script dies on LDAP add error
	+ Added menu icon
	+ Added new userCorner method to external accounts model
	+ Updated to use renamed method EBox::Ldap::connection.
	+ Adapt firewall rules to new accept chains
	+ Adapted user addon to multi-OU tree view
	+ Removed no longer necessary jQuery noConflict()
	+ Search the whole LDAP tree looking for groups and users.
	+ Added incompatiblity with external AD authentication mode
3.1.2
	+ Use new EBox::Users namespace instead of EBox::UsersAndGroups
3.1.1
	+ Removed deprecated backup domain methods
3.1
	+ Added Pre-Depends on mysql-server to avoid problems with upgrades
	+ Depend on zentyal-core 3.1
3.0.5
	+ Regenerate kerberos key tab in LDAP reprovision
	+ Banner display mail name instead of host name
	+ Adapted to EBox::LdapModule changes
	+ Added module particular facilities for slave setup
	+ Added a ebox.postgrey upstart config file in package to avoid
	  errors before we generate it in the _setConf
	+ Fixed bug triggered when removing all users from a virtual domain
	+ Do not try to manage postgrey daemon if module is unconfigured
	+ Fixed error in json response trigered by widget size
	+ Added libsasl2-modules dependency because it seems that is not
	  always installed
3.0.4
	+ Integration with Disaster Recovery service
	+ Fixed user object misuse in EBox::Mail::FetchmailLdap::removeExternalAccount
3.0.3
	+ Adapted to changes in EBox::LogHelper::_convertTimestamp
3.0.2
	+ Fixed error in dashboard widget
	+ Fixed log helper time stamp parsing, transition to MySql broke it
	+ Adapted to improvement of EBox::Module::Service::isRunning method
	+ Added LDAP indexes for mail and dc attributes
	+ Added and used serviceId field for service certificates
	+ Fixed bread crumbs in mail dispatcher configuration model
3.0.1
	+ Added missing CGIs for external accounts
	+ Fixed edition of external accounts
	+ Workaround until postgrey "do not stop" bug is fixed upstream
	+ Use executeOnBrothers method to resolve error with component
	  directories on vdomain aliases model
2.3.8
	+ Move report code to remoteservices
	+ Add missing use statement causing an exception loading the class
	+ Convert to lowercase the domain part in the user LDAP filter,
	  required to retrieve the correct mailbox path when using kerberos auth
	+ Fix gssapi hostname for kerberos authentication
	+ Fix LDAP filters
	+ Switch to LDAP bind authentication when kerberos is not used
	+ Fixed dovecot user password authentication
	+ Fixed disable_dns_lookups key in master.cf
2.3.7
	+ Dont use Zarafa for ham/spam acccounts
	+ Allow syntax to specify smarthost without MX lookup
	+ Fixed dovecot-ldap.conf.mas
2.3.6
	+ Added modeldepends to yaml schema
	+ External alias can have address on a vdomain alias
	+ Fixed regression in vdomain aliases
	+ Added Zarafa multitenancy support
2.3.5
	+ Fixed regression in add/remove/list group alias
	+ Added user addon for retrieval mail from external accounts
	+ Added fetch all mail option to retrieval mail from external accounts
2.3.4
	+ Implement new EBox::Events::DispatcherProvider
	+ Adapted to new Model management framework
	+ Always run postmap
	+ Authenticated sender have to use a mail address which they own
	+ Using old sieve directories as home mail directories
	+ Enable GSSAPI/Kerberos authentication
2.3.3
	+ Create tables with MyISAM engine by default
2.3.2
	+ withoutActions property in TrafficDetails.pm for the new tableBody.mas
	+ Removed mda option for fetchmail accounts with zarafa destination
	+ Image in initial configuration wizard is shown again
2.3.1
	+ New translatable printableNames for mail services
	+ Adapted to new users implementation
	+ Fixed wrong method call in MailUserLdap
2.3
	+ Adapted to dovecot 2.0
	+ Postfix now binds to LDAP
	+ Adapted to new MySQL logs backend
	+ Mailfilter learn accounts are excluded from Zarafa transport
	+ Remove precondition if there are no objects as now they can be
	  added in-line with the new dialog
	+ Replaced autotools with zbuildtools
	+ Remove Zarafa dependent configuration when it is disabled
	+ Fetchmail configuration takes in account Zarafa
2.2.1
	+ Fixed usercorner row id error when adding a new external account
	+ Fixed mail directory backup in account creation, now it can be
	  made more than once
	+ Use EBox::Validate::checkEmailAddress for checking email instead
	  of a custom flaky re
	+ Fixed regresion in mailname message in SMTPOptions model
2.1.12
	+ Fixed regresion in usercorner link
2.1.11
	+ Added uidl fetchmail option to pop3 external accounts
2.1.10
	+ Fixed error in SMTPOPtions model when system hostname is not a FQDN
2.1.9
	+ Removed /zentyal prefix from URLs
	+ Fixed errors executing mail queue commands
	+ Do not generate config if module is not configured
2.1.8
	+ Set widget size to 2 for a better default dashboard balance
2.1.7
	+ Update wizard pages with new order option
2.1.6
	+ Use the new "Add new..." option in the object selectors
	+ Add support for LOGIN in authenticated mail relay
	+ Delete deprecated extendedRestore method
	+ Use quote column option for periodic and report log consolidation
2.1.5
	+ Fixed crash in dashboard widget
2.1.4
	+ Check for undefined vdomain in vdomainExists method
	+ Removed unwanted matching in the logs in some rare circumstances
	+ SASL and TLS are always enabled
	+ As long as mailfilter module is enabled, the mail module will
	  use the filter it provides
	+ Changed mail firewall services
2.1.3
	+ Added message submission service
	+ Added poll period and per-account "keep" option to email retrieval
	  from external accounts
	+ Bugfix: don't run archivemail if no .Trash or .Spam folders found
2.1.2
	+ Change Zarafa virtual transport to LMTP.
	+ Bugfix: EBox::MailVDomainsLdap::vdomains returns a correct value
	  when mail is disabled
	+ Some refactoring on mail dispatcher
	+ Added zentyal-mail-addressbook that generates a listing of all
	  mail users
	+ Added support for eboxmailrelated attribute so groups have a mail
	  attribute useful for other modules like Zarafa
	+ Improvements in log parsing
2.1.1
	+ Quota attribute renamed in LDAP to allow to have a generic quota
	  attribute in users
	+ Fixed error in pagination of traffic summarized report
	+ Removed dovecot antispam plugin support until serious
	  bug in the dovecot-antispam package from Ubuntu is fixed
	+ Bugfix: external accounts wiht passwords containing ':' don't
	  cause probems anymore; however single quota is forbidden in
	  external accounts passwords
	+ Bugfix: non-authorized smtp recipient restrictions works when
	  SASL is enabled
2.1
	+ Delete deprecated/unused _isCourierObject and _accountAddOn methods
	+ Removed obsolete migrations and use new initial-setup
	+ Remove dependency on dovecot-antispam moved to ebox-mailfilter
	+ Bugfix: Fixed some problems with size parsing in logs
	+ Bugfix: Remove a warning in consolidation of mail messages
	+ Improvements in reports
	  - Return data for end report period to show traffic per day
	  - Added top user sender/receiver per domain
	  - A single mail_message report is sent consisted of
	    sent, received and rejected mail messages
	  - Workarounded problems with unavailable domain in report table
	  - Bugfix: event in report table has the same definition that has
	    in log table
	+ Bugfix: don't query vdomains to LDAP if module is not enabled
2.0.3
	+ Added backup domain
	+ Increased size of event field in mail_message_report table
	+ Autocreate user email always in lowercase
	+ Fixed dovecot mailboxes config to avoid problems with some vdomains
	+ Set default order for dashboard widgets
2.0.2
	+ Don't regenerate user quotas if default quota doesn't change
2.0.1
	+ Bugfix: hooks didn't work (thanks to moebius for the patch)
1.5.5
	+ Add Zarafa integration with mail module
1.5.4
	+ Zentyal rebrand
1.5.3
	+ Bugfix: external accounts retrieval works again in lucid
1.5.2
	+ New setup wizard
1.5.1
	+ Use ssl-cert package to create default certificates as all other
	  eBox modules should be doing
	+ Added bridged mode support in firewall helper
1.5
	+ Update configuration templates with the newest versions from lucid
	+ Bugfix, dovecot ldap auth now works when using AD Sync
	+ Bugfix, using standard default smtp banner to avoid breaking
	banner checks. Thanks to ivo@housesbg.com for pointing this
	+ Now event's mail dispatcher uses configured mailname instead of
	non-qualified hostname
	+ Firewall default policy allows mail system from external
	networks because is the expected and usual thing
	+ Bugfix, is not longer allowed a external alias with the same address
	than a existent account
	+ Bugfix, addColumn message_type on mail_message table which should
	have been added on migration 6
	+ Bugfix: changed location of default sieve script to a directory
	writable by LDA
	+ Added '@' character to virtual domain select control labels
	+ Bugfix: allow multiple alias to the same external account
1.4.2
	+ Bugfix, mail to local accounts is delivered correctly, changed
	some parameters to take in account myorigin
	+ Fixed typo in regular expression that checks external accounts names
	+ Plain usernames without mail domain now are allowed for mail
	retrieval from external accounts
	+ Bugfix, hard-coding mailname in main.cf smtp_helo_name because
	$myorigin variable was not correclty resolved
1.4.1
	+ Bugfix, fix incorrect alias dn breaking aliases in postfix
	+ Bugfix, when create a maildir if a leftover maildir already
	  exists now is correctly backuped with the .bak extension
1.3.18
	+ Add widget for external retrieval service (fetchmail)
1.3.17
	+ Added breadcrumbs to external aliases and virtual domain
	  settings models
1.3.16
	+ Make auto creation of e-mail accounts more robust
	+ Bad mailname doesnt disable module activation. Warning message
	added when bad mailname is set. Mailname check in vdomains
1.3.15
	+ Change UI for maximum message limits and expiration limits
	+ Bugfix: The report tables changed its name and they are used by
	  code correctly
	+ Added postmaster option and deprecated bounceReturnAddress
	option
	+ Fixed migration script and ulimited mail message size
	multiplication warning. The error in migration dont corrupted
	configuration but made new installations fail the last migration
	script.
	+ Updated localAttributes in MailUserLdap
	+ Added LOGIN to authorization mechanisms
	+ Using /etc/mailname in hostname and sasl_domain paramteres
	+ Better check of mailname, assure that mailname is correct before
	enabling module
	+ Changed SIEVE directory location to /var/vmail/sieve
1.3.14
	+ Added precondition in ObjectPolicy model
	+ Account home in dovecot set to its maildir, this is necesary for
	some SIEVE features like vacation autoreply
	+ Added autocreation of drafts and sent mail folders
	+ Fixed bug in UI: now we can set properly the number of
	expiration days for spam and deleted messages
	+ Added per domain catch-all accounts
	+ Logs fixes
	+ Added aliases to external accounts
	+ Added multiple aliases per group
	+ Improved queue management
	+ Added dovecot-antispam plugin integration
	+ Added email retrieval for external accounts
	+ Added more connections check to avoid spammers
	+ Add DefaultUser model to be used in users and groups default user
	  template. Admins can select if they wish to create an email account  automatically
	  by default when creating new users.
	+ Enable mail services by default
	+ Fix ids and checkRowExist in ExternalAccount.pm
	+ Fix method for modification of external accounts
	+ Reverted UI component name to be compatible with previous versions
1.3.13
	+ Fixed bug in UI: now we can set properly the maximum message size
1.3.12
	+ Add migration to rename mail table to mail_message
	+ Add breadcrumbs
1.3.11
	+ Fixed bug when retrieving LDAP instance in master/slave architecture
	+ Added log consolidation and report
1.3.10
	+ ESMTP service in port 465 fixed
	+ Deliver to local user fixed
	+ Using LDA protocol and LDAP for dovecot's userdb
	+ Added user mailbox quota
	+ Added autocreation of trash and spam folders
	+ Added flush of spam and trash folders
	+ Added sieve and managesieve support
1.3.7
	+ more resilent EBox::MailVdomain::setUserAccount, now we don't
	abort if it exists already a user maildir, instead we move it to a
	backup directory
1.3.6
	+ now you can specify a port for the smarthost (if not specified
	the default port continues to be 25)
	+ bugfix: fixed regresion in logs and added greylist event for
	connections to remote SMTPs
	+ bugfix: SMTPS port 465 now works properly
	+ added quota support
	+ added autocreation of trash and spam folders
	+ added flush of spam and trash folders
	+ add sieve and manage sieve support
	+ added retrieval of emails from external accounts
	+ added catch-all account per domain
	+ added external mail accounts aliases
	+ added 'remove all' and 'flush all' options to mail queue
	management
	+ bugfix, in mail queue management now the mail recipients and th
	messages being delivered appears correctly
	+ added multiples alias for groups
	+ added more SMTP checks for new mail for avoidin spam
	+ aded support for spam learn from IMAP folders (see mailfilter
	module)
	+ added autocreation of drafts and sent mail folders
1.3.4
	+ tableInfo returns an array of hash refs
1.1.41
	+ bugfix: Allow unsafe characters in smtp auth password
1.1.30
	+ SMTP and POP/iMAP certificates can be changed via  the CA module
1.1.20
	+ UI improvement: hide and show mail filter fields depending on the
	configuration
1.1.10
	+ New release
1.1
	+ Replaced courier with dovecot
	+ Added aliases for whole domains
	+ Use the new row() and ids() API
	+ Bugfix: alias are deleted when user account is deleted
	+ Bugfix: when already exists the maildir, create a new account is
	not allowed
	+ Bugfix: fixed error in mail queue template: avoid to reference a
	possible undefined value
	+ Bugfix: running method in Greylist does not fail if there is not
	eventd fil
	+ Bugfix: force removal of previous data in backup
	+Bugfix: removed bad superfluous call that was the source of
	, at least, restore errors
	+ Mail queue parsing error fixed and more robust mail queue template
0.12.101
	+ Bugfix: Postgrey daemon is disabled by default
0.12.100
	+ EBox::MailUserLdap::userAccount and
	EBox::MailUserLdap::getUserLdapValue  don't longer assume that the
	user exists
	+ Bugfix: MDSize attribute should not be restored in systems with
	MDSize feature disabled
	+ Bugfix in logs: mail relayed to external smarthost is now
	logged, external smarthost relay denied action also logged, relay
	field now only logs relay data and no unrelated data
	+ Summary changed to reflect the changes in mailfilter module
	+ Added greylist support
	+ Added authentication for external smarthost
	+ Added TLS support for external smarthost
	+ Replaced courier with dovecot
	+ Simpler interface to choose mail retrieval protocols
0.12.99
	+ Add support for reporting
0.12.2
	+ Bugfix: Start POP3 over SSL (Port: 995)
0.12.1
	+ Bugfix: Use EBox::Types::Union::Text for unlimited message size
0.12
	+ Bugfix: Checkbox for unlimited size is unchecked, the field
	mentioned, i.e. Size (MB) is activated.
	+ Use the new MVC framework
	+ Add postfix to sasl group instead of dpkg-stateoverriding stuff
	+ Update INSTALL doc
	+ Use eBox OID number in LDAP schemas
0.11.101
	+ Fixed bug when removing users in non-quota installations
	+ Do not remove init rc scripts
	+ Add port 465 (SMTP over SSL) to mail service, old outlook version
	  will use this port
	+ Fixed bug in group alias that broke this feature for mail
	accounts which its name was different to the username
0.11.100
	+ Create certificate for smtpd server
	+ Disabled filter appears in the filter lists as disabled
	(previously they don't appear at all)
	+ Module activation dependency with module which provides the
	active filter
0.11.99
	+ Add mail dispatcher to notify eBox events using this SMTP server
	+ Enhanced strings
0.11
	+ Wrap service call with ebox-unblock-exec
	+ Fix typo in message
0.10.99
	+ New release
0.10
	+ New release
0.9.100
	+ Fix some typos
0.9.99
	+ Fixed bug in configuration backup
	+ Allow other modules to define mail filters

0.9.3
	+ New release
0.9.2
	+ Create sasl configuration which contains password with 0600 mask
0.9.1
	+ Extended backup
	+ Use host's FQDN.
	+ Helo restrictions
0.9
	+ Added Polish translation
	+ Added German translation
0.8.1
	+  Added dependency on sasl2-bin for secure SMTP authentication
0.8
	+ Small GUI fix
	+ Added firewall rule to access smtp hosts for all interfaces
0.7.99
	+ New release
0.7.1
	+ GUI improvements
	+ Added queue management support
	+ Use EBox::LDAP singleton
	+ Added update/clean actions to ebox-mail-ldap
	+ Use of ebox-sudoers-friendly
0.7
	+ First public release<|MERGE_RESOLUTION|>--- conflicted
+++ resolved
@@ -1,11 +1,7 @@
-<<<<<<< HEAD
 3.4
 	+ Use service instead of deprecated invoke-rc.d for init.d scripts
 	+ Set version to 3.4
-=======
-HEAD
 	+ Nopass dovecot policy enabled only when Openchange provisioned
->>>>>>> 101a8fb5
 3.3
 	+ Allow to use vdomains table when module is unconfigured
 	+ Dovecot passdb reordering and typo
