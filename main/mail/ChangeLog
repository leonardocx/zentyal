--- conflicted
+++ resolved
@@ -1,5 +1,5 @@
 HEAD
-<<<<<<< HEAD
+	+ Move report code to remoteservices
 	+ Add missing use statement causing an exception loading the class
 	+ Convert to lowercase the domain part in the user LDAP filter,
 	  required to retrieve the correct mailbox path when using kerberos auth
@@ -8,9 +8,6 @@
 	+ Switch to LDAP bind authentication when kerberos is not used
 	+ Fixed dovecot user password authentication
 	+ Fixed disable_dns_lookups key in master.cf
-=======
-	+ Move report code to remoteservices
->>>>>>> 742adad2
 2.3.7
 	+ Dont use Zarafa for ham/spam acccounts
 	+ Allow syntax to specify smarthost without MX lookup
