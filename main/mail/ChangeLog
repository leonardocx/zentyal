--- conflicted
+++ resolved
@@ -1,9 +1,6 @@
 HEAD
-<<<<<<< HEAD
 	+ Integration with Disaster Recovery service
-=======
 	+ Adapted to changes in EBox::LogHelper::_convertTimestamp
->>>>>>> 10c2c194
 3.0.2
 	+ Fixed error in dashboard widget
 	+ Fixed log helper time stamp parsing, transition to MySql broke it
