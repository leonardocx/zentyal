--- conflicted
+++ resolved
@@ -1,9 +1,6 @@
 HEAD
-<<<<<<< HEAD
+	+ Adapted to new users implementation
 	+ Fixed wrong method call in MailUserLdap
-=======
-	+ Adapted to new users implementation
->>>>>>> d20207de
 2.3
 	+ Adapted to dovecot 2.0
 	+ Postfix now binds to LDAP
