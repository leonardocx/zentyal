--- conflicted
+++ resolved
@@ -1,14 +1,11 @@
-<<<<<<< HEAD
+HEAD
+	+ Added _delVDomainAbort to LdapVDomain base to give the
+	  opportunity to abort vdomain removals
 3.4
 	+ Use service instead of deprecated invoke-rc.d for init.d scripts
 	+ Set version to 3.4
 	+ Better integration with openchange account addon
 	+ Remove openchange account when removing mail account
-=======
-HEAD
-	+ Added _delVDomainAbort to LdapVDomain base to give the
-	  opportunity to abort vdomain removals
->>>>>>> 9b6f1d5c
 	+ Better integration of group alias addon
 	+ Added openchange outgoing mail rewriting
 	+ Added sieve_dir plugin parameter
