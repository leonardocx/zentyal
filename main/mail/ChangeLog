HEAD
<<<<<<< HEAD
	+ Fixed log helper time stamp parsing, transition to MySql broke it
=======
	+ Fixed code typo in widget dashboard which broke it
>>>>>>> 208fb677
	+ Adapted to improvement of EBox::Module::Service::isRunning method
	+ Added LDAP indexes for mail and dc attributes
	+ Added and used serviceId field for service certificates
	+ Fixed bread crumbs in mail dispatcher configuration model
3.0.1
	+ Added missing CGIs for external accounts
	+ Fixed edition of external accounts
	+ Workaround until postgrey "do not stop" bug is fixed upstream
	+ Use executeOnBrothers method to resolve error with component
	  directories on vdomain aliases model
2.3.8
	+ Move report code to remoteservices
	+ Add missing use statement causing an exception loading the class
	+ Convert to lowercase the domain part in the user LDAP filter,
	  required to retrieve the correct mailbox path when using kerberos auth
	+ Fix gssapi hostname for kerberos authentication
	+ Fix LDAP filters
	+ Switch to LDAP bind authentication when kerberos is not used
	+ Fixed dovecot user password authentication
	+ Fixed disable_dns_lookups key in master.cf
2.3.7
	+ Dont use Zarafa for ham/spam acccounts
	+ Allow syntax to specify smarthost without MX lookup
	+ Fixed dovecot-ldap.conf.mas
2.3.6
	+ Added modeldepends to yaml schema
	+ External alias can have address on a vdomain alias
	+ Fixed regression in vdomain aliases
	+ Added Zarafa multitenancy support
2.3.5
	+ Fixed regression in add/remove/list group alias
	+ Added user addon for retrieval mail from external accounts
	+ Added fetch all mail option to retrieval mail from external accounts
2.3.4
	+ Implement new EBox::Events::DispatcherProvider
	+ Adapted to new Model management framework
	+ Always run postmap
	+ Authenticated sender have to use a mail address which they own
	+ Using old sieve directories as home mail directories
	+ Enable GSSAPI/Kerberos authentication
2.3.3
	+ Create tables with MyISAM engine by default
2.3.2
	+ withoutActions property in TrafficDetails.pm for the new tableBody.mas
	+ Removed mda option for fetchmail accounts with zarafa destination
	+ Image in initial configuration wizard is shown again
2.3.1
	+ New translatable printableNames for mail services
	+ Adapted to new users implementation
	+ Fixed wrong method call in MailUserLdap
2.3
	+ Adapted to dovecot 2.0
	+ Postfix now binds to LDAP
	+ Adapted to new MySQL logs backend
	+ Mailfilter learn accounts are excluded from Zarafa transport
	+ Remove precondition if there are no objects as now they can be
	  added in-line with the new dialog
	+ Replaced autotools with zbuildtools
	+ Remove Zarafa dependent configuration when it is disabled
	+ Fetchmail configuration takes in account Zarafa
2.2.1
	+ Fixed usercorner row id error when adding a new external account
	+ Fixed mail directory backup in account creation, now it can be
	  made more than once
	+ Use EBox::Validate::checkEmailAddress for checking email instead
	  of a custom flaky re
	+ Fixed regresion in mailname message in SMTPOptions model
2.1.12
	+ Fixed regresion in usercorner link
2.1.11
	+ Added uidl fetchmail option to pop3 external accounts
2.1.10
	+ Fixed error in SMTPOPtions model when system hostname is not a FQDN
2.1.9
	+ Removed /zentyal prefix from URLs
	+ Fixed errors executing mail queue commands
	+ Do not generate config if module is not configured
2.1.8
	+ Set widget size to 2 for a better default dashboard balance
2.1.7
	+ Update wizard pages with new order option
2.1.6
	+ Use the new "Add new..." option in the object selectors
	+ Add support for LOGIN in authenticated mail relay
	+ Delete deprecated extendedRestore method
	+ Use quote column option for periodic and report log consolidation
2.1.5
	+ Fixed crash in dashboard widget
2.1.4
	+ Check for undefined vdomain in vdomainExists method
	+ Removed unwanted matching in the logs in some rare circumstances
	+ SASL and TLS are always enabled
	+ As long as mailfilter module is enabled, the mail module will
	  use the filter it provides
	+ Changed mail firewall services
2.1.3
	+ Added message submission service
	+ Added poll period and per-account "keep" option to email retrieval
	  from external accounts
	+ Bugfix: don't run archivemail if no .Trash or .Spam folders found
2.1.2
	+ Change Zarafa virtual transport to LMTP.
	+ Bugfix: EBox::MailVDomainsLdap::vdomains returns a correct value
	  when mail is disabled
	+ Some refactoring on mail dispatcher
	+ Added zentyal-mail-addressbook that generates a listing of all
	  mail users
	+ Added support for eboxmailrelated attribute so groups have a mail
	  attribute useful for other modules like Zarafa
	+ Improvements in log parsing
2.1.1
	+ Quota attribute renamed in LDAP to allow to have a generic quota
	  attribute in users
	+ Fixed error in pagination of traffic summarized report
	+ Removed dovecot antispam plugin support until serious
	  bug in the dovecot-antispam package from Ubuntu is fixed
	+ Bugfix: external accounts wiht passwords containing ':' don't
	  cause probems anymore; however single quota is forbidden in
	  external accounts passwords
	+ Bugfix: non-authorized smtp recipient restrictions works when
	  SASL is enabled
2.1
	+ Delete deprecated/unused _isCourierObject and _accountAddOn methods
	+ Removed obsolete migrations and use new initial-setup
	+ Remove dependency on dovecot-antispam moved to ebox-mailfilter
	+ Bugfix: Fixed some problems with size parsing in logs
	+ Bugfix: Remove a warning in consolidation of mail messages
	+ Improvements in reports
	  - Return data for end report period to show traffic per day
	  - Added top user sender/receiver per domain
	  - A single mail_message report is sent consisted of
	    sent, received and rejected mail messages
	  - Workarounded problems with unavailable domain in report table
	  - Bugfix: event in report table has the same definition that has
	    in log table
	+ Bugfix: don't query vdomains to LDAP if module is not enabled
2.0.3
	+ Added backup domain
	+ Increased size of event field in mail_message_report table
	+ Autocreate user email always in lowercase
	+ Fixed dovecot mailboxes config to avoid problems with some vdomains
	+ Set default order for dashboard widgets
2.0.2
	+ Don't regenerate user quotas if default quota doesn't change
2.0.1
	+ Bugfix: hooks didn't work (thanks to moebius for the patch)
1.5.5
	+ Add Zarafa integration with mail module
1.5.4
	+ Zentyal rebrand
1.5.3
	+ Bugfix: external accounts retrieval works again in lucid
1.5.2
	+ New setup wizard
1.5.1
	+ Use ssl-cert package to create default certificates as all other
	  eBox modules should be doing
	+ Added bridged mode support in firewall helper
1.5
	+ Update configuration templates with the newest versions from lucid
	+ Bugfix, dovecot ldap auth now works when using AD Sync
	+ Bugfix, using standard default smtp banner to avoid breaking
	banner checks. Thanks to ivo@housesbg.com for pointing this
	+ Now event's mail dispatcher uses configured mailname instead of
	non-qualified hostname
	+ Firewall default policy allows mail system from external
	networks because is the expected and usual thing
	+ Bugfix, is not longer allowed a external alias with the same address
	than a existent account
	+ Bugfix, addColumn message_type on mail_message table which should
	have been added on migration 6
	+ Bugfix: changed location of default sieve script to a directory
	writable by LDA
	+ Added '@' character to virtual domain select control labels
	+ Bugfix: allow multiple alias to the same external account
1.4.2
	+ Bugfix, mail to local accounts is delivered correctly, changed
	some parameters to take in account myorigin
	+ Fixed typo in regular expression that checks external accounts names
	+ Plain usernames without mail domain now are allowed for mail
	retrieval from external accounts
	+ Bugfix, hard-coding mailname in main.cf smtp_helo_name because
	$myorigin variable was not correclty resolved
1.4.1
	+ Bugfix, fix incorrect alias dn breaking aliases in postfix
	+ Bugfix, when create a maildir if a leftover maildir already
	  exists now is correctly backuped with the .bak extension
1.3.18
	+ Add widget for external retrieval service (fetchmail)
1.3.17
	+ Added breadcrumbs to external aliases and virtual domain
	  settings models
1.3.16
	+ Make auto creation of e-mail accounts more robust
	+ Bad mailname doesnt disable module activation. Warning message
	added when bad mailname is set. Mailname check in vdomains
1.3.15
	+ Change UI for maximum message limits and expiration limits
	+ Bugfix: The report tables changed its name and they are used by
	  code correctly
	+ Added postmaster option and deprecated bounceReturnAddress
	option
	+ Fixed migration script and ulimited mail message size
	multiplication warning. The error in migration dont corrupted
	configuration but made new installations fail the last migration
	script.
	+ Updated localAttributes in MailUserLdap
	+ Added LOGIN to authorization mechanisms
	+ Using /etc/mailname in hostname and sasl_domain paramteres
	+ Better check of mailname, assure that mailname is correct before
	enabling module
	+ Changed SIEVE directory location to /var/vmail/sieve
1.3.14
	+ Added precondition in ObjectPolicy model
	+ Account home in dovecot set to its maildir, this is necesary for
	some SIEVE features like vacation autoreply
	+ Added autocreation of drafts and sent mail folders
	+ Fixed bug in UI: now we can set properly the number of
	expiration days for spam and deleted messages
	+ Added per domain catch-all accounts
	+ Logs fixes
	+ Added aliases to external accounts
	+ Added multiple aliases per group
	+ Improved queue management
	+ Added dovecot-antispam plugin integration
	+ Added email retrieval for external accounts
	+ Added more connections check to avoid spammers
	+ Add DefaultUser model to be used in users and groups default user
	  template. Admins can select if they wish to create an email account  automatically
	  by default when creating new users.
	+ Enable mail services by default
	+ Fix ids and checkRowExist in ExternalAccount.pm
	+ Fix method for modification of external accounts
	+ Reverted UI component name to be compatible with previous versions
1.3.13
	+ Fixed bug in UI: now we can set properly the maximum message size
1.3.12
	+ Add migration to rename mail table to mail_message
	+ Add breadcrumbs
1.3.11
	+ Fixed bug when retrieving LDAP instance in master/slave architecture
	+ Added log consolidation and report
1.3.10
	+ ESMTP service in port 465 fixed
	+ Deliver to local user fixed
	+ Using LDA protocol and LDAP for dovecot's userdb
	+ Added user mailbox quota
	+ Added autocreation of trash and spam folders
	+ Added flush of spam and trash folders
	+ Added sieve and managesieve support
1.3.7
	+ more resilent EBox::MailVdomain::setUserAccount, now we don't
	abort if it exists already a user maildir, instead we move it to a
	backup directory
1.3.6
	+ now you can specify a port for the smarthost (if not specified
	the default port continues to be 25)
	+ bugfix: fixed regresion in logs and added greylist event for
	connections to remote SMTPs
	+ bugfix: SMTPS port 465 now works properly
	+ added quota support
	+ added autocreation of trash and spam folders
	+ added flush of spam and trash folders
	+ add sieve and manage sieve support
	+ added retrieval of emails from external accounts
	+ added catch-all account per domain
	+ added external mail accounts aliases
	+ added 'remove all' and 'flush all' options to mail queue
	management
	+ bugfix, in mail queue management now the mail recipients and th
	messages being delivered appears correctly
	+ added multiples alias for groups
	+ added more SMTP checks for new mail for avoidin spam
	+ aded support for spam learn from IMAP folders (see mailfilter
	module)
	+ added autocreation of drafts and sent mail folders
1.3.4
	+ tableInfo returns an array of hash refs
1.1.41
	+ bugfix: Allow unsafe characters in smtp auth password
1.1.30
	+ SMTP and POP/iMAP certificates can be changed via  the CA module
1.1.20
	+ UI improvement: hide and show mail filter fields depending on the
	configuration
1.1.10
	+ New release
1.1
	+ Replaced courier with dovecot
	+ Added aliases for whole domains
	+ Use the new row() and ids() API
	+ Bugfix: alias are deleted when user account is deleted
	+ Bugfix: when already exists the maildir, create a new account is
	not allowed
	+ Bugfix: fixed error in mail queue template: avoid to reference a
	possible undefined value
	+ Bugfix: running method in Greylist does not fail if there is not
	eventd fil
	+ Bugfix: force removal of previous data in backup
	+Bugfix: removed bad superfluous call that was the source of
	, at least, restore errors
	+ Mail queue parsing error fixed and more robust mail queue template
0.12.101
	+ Bugfix: Postgrey daemon is disabled by default
0.12.100
	+ EBox::MailUserLdap::userAccount and
	EBox::MailUserLdap::getUserLdapValue  don't longer assume that the
	user exists
	+ Bugfix: MDSize attribute should not be restored in systems with
	MDSize feature disabled
	+ Bugfix in logs: mail relayed to external smarthost is now
	logged, external smarthost relay denied action also logged, relay
	field now only logs relay data and no unrelated data
	+ Summary changed to reflect the changes in mailfilter module
	+ Added greylist support
	+ Added authentication for external smarthost
	+ Added TLS support for external smarthost
	+ Replaced courier with dovecot
	+ Simpler interface to choose mail retrieval protocols
0.12.99
	+ Add support for reporting
0.12.2
	+ Bugfix: Start POP3 over SSL (Port: 995)
0.12.1
	+ Bugfix: Use EBox::Types::Union::Text for unlimited message size
0.12
	+ Bugfix: Checkbox for unlimited size is unchecked, the field
	mentioned, i.e. Size (MB) is activated.
	+ Use the new MVC framework
	+ Add postfix to sasl group instead of dpkg-stateoverriding stuff
	+ Update INSTALL doc
	+ Use eBox OID number in LDAP schemas
0.11.101
	+ Fixed bug when removing users in non-quota installations
	+ Do not remove init rc scripts
	+ Add port 465 (SMTP over SSL) to mail service, old outlook version
	  will use this port
	+ Fixed bug in group alias that broke this feature for mail
	accounts which its name was different to the username
0.11.100
	+ Create certificate for smtpd server
	+ Disabled filter appears in the filter lists as disabled
	(previously they don't appear at all)
	+ Module activation dependency with module which provides the
	active filter
0.11.99
	+ Add mail dispatcher to notify eBox events using this SMTP server
	+ Enhanced strings
0.11
	+ Wrap service call with ebox-unblock-exec
	+ Fix typo in message
0.10.99
	+ New release
0.10
	+ New release
0.9.100
	+ Fix some typos
0.9.99
	+ Fixed bug in configuration backup
	+ Allow other modules to define mail filters

0.9.3
	+ New release
0.9.2
	+ Create sasl configuration which contains password with 0600 mask
0.9.1
	+ Extended backup
	+ Use host's FQDN.
	+ Helo restrictions
0.9
	+ Added Polish translation
	+ Added German translation
0.8.1
	+  Added dependency on sasl2-bin for secure SMTP authentication
0.8
	+ Small GUI fix
	+ Added firewall rule to access smtp hosts for all interfaces
0.7.99
	+ New release
0.7.1
	+ GUI improvements
	+ Added queue management support
	+ Use EBox::LDAP singleton
	+ Added update/clean actions to ebox-mail-ldap
	+ Use of ebox-sudoers-friendly
0.7
	+ First public release<|MERGE_RESOLUTION|>--- conflicted
+++ resolved
@@ -1,9 +1,6 @@
 HEAD
-<<<<<<< HEAD
+	+ Fixed error in dashboard widget
 	+ Fixed log helper time stamp parsing, transition to MySql broke it
-=======
-	+ Fixed code typo in widget dashboard which broke it
->>>>>>> 208fb677
 	+ Adapted to improvement of EBox::Module::Service::isRunning method
 	+ Added LDAP indexes for mail and dc attributes
 	+ Added and used serviceId field for service certificates
