--- conflicted
+++ resolved
@@ -1,14 +1,11 @@
-<<<<<<< HEAD
 HEAD
 	+ Adapted to new Model management framework
-=======
 2.3.4
 	+ Use new unified tableBody.mas in PacketTrafficDetails.pm
 2.3.3
 	+ Packaging fixes for precise
 2.3.2
 	+ Updated Standards-Version to 3.9.2
->>>>>>> 45737c5e
 2.3.1
 	+ Use printableName instead of name to select services
 	+ Remove firewall hook template as examples are already included in core
