HEAD
<<<<<<< HEAD
	+ Fixed translation of Configure rules button
=======
	+ Fixed network observer calls
>>>>>>> d5a4abc3
	+ SNAT and redirect tables acknowledge that netfilter only knows
	  about physical interfaces
2.3.9
	+ Firewall is now under Gateway instead of UTM
	+ Added priority to redirects
	+ Fixed bug with SNAT and redirects to the same target
	+ Improved style of packet filtering page
	+ Added modeldepends to yaml schema
	+ Fixed i10n bug in prohibition of inverse match for "any" service
	+ Adjusted table to existence of inverse match for addresses
	+ Fixed error which broke rules for inverse address match for
	  single IP address
	+ Fixed error which broke rules for inverse service
	  match for any TCP or any UDP for all ports
2.3.8
	+ Use Clone::Fast instead of Clone
	+ Added load of custom iptables modules
	+ Added table for SNAT rules
	+ Added filtering by source MAC
	+ EBox::Firewall::IPRule can accept now IPRange objects as source
	  or destination
2.3.7
	+ Remove obsolete denyAction code
	+ Adapted to new Model management framework
	+ Remove obsolete OutputRules code
	+ Remove obsolete localredirects methods
	+ Remove obsolete import of EBox::Order
2.3.6
	+ Set RemoteServices rules taking into account no bundle state
	+ Added clone action to tables
	+ EBox::Firewall::availablePort now works for non-FirewallObserver modules
	  and it uses the same readonly status as the firewall module
2.3.5
	+ Create tables with MyISAM engine by default
2.3.4
	+ Use new unified tableBody.mas in PacketTrafficDetails.pm
2.3.3
	+ Packaging fixes for precise
2.3.2
	+ Updated Standards-Version to 3.9.2
2.3.1
	+ Use printableName instead of name to select services
	+ Remove firewall hook template as examples are already included in core
2.3
	+ Adapted to new MySQL logs backend
	+ Disabled source/destination port for portless protocols in redirections
	+ Using iprange module for iptable rules referencing range object members
	+ Replaced autotools with zbuildtools
2.1.7
	+ Avoid some crashes caused by connectivity issues during save changes
2.1.6
	+ Fixed check of hide_firewall_images config key
2.1.5
	+ Do not crash when a firewall helper rule fails and inform the user
	+ Hide explanatory images in the GUI if hide_firewall_images key defined
	+ Removed /zentyal prefix from URLs
	+ Set single by default in the PortRange of the RedirectRules table
2.1.4
	+ Fixed deprecated use of iptables command
2.1.3
	+ Added help images to each firewall filtering table
	+ Improve kernel settings for increased firewall security
	+ Use the new "Add new..." option in the object selectors
	+ Removed obsolete gettext calls
2.1.2
	+ Changed RedirectRules table order (Protocol before Port)
	+ Added chains method to firewall helpers (lets them create custom chains)
2.1.1
	+ Added SNAT option in Port Forwarding rules
	+ Remove unnecessary code from EBoxServicesRuleTable::syncRows
	+ Add forwardNoSpoof and inputNoSpoof FirewallHelper methods to allow
	  exceptions on default spoof checking in the firewall
	+ Log INVALID packets as we do with DROPped ones
	+ Fixed bug when getting the value of destination port in redirect table
2.1
	+ Removed unnecesary call to isReadOnly in syncRows
	+ New addServiceRules helper method for initial setup of modules
	+ Added addToInternetService to exposed methods
	+ Added new addInternalService and requestAvailablePort methods
	+ Use new initialSetup method to add default rules
	+ Remove obsolete migrations
	+ Replace /etc/ebox/80firewall.conf with /etc/zentyal/firewall.conf
2.0.1
	+ PPPOE MTU is now changed in network module when reconfiguring gateways
1.5.6
	+ Zentyal rebrand
1.5.5
	+ Use modelClasses API for firewall rule tables
	+ Increased size of description fields for rules
1.5.4
	+ Set iptables rule properly to fix PPPoE problems with some websites
1.5.3
	+ Bridged mode support
1.5.2
	+ New logging feature for port forwarding rules
	+ Only allow safe ICMP types everywhere
1.5.1
	+ New firewall table containing rules added by eBox services
	+ Bug fix: port forwarding now works with PPPoE
	+ Bug fix: openVPN interfaces are added as internal interfaces to
	  iexternal and iexternalmodules (Closes #1758)
	+ Bug fix: allow only safe ICMP types and insert the rules after user rules
	  so these override the default ones. Drop INVALID packets first
	  too
	+ Added TCP/53 to DNS rules in fdns and ointernal chains
	+ Inverse match is not longer allowed for service 'any'
1.4.2
	+ Add a config option to disable the logging of dropped packets in firewall
1.4
	+ Bug fix: i18n
1.3.14
	+ Added multi-gateway support for DHCP and PPPoE
	+ Add an allow rule by default from internal
	  networks to internet
1.3.11
	+ Added report support
	+ Add description field for redirects
	+ Breadcrumbs
	+ Change Redirections for Port Forwarding
1.3.6
	+ Add clone() to EBox::Firewall::IptablesRule
1.3.4
	+ bugfix: inospoof chain was buggy and didn't allow traffic
	  to internal eBox addresses from other internal networks
	+ bugfix: insert missing port data using NULL in logs data base
1.1.30
	+ Add all and ah protocols to redirections
1.1.20
	+ New release
1.1.10
	+ New release
1.1
	+ Added required output rules to connect remote services when the
	eBox is subscribed
	+ Use the new ids() and row() API
	+ Added support to redirects to introduce the origin destination address.
	  So far, only local address could be used.
	+ Bugfix: fix regression that didn't allow to use virtual interfaces on
	redirections
	+ Allow outgoing connections from eBox by default
0.12.101
	+ Bugfix: Add redirect migration script to Makefile.am
0.12.100
	+ New release
0.12.99
	+ Add support for reporting
	+ Add rules to allow DHCP requests from interfaces configured via DHCP
0.12.1
	+ Add log decision to firewall rules
	+ Add conf parameter to disable NAT
0.12
	+ Use the new EBox::Model::Row api
	+ Add help field to firewall models
	+ Bugfix. Use exit and not return in dchp-firewall external script
	+ Bugfix. Use #DEBHELPER# properly to be able to flush the firewall rules
	  when the package is uninstalled
	+ Add support for ESP protocol
0.11.102
	+ Set editable attribute to 1 in Decision field. To comply with
	  what the type expects and avoid warnings
0.11.101
	+ Unroll inoexternal chain
	+ Bugfix. Do not restart firewall module if called from dhcp context
	  and the module is not enabled
	+ Add setExternalService
0.11.100
	+ Fix English string
	+ onInstall() functionality moved to migration script
0.11.99
	+ Added log domain for firewall's drops. Firewall logging limits
	are stored in a configuration file
	+ Enhanced strings
0.11
	+ New release
0.10.99
	+ Fix some typos
0.10
	+ Load ip_nat_ftp module
0.9.100
	+ Use new model/view framework which implies several changes
	+ Now the user can add rules to INPUT/OUTPUT chain
	+ Use the new services module
0.9.99
	+ New release
0.9.3
	+ New release
0.9.2
	+ New release
0.9.1
	+ Small UI changes
	+ Fix bug with rules and more than one external interface
0.9
	+ Added Polish translation
	+ Added Aragonese translation
	+ Added German translation
	+ dhcp-hooks script will be installed by network module

0.8.99
	+ Add externalInput to FirewallObserver to provide rules for
	  external interfaces
0.8.1
	+ New release
0.8
	+ New release
0.7.99
	+ Add Portuguese translation
0.7.1
	+ GUI fixes
	+ Use of ebox-sudoers-friendly
0.7
	+ First public release
0.6
	+ Separate module from ebox base
	+ move to client
	+ API documented using naturaldocs
	+ Update install
	+ Update debian scripts<|MERGE_RESOLUTION|>--- conflicted
+++ resolved
@@ -1,9 +1,6 @@
 HEAD
-<<<<<<< HEAD
+	+ Fixed network observer calls
 	+ Fixed translation of Configure rules button
-=======
-	+ Fixed network observer calls
->>>>>>> d5a4abc3
 	+ SNAT and redirect tables acknowledge that netfilter only knows
 	  about physical interfaces
 2.3.9
