--- conflicted
+++ resolved
@@ -1,14 +1,11 @@
 HEAD
-<<<<<<< HEAD
 	+ Adapted to new Model management framework
 	+ Reimplement OutputRules FIXME
 	+ Remove obsolete localredirects methods
 	+ Remove obsolete import of EBox::Order
-=======
 	+ Added clone action to tables
 	+ EBox::Firewall::availablePort now works for non-FirewallObserver modules
 	  and it uses the same readonly status as the firewall module
->>>>>>> 5db5cc8f
 2.3.5
 	+ Create tables with MyISAM engine by default
 2.3.4
