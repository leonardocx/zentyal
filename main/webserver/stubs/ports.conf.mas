--- conflicted
+++ resolved
@@ -14,14 +14,7 @@
   $port
   $sslPort
 </%args>
-<<<<<<< HEAD
-Listen <% $portNumber %>
-% if ($sslportNumber) {
-Listen <% $sslportNumber %>
-=======
-NameVirtualHost *:<% $port %>
 Listen <% $bindAddress %>:<% $port %>
 % if ($sslPort) {
 Listen <% $bindAddress %>:<% $sslPort %>
->>>>>>> db8b65ba
 % }