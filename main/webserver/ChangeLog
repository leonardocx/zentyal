HEAD
<<<<<<< HEAD
	+ Integration with Disaster Recovery service
=======
	+ Fixed error when creating directories for virtual host for hostname
>>>>>>> a5273595
	+ Add DNS records for virtual hosts but without IP addresses
3.0.1
	+ Virtual host for hostname overrides default settings
	+ Added and used serviceId field for service certificates
2.3.7
	+ Disabled temporarily dns host record creation until DNS/kerberos
	  system allows it again
2.3.6
	+ Configuration backup restore no longer crashes
2.3.5
	+ Web Server moved from Infrastructure to Office
	+ Module recovers from missign webserver service
	+ Backup and restore of vhosts custom configuration directories
2.3.4
	+ Avoid 'port in use' error when setting port for first time to
	  its default value
	+ Users public HTML directory adapted to changes in LDAP
	+ Adapted to changes in DNS module
2.3.3
	+ Adapted to new Model management framework
2.3.2
	+ When creating virtual host DNS records use configured domains first
2.3.1
	+ New translatable printableName for the webserver service
2.3
	+ Replaced autotools with zbuildtools
	+ Also check alias names when creating a new virtual host
2.2.2
	+ Adapted to new DNS method addAlias
	+ Renaming of virtual hosts disallowed
2.2.1
	+ Fixed certificate path in vhosts
	+ Fixed link to SysInfo/General
2.1.4
	+ Remove startup link on enable to avoid start when disabled
2.1.3
	+ Removed /zentyal prefix from URLs
	+ Bugfix: certificate name is ssl.pem and not apache.pem
2.1.2
	+ Generate default SSL certificate for out of the box HTTPS support
	+ Allow custom CN on Web Server service certificate
	+ Bugfix: fix all known issues with HTTPS vhosts
	+ Bugfix: mark ca as restarted after issueCertificate to avoid red button
	+ Use upstream apache2 init script instead of custom upstart one
	+ Removed warning when no sites configured
2.1.1
	+ Added service certificate CN options
	+ Restart webserver after all modules which have it as enabledepends
	  in order to make effective their changes in web configuration
	+ Implement restoreDependencies to avoid problems when restoring backup
2.1
	+ Remove migration and use new initialSetup
	+ Bugfix: validations of virtual host values are correct now
	+ Added GLOBAL_CONF_DIR constant for apache conf.d dir
	+ Change configuration override policy to allow all for /var/www
	+ Include Virtual host files in the backup domain
2.0.2
	+ Bugfix: webserver ssl certificate is reissued instead of renewed if
	  the file is not found
2.0.1
	+ Bugfix: certificate is re-issued if the hostname changes
	+ Added backup domain
1.5.5
	+ Zentyal rebrand
1.5.4
	+ Check if usersandgroups is configured instead of samba
1.5.3
	+ Enable the port available check using the new method
	  from services.
1.5.2
	+ Bugfix: keep the service internal on port update.
	+ Temporary disabled the listen port available check.
1.5.1
	+ Adds default-ssl vhost and ssl module management.
	+ Implements SSL integration between ebox-webserver and ebox-ca for
	  vhosts.
	+ Bugfix: logs are split up by vhost.
	+ Bugfix: vhosts DocumentRoot moved to /srv/www/domain.tld to keep
	  them separated from default vhost.
1.5
	+ Bugfix: NameVirtualHost directive in ports.conf and not in every vhost.
	+ Vhosts ServerAdmin now is root@fqdn.
	+ Handle default vhost for port, ServerAdmin values and including the
	  ServerName directive.
	+ Bugfix: allow non fqdn and topdomains as vhosts.
1.3.12
	+ Don't allow to enable public_html directories if samba modules
	is not configured because in this situation there aren't user home directories
	+ Add titles and headers
1.3.6
	+ Better validation of virtual host names
	+ Added warning when adding virtual hostames if the DNS module is
	not enabled
1.1.20
	+ New release
1.1
	+ Create /var/run/apache2 in upstart script
0.12.100
	+ New release
0.12.99
	+ New release
0.12
	+ Add help field to webserver model
	+ Bugfix. Do not add a dns domain if the virtual host
	  is just a host name with no domain
0.11.102
	+ Use the new EBox::Model::Row
0.11.101
	+ New upstream release
0.11.99
	+ First release<|MERGE_RESOLUTION|>--- conflicted
+++ resolved
@@ -1,9 +1,6 @@
 HEAD
-<<<<<<< HEAD
 	+ Integration with Disaster Recovery service
-=======
 	+ Fixed error when creating directories for virtual host for hostname
->>>>>>> a5273595
 	+ Add DNS records for virtual hosts but without IP addresses
 3.0.1
 	+ Virtual host for hostname overrides default settings
