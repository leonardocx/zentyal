HEAD
<<<<<<< HEAD
	+ Backup and restore of vhosts custom configuration directories
=======
	+ Module recovers from missign webserver service
>>>>>>> c876c93b
2.3.4
	+ Avoid 'port in use' error when setting port for first time to
	  its default value
	+ Users public HTML directory adapted to changes in LDAP
	+ Adapted to changes in DNS module
2.3.3
	+ Adapted to new Model management framework
2.3.2
	+ When creating virtual host DNS records use configured domains first
2.3.1
	+ New translatable printableName for the webserver service
2.3
	+ Replaced autotools with zbuildtools
	+ Also check alias names when creating a new virtual host
2.2.2
	+ Adapted to new DNS method addAlias
	+ Renaming of virtual hosts disallowed
2.2.1
	+ Fixed certificate path in vhosts
	+ Fixed link to SysInfo/General
2.1.4
	+ Remove startup link on enable to avoid start when disabled
2.1.3
	+ Removed /zentyal prefix from URLs
	+ Bugfix: certificate name is ssl.pem and not apache.pem
2.1.2
	+ Generate default SSL certificate for out of the box HTTPS support
	+ Allow custom CN on Web Server service certificate
	+ Bugfix: fix all known issues with HTTPS vhosts
	+ Bugfix: mark ca as restarted after issueCertificate to avoid red button
	+ Use upstream apache2 init script instead of custom upstart one
	+ Removed warning when no sites configured
2.1.1
	+ Added service certificate CN options
	+ Restart webserver after all modules which have it as enabledepends
	  in order to make effective their changes in web configuration
	+ Implement restoreDependencies to avoid problems when restoring backup
2.1
	+ Remove migration and use new initialSetup
	+ Bugfix: validations of virtual host values are correct now
	+ Added GLOBAL_CONF_DIR constant for apache conf.d dir
	+ Change configuration override policy to allow all for /var/www
	+ Include Virtual host files in the backup domain
2.0.2
	+ Bugfix: webserver ssl certificate is reissued instead of renewed if
	  the file is not found
2.0.1
	+ Bugfix: certificate is re-issued if the hostname changes
	+ Added backup domain
1.5.5
	+ Zentyal rebrand
1.5.4
	+ Check if usersandgroups is configured instead of samba
1.5.3
	+ Enable the port available check using the new method
	  from services.
1.5.2
	+ Bugfix: keep the service internal on port update.
	+ Temporary disabled the listen port available check.
1.5.1
	+ Adds default-ssl vhost and ssl module management.
	+ Implements SSL integration between ebox-webserver and ebox-ca for
	  vhosts.
	+ Bugfix: logs are split up by vhost.
	+ Bugfix: vhosts DocumentRoot moved to /srv/www/domain.tld to keep
	  them separated from default vhost.
1.5
	+ Bugfix: NameVirtualHost directive in ports.conf and not in every vhost.
	+ Vhosts ServerAdmin now is root@fqdn.
	+ Handle default vhost for port, ServerAdmin values and including the
	  ServerName directive.
	+ Bugfix: allow non fqdn and topdomains as vhosts.
1.3.12
	+ Don't allow to enable public_html directories if samba modules
	is not configured because in this situation there aren't user home directories
	+ Add titles and headers
1.3.6
	+ Better validation of virtual host names
	+ Added warning when adding virtual hostames if the DNS module is
	not enabled
1.1.20
	+ New release
1.1
	+ Create /var/run/apache2 in upstart script
0.12.100
	+ New release
0.12.99
	+ New release
0.12
	+ Add help field to webserver model
	+ Bugfix. Do not add a dns domain if the virtual host
	  is just a host name with no domain
0.11.102
	+ Use the new EBox::Model::Row
0.11.101
	+ New upstream release
0.11.99
	+ First release<|MERGE_RESOLUTION|>--- conflicted
+++ resolved
@@ -1,9 +1,6 @@
 HEAD
-<<<<<<< HEAD
+	+ Module recovers from missign webserver service
 	+ Backup and restore of vhosts custom configuration directories
-=======
-	+ Module recovers from missign webserver service
->>>>>>> c876c93b
 2.3.4
 	+ Avoid 'port in use' error when setting port for first time to
 	  its default value
