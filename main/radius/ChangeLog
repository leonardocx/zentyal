<<<<<<< HEAD
2.3.3
	+ Adapted to new Model management framework
=======
HEAD
	+ Adapted group membership checking to changes in users
>>>>>>> e19dbbc3
2.3.2
	+ Create tables with MyISAM engine by default
2.3.1
	+ Adapted to new users implementation
2.3
	+ Fixed random_file in eap.conf to work in precise
	+ Adapted to new MySQL logs backend
	+ Replaced autotools with zbuildtools
2.1.1
	+ Add logHelper support.
2.1
	+ Use new standard enable-module script
	+ Replace add service migration with initialSetup
1.5.3
	+ Zentyal rebrand
	+ Bugfix: update configuration syntax to new FreeRADIUS version
1.5.2
	+ Adds integration with ebox-ca
	+ Bugfix: don't use bootstrap certificate generation as breaks
	  snakeoil certificates
1.5.1
	+ Disabled certificate creation until conflict with pgsql is solved
1.5
	+ Updated config files for lucid
1.3.13
	+ Bugfix: usersandgroups should be enabled for ebox-radius
1.3.10
	+ First release<|MERGE_RESOLUTION|>--- conflicted
+++ resolved
@@ -1,10 +1,7 @@
-<<<<<<< HEAD
+HEAD
+	+ Adapted group membership checking to changes in users
 2.3.3
 	+ Adapted to new Model management framework
-=======
-HEAD
-	+ Adapted group membership checking to changes in users
->>>>>>> e19dbbc3
 2.3.2
 	+ Create tables with MyISAM engine by default
 2.3.1
