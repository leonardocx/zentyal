<<<<<<< HEAD
3.3
	+ Set version to 3.3
=======
3.2.1
	+ Force depend on PPA version of vsftpd with the chroot patch
	+ Added Support for chrooting users
>>>>>>> 4579a8b2
3.2
	+ Set version to 3.2
3.1.4
	+ Fixed redefinition of initialSetup()
3.1.3
	+ Override daemons when migrating from 3.0
3.1.2
	+ Added menu icon
3.1.1
	+ Remove deprecated backup domain methods
3.1
	+ Depend on zentyal-core 3.1
3.0.1
	+ Added incoming directory for anonymous user uploads
	+ Adapted FTP authorization to changes in users authorization
	+ Added and used serviceId field for service certificates
2.3.3
	+ FTP moved from Infrastructure to Office
	+ Fixed bug which always forced SSL when SSL was enabled
	+ Removed user chroot options until vsftpd allows it again
2.3.2
	+ Adapted to new Model management framework
2.3.1
	+ Service name is now translatable
2.3
	+ Remove backup domain excludes which are now incompatible
	  with the new implementation of the RemoteExcludes model
	+ Replaced autotools with zbuildtools
2.2.1
	+ Fixed template bug when writting chroot_local_users option
	+ Welcome banner is now translatable
2.1.1
	+ Update configuration file
	+ Added FTP SSL support
	+ Added option to enable/disable chroot users into their homes
2.1
	+ Add service in initialSetup instead of migration
2.0.1
	+ Added support for backup domain
1.5.2
	+ Zentyal rebrand
1.5.1
	+ Depend on ebox-usersandgroups instead of ebox-samba
1.5
	+ Initial release<|MERGE_RESOLUTION|>--- conflicted
+++ resolved
@@ -1,11 +1,7 @@
-<<<<<<< HEAD
 3.3
-	+ Set version to 3.3
-=======
-3.2.1
 	+ Force depend on PPA version of vsftpd with the chroot patch
 	+ Added Support for chrooting users
->>>>>>> 4579a8b2
+	+ Set version to 3.3
 3.2
 	+ Set version to 3.2
 3.1.4
