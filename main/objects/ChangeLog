--- conflicted
+++ resolved
@@ -1,10 +1,7 @@
 HEAD
-<<<<<<< HEAD
 	+ Adapted to new Model management framework
-=======
 	+ Added clone options
-	+ Unallow /32 addresses ending in zero
->>>>>>> 5db5cc8f
+	+ Disallow /32 addresses ending in zero
 2.3.4
 	+ Added the posibility to create readOnly objects
 	+ addObject method now returns the object id
