<<<<<<< HEAD
3.3
	+ Take in account mail dependency if mail module is enabled
	+ Switch from Error to TryCatch for exception handling
=======
HEAD
	+ Update strings to new offering
>>>>>>> c1d0b417
	+ Added missing EBox::Exceptions uses
	+ Avoid call to mailfilter-ldap script from enableActions
	+ Removed old migration code from 3.0 to 3.2
	+ Set version to 3.3
3.2
	+ Set version to 3.2
3.1.4
	+ Set ham and spam users as internal when migrating from 3.0
3.1.3
	+ Use DATETIME type in date column for consolidation tables
	+ Summarised report has breadcrumbs now
	+ Adapted mailfilter-ldap script to the new users API
3.1.2
	+ Adapted to updatedRowNotify call with no changes in values
	+ Added menu icon
	+ Removed dkim_verification obsolete option from the local conf
	+ Adapt firewall rules to new accept chains
	+ Updated to use the new User API.
	+ Added incompatiblity with external AD authentication mode
3.1.1
	+ Use new EBox::Users namespace instead of EBox::UsersAndGroups
3.1
	+ Removed 3.0.X migration code
	+ Added Pre-Depends on mysql-server to avoid problems with upgrades
	+ Depend on zentyal-core 3.1
3.0.5
	+ Fixed spam/ham mail account check to not fail if the user does
	  not exists. This avoids a dashboard error.
	+ Fixed LDAP reprovision to recreate ham and spam users
3.0.4
	+ Fixed missing use statement in MailfilterACL model
	+ Added dependencies and fixes needed for better sa tests
	+ Dont run spamd daemon
	+ Fixed regression in creation of ham/spam mail aliases due to changes
	  in the users API
	+ Adapted learnspamd to changes in user module API
3.0.3
	+ Reworked log helper to remove POP proxy and adapt to changes in
	  base class
3.0.2
	+ Removed POP proxy logs from log table, fixed bug which make
	  summarized smtp filter report page to be blank
3.0.1
	+ Fixed bad filter error at EBox::Mailfilter::VDomainsLdap::_hasAccount
2.3.8
	+ Fixed wrong retrieval of VDomains model
2.3.7
	+ Fixed virtual domain policies tab
2.3.6
	+ Move report code to remoteservices
	+ Fixed LDAP url in amavisd.conf
2.3.5
	+ VDomains model renamed to VDomainsFilter
	+ Mailfilter is now under Communications instead of UTM
	+ Disabled POP3 Proxy
	+ Ham/Spam accounts adapted to changes in EBox::MailUserLdap methods
	+ Added modeldepends to yaml schema
2.3.4
	+ Adapted to new Model management framework
2.3.3
	+ Create tables with MyISAM engine by default
2.3.2
	+ withoutActions property in FilterDetails.pm and POPProxyDetails.pm
	  for the new tableBody.mas
	+ Clarify some policy option names
	+ Mail module is force to reload when mailfilter module is enabled
	  or disabled
2.3.1
	+ Disabled POP3 proxy to avoid installation problems
	+ Adapted messages in the UI for new editions
	+ New printableName for POP Transparent proxy service
	+ Adapted to new users implementation
2.3
	+ Service names are now translatable
	+ Adapted to new MySQL logs backend
	+ Use MySQL instead of PostgreSQL for spamassassin database
	+ Added methods to get learn accounts for a domain
	+ Fixed regression in spamassassin database setup
	+ Replaced autotools with zbuildtools
	+ Fixed typo in code which prevented the creation of spam and ham users
2.1.6
	+ Reviewed some subscription strings
2.1.5
	+ Differentiate ads from notes
	+ Removed /zentyal prefix from URLs
2.1.4
	+ Fixed argument passing in constructor, readonly instances now work
2.1.3
	+ Adapted to changes in amavis bounce policies and changed labels in
	  vdomain policies
	+ Use quote column option for periodic and report log consolidation
2.1.2
	+ Do not enable when mail module has a custom filter in use
	+ runMonthlyQuery method uses keyGenerator option for consistency
2.1.1
	+ Manage MTA-BLOCKED event in the logs
	+ Removed 'learn from accounts spam folder' feature until serious
	  bug in dovecot-antispam Ubuntu package is fixed
	+ Fixed Makefile for SQL traffic for preriod tables
2.1
	+ Use new standard enable-module script
	+ Remove old migrations and use new initial-setup
	+ Add depend on dovecot-antispam previously on zentyal-mail.
2.0.2
	+ Manage exception when ebox.amavisd-new is missing. It never
	  should be missing unless unfinished or wrong installation.
	  But at least now it doesn't crash the entire dashboard.
	+ Replaced lha uncompressor with rar and 7zip
	+ Set default order for dashboard widgets
2.0.1
	+ Fixed widget subsection titles
	+ Added commercial message
1.5.3
	+ Zentyal rebrand
1.5.2
	+ Added bridged mode support in firewall helper
1.5.1
	+ Bugfix: data for CC's SMTP report was not correctly formated
1.5
	+ Update configuration templates with the configuration files from lucid
	+ Bugfix: fixed training with uploaded files
	+ Bugfix: removed duplicates from spamassasin trusted_networks variable
1.4.2
	+ Bugfix: when no banned extensions are present p3scan/renattach
	  no longer blocks anything. Thanks to rsalgado to point this out
	+ Bugfix: regular expresion in file extensions matched too
	  much. Thanks to auerhaan for finding this bug
1.4.1
	+ Bugfix: Fix the report query for POP filtering
1.3.14
	+ Bugfix: Rename the report table names in code after changing in
	  database
1.3.13
	+ Removed addition of 127.0.0.1 to trusted networks, is already added
	by spamassassin
	+ Add dovecot-antispam plugin support
	+ Moved bayes database to postgres
	+ Added pyzor and dkim tests
1.3.12
	+ Add breadcrumbs
1.3.11
	+ Added report support
	+ Fixed bug when retrieving LDAP instance in master/slave
	  architecture
	+ Fixed bug we dont have duplicates entries in vdomain and global ACLs anymore
1.3.6
	+ adapted to changes in LDAP schemas managament
	+ Bugfix: adapted to changes in EBox::Ldap API
	+ Bugfix: banned extension regex broke, fixed with a simpler
	  expression
	+ Bugfix: only IP address are accepted now as external mail serves
	for amavis (amavis cannot use sost names for this)
1.1.30
	+ Bugfix: when the user spam/ham does not exist do not try to
	remove its account
1.1.20
	+ New release
1.1.10
	+ New release
1.1
	+ Use the new row() and ids() API
	+ bugfix: if the module is disabled the filter now appears as disabled as it should be
	+ Now antivirus service has its own eBox module
	+ Fixed migration script that broke in new  versions
	+ Bug fix: when adding/removing vdomains we assure that amavis is
	notified of the changes
	+ Bug fix: configuration is sette only if module is enabled; this
	avoid some error when LDAP data was not set (like some first time installations)
0.12.100
	+ Bugfix: validation of General model now works properly
	+ Added POP transparent proxy
	+ SMTP filter separated from main module
	+ Interface overhaul to reflect changes in SMTP filter and addition
	of POP proxy
	+ Fixed bug in learnspamd: adapted to spam/ham accoutns interface
	change
       + Bugfix: force removal of previous data in backup
       + Bugfix: fixed regression bug, amavisd now prepends spam subject tag
0.12.99
	+ New release
0.12.1
	+ Run clamd with "su clamav -c ..."
0.12
	+ Use eBox OID number in LDAP schemas
0.11.101
	+ New release
0.11.100
	+ Stop daemons in pre-start upstart script
	+ Create /var/run/* directories in pre-start
	+ Removed erroneous activation order dependency with module mail
	+ Added module activation with mail only when mail is not
	configured (mailfilter depends on ldap data created in
	configuration of mail module)
0.11.99
	+ Bugfix: Banned file names regular expressions are case
	insensitive
0.11
	+ New release
0.10.99
	+ New release
0.10
	+ Bugfix. Removal of external domain
0.9.100
	+ Configure firewall to open fort for freshclam
0.9.99
	+ First release<|MERGE_RESOLUTION|>--- conflicted
+++ resolved
@@ -1,11 +1,7 @@
-<<<<<<< HEAD
 3.3
 	+ Take in account mail dependency if mail module is enabled
 	+ Switch from Error to TryCatch for exception handling
-=======
-HEAD
 	+ Update strings to new offering
->>>>>>> c1d0b417
 	+ Added missing EBox::Exceptions uses
 	+ Avoid call to mailfilter-ldap script from enableActions
 	+ Removed old migration code from 3.0 to 3.2
