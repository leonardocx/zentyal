HEAD
<<<<<<< HEAD
	+ Ham/Spam accounts adapted to changes in EBox::MailUserLdap methods
	+ Added modeldepends to yaml schema
2.3.4
=======
	+ Disabled POPProxy
>>>>>>> a5196be4
	+ Adapted to new Model management framework
2.3.3
	+ Create tables with MyISAM engine by default
2.3.2
	+ withoutActions property in FilterDetails.pm and POPProxyDetails.pm
	  for the new tableBody.mas
	+ Clarify some policy option names
	+ Mail module is force to reload when mailfilter module is enabled
	  or disabled
2.3.1
	+ Disabled POP3 proxy to avoid installation problems
	+ Adapted messages in the UI for new editions
	+ New printableName for POP Transparent proxy service
	+ Adapted to new users implementation
2.3
	+ Service names are now translatable
	+ Adapted to new MySQL logs backend
	+ Use MySQL instead of PostgreSQL for spamassassin database
	+ Added methods to get learn accounts for a domain
	+ Fixed regression in spamassassin database setup
	+ Replaced autotools with zbuildtools
	+ Fixed typo in code which prevented the creation of spam and ham users
2.1.6
	+ Reviewed some subscription strings
2.1.5
	+ Differentiate ads from notes
	+ Removed /zentyal prefix from URLs
2.1.4
	+ Fixed argument passing in constructor, readonly instances now work
2.1.3
	+ Adapted to changes in amavis bounce policies and changed labels in
	  vdomain policies
	+ Use quote column option for periodic and report log consolidation
2.1.2
	+ Do not enable when mail module has a custom filter in use
	+ runMonthlyQuery method uses keyGenerator option for consistency
2.1.1
	+ Manage MTA-BLOCKED event in the logs
	+ Removed 'learn from accounts spam folder' feature until serious
	  bug in dovecot-antispam Ubuntu package is fixed
	+ Fixed Makefile for SQL traffic for preriod tables
2.1
	+ Use new standard enable-module script
	+ Remove old migrations and use new initial-setup
	+ Add depend on dovecot-antispam previously on zentyal-mail.
2.0.2
	+ Manage exception when ebox.amavisd-new is missing. It never
	  should be missing unless unfinished or wrong installation.
	  But at least now it doesn't crash the entire dashboard.
	+ Replaced lha uncompressor with rar and 7zip
	+ Set default order for dashboard widgets
2.0.1
	+ Fixed widget subsection titles
	+ Added commercial message
1.5.3
	+ Zentyal rebrand
1.5.2
	+ Added bridged mode support in firewall helper
1.5.1
	+ Bugfix: data for CC's SMTP report was not correctly formated
1.5
	+ Update configuration templates with the configuration files from lucid
	+ Bugfix: fixed training with uploaded files
	+ Bugfix: removed duplicates from spamassasin trusted_networks variable
1.4.2
	+ Bugfix: when no banned extensions are present p3scan/renattach
	  no longer blocks anything. Thanks to rsalgado to point this out
	+ Bugfix: regular expresion in file extensions matched too
	  much. Thanks to auerhaan for finding this bug
1.4.1
	+ Bugfix: Fix the report query for POP filtering
1.3.14
	+ Bugfix: Rename the report table names in code after changing in
	  database
1.3.13
	+ Removed addition of 127.0.0.1 to trusted networks, is already added
	by spamassassin
	+ Add dovecot-antispam plugin support
	+ Moved bayes database to postgres
	+ Added pyzor and dkim tests
1.3.12
	+ Add breadcrumbs
1.3.11
	+ Added report support
	+ Fixed bug when retrieving LDAP instance in master/slave
	  architecture
	+ Fixed bug we dont have duplicates entries in vdomain and global ACLs anymore
1.3.6
	+ adapted to changes in LDAP schemas managament
	+ Bugfix: adapted to changes in EBox::Ldap API
	+ Bugfix: banned extension regex broke, fixed with a simpler
	  expression
	+ Bugfix: only IP address are accepted now as external mail serves
	for amavis (amavis cannot use sost names for this)
1.1.30
	+ Bugfix: when the user spam/ham does not exist do not try to
	remove its account
1.1.20
	+ New release
1.1.10
	+ New release
1.1
	+ Use the new row() and ids() API
	+ bugfix: if the module is disabled the filter now appears as disabled as it should be
	+ Now antivirus service has its own eBox module
	+ Fixed migration script that broke in new  versions
	+ Bug fix: when adding/removing vdomains we assure that amavis is
	notified of the changes
	+ Bug fix: configuration is sette only if module is enabled; this
	avoid some error when LDAP data was not set (like some first time installations)
0.12.100
	+ Bugfix: validation of General model now works properly
	+ Added POP transparent proxy
	+ SMTP filter separated from main module
	+ Interface overhaul to reflect changes in SMTP filter and addition
	of POP proxy
	+ Fixed bug in learnspamd: adapted to spam/ham accoutns interface
	change
       + Bugfix: force removal of previous data in backup
       + Bugfix: fixed regression bug, amavisd now prepends spam subject tag
0.12.99
	+ New release
0.12.1
	+ Run clamd with "su clamav -c ..."
0.12
	+ Use eBox OID number in LDAP schemas
0.11.101
	+ New release
0.11.100
	+ Stop daemons in pre-start upstart script
	+ Create /var/run/* directories in pre-start
	+ Removed erroneous activation order dependency with module mail
	+ Added module activation with mail only when mail is not
	configured (mailfilter depends on ldap data created in
	configuration of mail module)
0.11.99
	+ Bugfix: Banned file names regular expressions are case
	insensitive
0.11
	+ New release
0.10.99
	+ New release
0.10
	+ Bugfix. Removal of external domain
0.9.100
	+ Configure firewall to open fort for freshclam
0.9.99
	+ First release<|MERGE_RESOLUTION|>--- conflicted
+++ resolved
@@ -1,11 +1,8 @@
 HEAD
-<<<<<<< HEAD
+	+ Disabled POP3 Proxy
 	+ Ham/Spam accounts adapted to changes in EBox::MailUserLdap methods
 	+ Added modeldepends to yaml schema
 2.3.4
-=======
-	+ Disabled POPProxy
->>>>>>> a5196be4
 	+ Adapted to new Model management framework
 2.3.3
 	+ Create tables with MyISAM engine by default
