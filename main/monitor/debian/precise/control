--- conflicted
+++ resolved
@@ -7,13 +7,8 @@
 
 Package: zentyal-monitor
 Architecture: all
-<<<<<<< HEAD
-Depends: zentyal-core (>= 3.3), zentyal-core (<< 3.4), collectd, libsys-cpu-perl, rrdtool, librrds-perl, ${misc:Depends}
+Depends: zentyal-core (>= 3.3~1), zentyal-core (<< 3.4), collectd, libsys-cpu-perl, rrdtool, librrds-perl, ${misc:Depends}
 Description: Zentyal - System Monitoring
-=======
-Depends: zentyal-core (>= 3.3~1), zentyal-core (<< 3.4), collectd, libsys-cpu-perl, rrdtool, librrds-perl, ${misc:Depends}
-Description: Zentyal - Monitor
->>>>>>> 7540bcc0
  Zentyal is a Linux small business server that can act as
  a Gateway, Unified Threat Manager, Office Server, Infrastructure
  Manager, Unified Communications Server or a combination of them. One
