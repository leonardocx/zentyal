--- conflicted
+++ resolved
@@ -1,9 +1,6 @@
-<<<<<<< HEAD
-2.3.2
-=======
 HEAD
 	+ Adapted to new Model management framework
->>>>>>> 8bfe9879
+2.3.2
 	+ Do not monitorize NFS mounts disk spaces
 2.3.1
 	+ Added message about remote monitoring services
