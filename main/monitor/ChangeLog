--- conflicted
+++ resolved
@@ -1,14 +1,10 @@
-<<<<<<< HEAD
 3.4
 	+ Migrated to use Plack as the application server instead of mod_perl
 	+ Use service instead of deprecated invoke-rc.d for init.d scripts
 	+ Set version to 3.4
-=======
-HEAD
 	+ Show save changes message advice only when it applies
 	+ Do not show internal errors when possible and suggest an advice
 	  to fix it
->>>>>>> f7e15467
 3.3
 	+ Switch from Error to TryCatch for exception handling
 	+ Adapted strings to new offering
