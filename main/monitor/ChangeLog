--- conflicted
+++ resolved
@@ -1,12 +1,9 @@
 HEAD
-<<<<<<< HEAD
 	+ Implement new EBox::Events::WatcherProvider
 	+ Adapted to new Model management framework
-=======
 	+ Perl plugin configuration for collectd 4.10 series
 	+ Set proper permissions in postinst for monitor events
 	+ Added additional info to events from monitor
->>>>>>> cb32c755
 2.3.2
 	+ Do not monitorize NFS mounts disk spaces
 2.3.1
