<<<<<<< HEAD
2.3.4
=======
HEAD
	+ Fix link removal while stopping the service to avoid the
	  creation of sporious directories
>>>>>>> 3832b5db
	+ Added support for last week graphs
	+ Fixed URL in breadcrumbs
2.3.3
	+ Implement new EBox::Events::WatcherProvider
	+ Adapted to new Model management framework
	+ Perl plugin configuration for collectd 4.10 series
	+ Set proper permissions in postinst for monitor events
	+ Added additional info to events from monitor
2.3.2
	+ Do not monitorize NFS mounts disk spaces
2.3.1
	+ Added message about remote monitoring services
2.3
	+ Use 2 decimals in event messages
	+ Formatting int values to show only 2 decimals, if required
	+ Show the list of top 10 processes when launching the CPU or
	  system load alert
	+ Show duration of the event in the message, if available
	+ Bugfix: Notification configuration file is written regardless of its
	  owner and permissions
	+ Replaced autotools with zbuildtools
	+ Show the measure name in threshold configuration title
	+ Updated RRD directory path when hostname is changed
2.2.1
	+ Bugfix: Use stringify instead of error when an error in retrieving all
	  measures data happened
	+ Include format.js only in the main page instead of every graph
	+ Boost performance using RRDs bindings for perl instead of rrdtool
	+ Give support for having a graph per type instance
	+ Does not show an error in logs when collectd is notifying for a value is
	  missing for a period of time but a debug message
2.1.4
	+ More resilient link creation when subscribing
	+ Always create monitor conf directory
2.1.3
	+ Removed /zentyal prefix from URLs
2.1.2
	+ Do not send info events when using persist after if the warn
	  events was not sent previously
	+ Added persist after X seconds to send an event when the value is
	  in the notification area for more than X seconds
	+ Include conf.d directory only if this exists
2.1.1
	+ Monitor is now a submenu of the new Maintenance menu
	+ Removed unnecessary code from MeasureWatchers::syncRows
	+ Added missing dependency on rrdtool
	+ Now adding thresholds is more resilent to lower number of
	  passed parameters
	+ Df measure now monitorizes file systems in /media and never
	  monitorizes read-only filesystems (except root)
	+ Monitor tolerates missing rrds
2.1
	+ Use new standard enable-module script
	+ Removed unnecesary call to isReadOnly in syncRows
	+ Use new initial-setup script in postinst
1.5.6
	+ Bugfix: Several thresholds for the same measure now works
	+ Bugfix: Removing a maximum/minimum when updating a threshold
	  works again
	+ Added titles with breadcrumbs for threshold configuration and
	  monitor watchers
	+ Allow to create thresholds differencing them only in the data
	  source
	+ Monitor alerts now shows the gauge measure including several
	  suffixes and prints only, if required, 3 decimal points
	+ Bugfix threshold configuration when a measure has been removed
	+ Add millisecond and bps gauge types
	+ Add include for more configuration files
	+ Register measures on demand using a ini file
1.5.5
	+ Zentyal rebrand
1.5.4
	+ Notify when values return to normal as info event
	+ Add upstart script in order to workaround a packaging bug in Lucid
	+ Make notification work again in Lucid
	+ Bugfix: The notificate passed the classes correctly to event
	  watcher using escaping
	+ Disabled collectd.log to avoid infinite growth, syslog is still used
1.5.3
	+ Added exception class for threshold overrides
	+ Bugfix: solved problem when adding thresholds without using a CGI
1.5.2
	+ Use init.d script instead of upstart to avoid errors in syslog
	+ Removed loading of no longer used perl plugin
1.5.1
	+ Depends on @remoteservices@ package if the host is subscribed to
	  eBox Control Center to send them the stats using the appropiate IP
	  address to send stats to
1.5
	+ Add stopped on purpose file to stop the service without sending
	  an event alerting with this situation
1.3.12
	+ Do not log info about disabled measures
1.3.6
	+ Bugfix: ignore cooling devices to avoid unexpected exceptions
	+ Bugfix: Df measure shows free and used correctly, they were
	swapt
	+ Bugfix: do not show graph if data has not been collected
1.3.3
	+ Bugfix: Do not show graphs if the module is not configured
1.1.10
	+ Bugfix: Monitor graph updates don't glitch anymore
	+ Bugfix: Set a fixed hostname in order not to let collectd daemon
	to search for hostname on its own
1.1.0
	+ Initial release<|MERGE_RESOLUTION|>--- conflicted
+++ resolved
@@ -1,10 +1,7 @@
-<<<<<<< HEAD
-2.3.4
-=======
 HEAD
 	+ Fix link removal while stopping the service to avoid the
 	  creation of sporious directories
->>>>>>> 3832b5db
+2.3.4
 	+ Added support for last week graphs
 	+ Fixed URL in breadcrumbs
 2.3.3
