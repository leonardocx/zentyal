<<<<<<< HEAD
3.3
	+ Switch from Error to TryCatch for exception handling
=======
HEAD
	+ Show save changes message advice only when it applies
	+ Do not show internal errors when possible and suggest an advice
	  to fix it
3.2.1
>>>>>>> 50e406ab
	+ Adapted strings to new offering
	+ Added missing EBox::Exceptions uses
	+ Set version to 3.3
3.2
	+ Set version to 3.2
3.1.4
	+ Load measure manager on runtime to avoid unneccesary system calls
	+ Set proper resolution in last week period
3.1.3
	+ Remove truncating as we use now proper resolutions
	+ Set proper resolution (1 point by hour) and time type (datetime)
	  to last week period
3.1.2
	+ Added menu icon
	+ Removed no longer necessary jQuery noConflict()
3.1.1
	+ Ported JS to jQuery and flot
	+ Fixed graph template so it could be feed with data using decimal
	 comma, it will convert it to a JS array without problems
3.1
	+ Depend on zentyal-core 3.1
3.0.3
	+ Fixed bad bread crumb in threshold configuration model
	+ Remove bad links as well while unregistering
	+ Fix keep of monitor history after unregistering
3.0.2
	+ Avoided infinite recursion incidents when instantiating new
	  measure objects
3.0.1
	+ Fixed measure display when multiple type instances are shown in
	  the same graph (for instance, Df).
	+ Fixed RRD links also when RRD link on subscription fails and you
	  have an extra directory
	+ Fixed RRD directories on changes of hostname. More resilient
	  subscription links to RRDs
3.0
	+ Reviewed registration strings
2.3.5
	+ Fix link removal while stopping the service to avoid the
	  creation of sporious directories
2.3.4
	+ Added support for last week graphs
	+ Fixed URL in breadcrumbs
2.3.3
	+ Implement new EBox::Events::WatcherProvider
	+ Adapted to new Model management framework
	+ Perl plugin configuration for collectd 4.10 series
	+ Set proper permissions in postinst for monitor events
	+ Added additional info to events from monitor
2.3.2
	+ Do not monitorize NFS mounts disk spaces
2.3.1
	+ Added message about remote monitoring services
2.3
	+ Use 2 decimals in event messages
	+ Formatting int values to show only 2 decimals, if required
	+ Show the list of top 10 processes when launching the CPU or
	  system load alert
	+ Show duration of the event in the message, if available
	+ Bugfix: Notification configuration file is written regardless of its
	  owner and permissions
	+ Replaced autotools with zbuildtools
	+ Show the measure name in threshold configuration title
	+ Updated RRD directory path when hostname is changed
2.2.1
	+ Bugfix: Use stringify instead of error when an error in retrieving all
	  measures data happened
	+ Include format.js only in the main page instead of every graph
	+ Boost performance using RRDs bindings for perl instead of rrdtool
	+ Give support for having a graph per type instance
	+ Does not show an error in logs when collectd is notifying for a value is
	  missing for a period of time but a debug message
2.1.4
	+ More resilient link creation when subscribing
	+ Always create monitor conf directory
2.1.3
	+ Removed /zentyal prefix from URLs
2.1.2
	+ Do not send info events when using persist after if the warn
	  events was not sent previously
	+ Added persist after X seconds to send an event when the value is
	  in the notification area for more than X seconds
	+ Include conf.d directory only if this exists
2.1.1
	+ Monitor is now a submenu of the new Maintenance menu
	+ Removed unnecessary code from MeasureWatchers::syncRows
	+ Added missing dependency on rrdtool
	+ Now adding thresholds is more resilent to lower number of
	  passed parameters
	+ Df measure now monitorizes file systems in /media and never
	  monitorizes read-only filesystems (except root)
	+ Monitor tolerates missing rrds
2.1
	+ Use new standard enable-module script
	+ Removed unnecesary call to isReadOnly in syncRows
	+ Use new initial-setup script in postinst
1.5.6
	+ Bugfix: Several thresholds for the same measure now works
	+ Bugfix: Removing a maximum/minimum when updating a threshold
	  works again
	+ Added titles with breadcrumbs for threshold configuration and
	  monitor watchers
	+ Allow to create thresholds differencing them only in the data
	  source
	+ Monitor alerts now shows the gauge measure including several
	  suffixes and prints only, if required, 3 decimal points
	+ Bugfix threshold configuration when a measure has been removed
	+ Add millisecond and bps gauge types
	+ Add include for more configuration files
	+ Register measures on demand using a ini file
1.5.5
	+ Zentyal rebrand
1.5.4
	+ Notify when values return to normal as info event
	+ Add upstart script in order to workaround a packaging bug in Lucid
	+ Make notification work again in Lucid
	+ Bugfix: The notificate passed the classes correctly to event
	  watcher using escaping
	+ Disabled collectd.log to avoid infinite growth, syslog is still used
1.5.3
	+ Added exception class for threshold overrides
	+ Bugfix: solved problem when adding thresholds without using a CGI
1.5.2
	+ Use init.d script instead of upstart to avoid errors in syslog
	+ Removed loading of no longer used perl plugin
1.5.1
	+ Depends on @remoteservices@ package if the host is subscribed to
	  eBox Control Center to send them the stats using the appropiate IP
	  address to send stats to
1.5
	+ Add stopped on purpose file to stop the service without sending
	  an event alerting with this situation
1.3.12
	+ Do not log info about disabled measures
1.3.6
	+ Bugfix: ignore cooling devices to avoid unexpected exceptions
	+ Bugfix: Df measure shows free and used correctly, they were
	swapt
	+ Bugfix: do not show graph if data has not been collected
1.3.3
	+ Bugfix: Do not show graphs if the module is not configured
1.1.10
	+ Bugfix: Monitor graph updates don't glitch anymore
	+ Bugfix: Set a fixed hostname in order not to let collectd daemon
	to search for hostname on its own
1.1.0
	+ Initial release<|MERGE_RESOLUTION|>--- conflicted
+++ resolved
@@ -1,13 +1,9 @@
-<<<<<<< HEAD
-3.3
-	+ Switch from Error to TryCatch for exception handling
-=======
 HEAD
 	+ Show save changes message advice only when it applies
 	+ Do not show internal errors when possible and suggest an advice
 	  to fix it
-3.2.1
->>>>>>> 50e406ab
+3.3
+	+ Switch from Error to TryCatch for exception handling
 	+ Adapted strings to new offering
 	+ Added missing EBox::Exceptions uses
 	+ Set version to 3.3
