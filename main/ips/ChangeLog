<<<<<<< HEAD
3.1.2
=======
HEAD
	+ Set inline firewall rules unless the module is temporary stopped
>>>>>>> 4cc1df6f
	+ Added ips_rule_updates to manage when IPS rule set is updated
	+ Change IPS rule management with ASU adding new fields
	  to Rules model to identify source and autoconfiguration
	+ Added rule set file management to module API
3.1.1
	+ Fix NFQUEUE clashing with l7filter in trafficshaping module
3.1
	+ Added Pre-Depends on mysql-server to avoid problems with upgrades
	+ Depend on zentyal-core 3.1
3.0
	+ Initial release<|MERGE_RESOLUTION|>--- conflicted
+++ resolved
@@ -1,9 +1,6 @@
-<<<<<<< HEAD
-3.1.2
-=======
 HEAD
 	+ Set inline firewall rules unless the module is temporary stopped
->>>>>>> 4cc1df6f
+3.1.2
 	+ Added ips_rule_updates to manage when IPS rule set is updated
 	+ Change IPS rule management with ASU adding new fields
 	  to Rules model to identify source and autoconfiguration
