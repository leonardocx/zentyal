# Copyright (C) 2014 Zentyal S.L.
#
# This program is free software; you can redistribute it and/or modify
# it under the terms of the GNU General Public License, version 2, as
# published by the Free Software Foundation.
#
# This program is distributed in the hope that it will be useful,
# but WITHOUT ANY WARRANTY; without even the implied warranty of
# MERCHANTABILITY or FITNESS FOR A PARTICULAR PURPOSE.  See the
# GNU General Public License for more details.
#
# You should have received a copy of the GNU General Public License
# along with this program; if not, write to the Free Software
# Foundation, Inc., 59 Temple Place, Suite 330, Boston, MA  02111-1307  USA

use strict;
use warnings;

# Class: EBox::HA
#
#    HA module is responsible to have Zentyal server in a cluster.
#
#    It manages the cluster membership configuration (corosync),
#    cluster resource managing (pacemaker) and the layer for conf
#    replication and corosync synchronisation (PSGI server).
#

package EBox::HA;

use base qw(EBox::Module::Service
            EBox::WebAdmin::PortObserver);

use feature qw(switch);

use Data::Dumper;
use EBox::Config;
use EBox::Dashboard::Section;
use EBox::Dashboard::Value;
use EBox::Exceptions::DataNotFound;
use EBox::Exceptions::Internal;
use EBox::Exceptions::External;
use EBox::Exceptions::Sudo::Command;
use EBox::Global;
use EBox::Gettext;
use EBox::HA::ClusterStatus;
use EBox::HA::CRMWrapper;
use EBox::HA::NodeList;
use EBox::RESTClient;
use EBox::Sudo;
use EBox::Util::Random;
use EBox::Validate;
use JSON::XS;
use File::Temp;
use File::Slurp;
use MIME::Base64;
use Scalar::Util qw(blessed);
use TryCatch::Lite;
use XML::LibXML;

# Constants
use constant {
    COROSYNC_CONF_FILE    => '/etc/corosync/corosync.conf',
    COROSYNC_DEFAULT_FILE => '/etc/default/corosync',
    COROSYNC_AUTH_FILE    => '/etc/corosync/authkey',
    DEFAULT_MCAST_PORT    => 5405,
    RESOURCE_STICKINESS   => 100,
    PSGI_UPSTART          => 'zentyal.ha-psgi',
    HA_CONF_DIR           => EBox::Config::conf() . 'ha',
};
use constant {
    NGINX_INCLUDE_FILE => HA_CONF_DIR . '/uwsgi.conf',
    ZENTYAL_AUTH_FILE  => HA_CONF_DIR . '/authkey',
};

my %REPLICATE_MODULES = map { $_ => 1 } qw(dhcp dns firewall ha ips network objects services squid trafficshaping ca openvpn);
my @SINGLE_INSTANCE_MODULES = qw(dhcp);

# Constructor: _create
#
# Overrides:
#
#       <Ebox::Module::Base::_create>
#
sub _create
{
    my $class = shift;

    my $self = $class->SUPER::_create(
        name => 'ha',
        printableName => __('High Availability'),
        @_
    );

    bless ($self, $class);

    return $self;
}

# Group: Public methods

# Method: menu
#
#       Set HA conf under System menu entry
#
# Overrides:
#
#       <EBox::Module::menu>
#
sub menu
{
    my ($self, $root) = @_;

    my $system = new EBox::Menu::Folder(
            'name' => 'SysInfo',
            'text' => __('System'),
            'order' => 30
           );

    my $menuURL = 'HA/Composite/Initial';
    if ($self->clusterBootstraped()) {
        $menuURL = 'HA/Composite/General';
    }

    $system->add(new EBox::Menu::Item(
        url => $menuURL,
        text => $self->printableName(),
        separator => 'Core',
        order => 50,
    ));

    $root->add($system);
}

# Method: widgets
#
#   Display the node list
#
# Overrides:
#
#    <EBox::Module::Base::widgets>
#
sub widgets
{
    return {
        'nodelist' => {
            'title'   => __("Cluster status"),
            'widget'  => \&clusterWidget,
            'order'   => 5,
            'default' => 1,
        }
    };
}

# Method: usedFiles
#
# Overrides:
#
#      <EBox::Module::Service::usedFiles>
#
sub usedFiles
{
    return [
        { 'file'   => COROSYNC_CONF_FILE,
         'reason' => __('To configure corosync daemon'),
         'module' => 'ha' },
        { 'file'   => COROSYNC_DEFAULT_FILE,
         'reason' => __('To start corosync at boot'),
         'module' => 'ha' },
    ];
}

# Method: setIfSingleInstanceModule
#
#     Set the module as changed if the given module is in the list of
#     modules which must have a single instance in the cluster
#
# Parameters:
#
#     moduleName - String the module name
#
sub setIfSingleInstanceModule
{
    my ($self, $moduleName) = @_;

    if ($moduleName ~~ @SINGLE_INSTANCE_MODULES) {
        $self->setAsChanged();
    }
}

# Method: clusterBootstraped
#
#     Return if the cluster was bootstraped
#
# Returns:
#
#     Boolean - true if the cluster was bootstraped once
#
sub clusterBootstraped
{
    my ($self) = @_;

    return ($self->model('ClusterState')->bootstrapedValue() == 1);
}

# Method: clusterConfiguration
#
#     Return the cluster configuration
#
# Returns:
#
#     Hash ref - the cluster configuration, if bootstrapped
#
#        - name: String the cluster name
#        - transport: String 'udp' for multicast and 'udpu' for unicast
#        - multicastConf: Hash ref with addr, port and expected_votes as keys
#        - nodes: Array ref the node list including IP address, name and webadmin port
#        - auth: String of bytes with the secret
#
#     Empty hash ref if the cluster is not bootstraped.
#
sub clusterConfiguration
{
    my ($self) = @_;

    my $state = $self->get_state();
    if ($self->clusterBootstraped()) {
        my $transport = $state->{cluster_conf}->{transport};
        my $multicastConf = $state->{cluster_conf}->{multicast};
        my $nodeList = new EBox::HA::NodeList($self)->list();
        if ($transport eq 'udp') {
            $multicastConf->{expected_votes} = scalar(@{$nodeList});
        } elsif ($transport eq 'udpu') {
            $multicastConf = {};
        }

        # Auth is a set of bytes
        my $auth = File::Slurp::read_file(ZENTYAL_AUTH_FILE, binmode => ':raw');
        my $authStr = MIME::Base64::encode($auth, '');
        return {
            name          => $self->model('Cluster')->nameValue(),
            transport     => $transport,
            multicastConf => $multicastConf,
            nodes         => $nodeList,
            auth          => $authStr,
        };
    } else {
        return {};
    }
}

# Method: leaveCluster
#
#    Leave the cluster by setting the cluster not boostraped and store
#    the current secret to notify the leave.
#
sub leaveCluster
{
    my ($self) = @_;

    my $row = $self->model('ClusterState')->row();
    $row->elementByName('bootstraped')->setValue(0);
    $row->elementByName('leaveRequest')->setValue($self->model('Cluster')->secretValue());
    $row->store();
}

# Method: nodes
#
#     Get the active nodes from a cluster
#
# Returns:
#
#     Array ref - See <EBox::HA::NodeList::list> for details
#
sub nodes
{
    my ($self) = @_;

    return new EBox::HA::NodeList($self)->list();
}

# Method: addNode
#
#     Add a node to the cluster.
#
#     * Store the new node
#     * Send info to other members of the cluster
#     * Write corosync conf
#     * Dynamically add the new node
#     * If the cluster has two nodes, then set to ignore in at quorum policy
#
# Parameters:
#
#     params - <Hash::MultiValue>, see <EBox::HA::NodeList::set> for details
#     body   - Decoded content from JSON request
#
# Exceptions:
#
#     <EBox::Exceptions::MissingArgument> - thrown if any mandatory param is missing
#     <EBox::Exceptions::InvalidData> - thrown if any params data is invalid
#
sub addNode
{
    my ($self, $params, $body) = @_;

    EBox::info('Add node (params): ' . Dumper($params));

    # Validation
    foreach my $paramName (qw(name addr port)) {
        unless (exists $params->{$paramName}) {
            throw EBox::Exceptions::MissingArgument($paramName);
        }
    }
    EBox::Validate::checkDomainName($params->{name}, 'name');
    EBox::Validate::checkIP($params->{addr}, 'addr');
    EBox::Validate::checkPort($params->{port}, 'port');

    # Start to add
    my $list = new EBox::HA::NodeList($self);
    $params->{localNode} = 0;  # Local node is always set manually
    $list->set(%{$params});

    # Write corosync conf
    $self->_corosyncSetConf();

    if ($self->_isDaemonRunning('corosync')) {
        if ($self->_multicast()) {
            # Multicast
            my $expectedVotes = $list->size();
            EBox::Sudo::root("corosync-quorumtool -e $expectedVotes");
        } else {
            my $newNode = $list->node($params->{name});
            $self->_addCorosyncNode($newNode);
        }
    }

    try {
        # Notify to other cluster nodes skipping the new added node
        $self->_notifyClusterConfChange($list, [$params->{name}]);
    } catch ($e) {
        EBox::error("Notifying cluster conf change: $e");
    }

    # Pacemaker changes
    # In two-node we have to set no-quorum-policy to ignore
    $self->_setNoQuorumPolicy($list->size());
}

# Method: deleteNode
#
#    Delete node from the cluster.
#
#    * Delete the node
#    * Send cluster configuration to other members
#    * Write corosync conf
#    * Dynamically add the new node
#    * If the cluster become two nodes, then set to ignore at no quorum policy
#
#    Ignore the intention of removing a non existing node.
#
# Parameters:
#
#    params - <Hash::MultiValue> containing the node to delete in the
#             key 'name'
#
# Exceptions:
#
#     <EBox::Exceptions::MissingArgument> - thrown if any mandatory param is missing
#
sub deleteNode
{
    my ($self, $params) = @_;

    EBox::info('delete node (params): ' . Dumper($params));

    unless (exists $params->{name}) {
        throw EBox::Exceptions::MissingArgument('name');
    }

    my $list = new EBox::HA::NodeList($self);
    my $deletedNode;
    try {
        $deletedNode = $list->node($params->{name});
    } catch (EBox::Exceptions::DataNotFound $e) {
        EBox::warn('Node ' . $params->{name} . ' is not in our list to delete it');
        return;
    }
    $list->remove($params->{name});

    # Write corosync conf
    $self->_corosyncSetConf();

    if ($self->_isDaemonRunning('corosync')) {
        if ($self->_multicast()) {
            # Multicast
            my $expectedVotes = $list->size();
            EBox::Sudo::root("corosync-quorumtool -e $expectedVotes");
        } else {
            # Dynamically remove the new node to corosync
            $self->_deleteCorosyncNode($deletedNode);
        }
    }

    # Notify to other cluster nodes skipping the new added node
    try {
        $self->_notifyClusterConfChange($list);
    } catch ($e) {
        EBox::error("Notifying cluster conf change: $e");
    }

    # Pacemaker changes
    # In two-node we have to set no-quorum-policy to ignore
    $self->_setNoQuorumPolicy($list->size());
}

sub confReplicationStatus
{
    my ($self) = @_;

    my $errors = $self->get_state()->{errors};

    unless (defined $errors) {
        $errors = {};
    }

    return { errors => $errors };
}

sub replicateConf
{
    my ($self, $params, $body, $uploads) = @_;

    EBox::info("Received replication bundle");
    my $tmpdir = mkdtemp(EBox::Config::tmp() . 'replication-bundle-XXXX');

    my $file = $uploads->get('file');
    my $path = $file->path;

    EBox::Sudo::root("tar xzf $path -C $tmpdir");

    EBox::Sudo::root("cp -a $tmpdir/files/* /");

    my $modules = decode_json(read_file("$tmpdir/modules.json"));

    EBox::info("The following modules are going to be replicated: @{$modules}");
    foreach my $modname (@{$modules}) {
        EBox::info("Restoring conf of module: $modname");
        my $mod = EBox::Global->modInstance($modname);
        my %keysToReplace;
        my @keysToDelete;

        # TODO: need to differentiate conf/ro ?
        foreach my $key (@{$mod->replicationExcludeKeys()}) {
            my $value = $mod->get($key);
            if (defined ($value)) {
                $keysToReplace{$key} = $value;
            } else {
                push (@keysToDelete, $key);
            }
        }

        my $backupDir = "$tmpdir/$modname.bak";
        next unless (-d $backupDir);
        $mod->restoreBackup($backupDir);

        foreach my $key (keys %keysToReplace) {
            $mod->set($key, $keysToReplace{$key});
        }
        foreach my $key (@keysToDelete) {
            $mod->unset($key);
        }
    }

    # Avoid to save changes in ha module
    EBox::Global->modRestarted('ha');

    my $state = $self->get_state();
    $state->{replicating} = 1;
    $self->set_state($state);
    EBox::info("Configuration replicated, now saving changes...");
    try {
        EBox::Global->saveAllModules(replicating => 1);
    } catch ($ex) {
        # Delete replicating state and rethrow the exception
        delete $state->{replicating};
        $self->set_state($state);
        if (blessed($ex)) {
            $ex->throw();
        } else {
            throw EBox::Exceptions::Internal($ex);
        }
    }
    # Finally block
    delete $state->{replicating};
    $self->set_state($state);

    EBox::info("Changes saved after replication request");

    EBox::Sudo::root("rm -rf $tmpdir");
}

# Method: replicationExcludeKeys
#
#   Overrides: <EBox::Module::Config::replicationExcludeKeys>
#
sub replicationExcludeKeys
{
    return [
        'Cluster/keys/form',
        'ClusterState/keys/form',
        '_serviceModuleStatus',
        'state'
    ];
}

# Method: askForReplication
#
#   Ask for replication in all the nodes except the local one
#
#   Parameters:
#
#       modules - list of modules with changes
#
sub askForReplication
{
    my ($self, $modules) = @_;

    my @nodes = @{$self->nodes()};
    return if (scalar(@nodes) <= 1);

    my $state = $self->get_state();
    if ($state->{joining}) {
        # If we are joining to the cluster, get your data instead of replicate my data
        my $peerNode = $state->{joining};
        delete $state->{joining};
        $self->set_state($state);
        $self->_askForConf($peerNode);
    } else {
        my @modules = grep { $REPLICATE_MODULES{$_} } @{$modules};

        my ($tmpdir, $path) = $self->_generateReplicationBundle(\@modules);

        foreach my $node (@nodes) {
            next if ($node->{localNode});
            $self->_uploadReplicationBundle($node, $path);
        }

        EBox::info("Replication to the rest of nodes done");

        EBox::Sudo::root("rm -rf $tmpdir");
    }
}

# Method: askForReplicationNode
#
#    Ask for replication from a node
#
# Parameters:
#
#    params - <Hash::MultiValue> containing the node to delete in the
#             key 'name'
#
# Exceptions:
#
#     <EBox::Exceptions::MissingArgument> - thrown if any mandatory param is missing
#
#     <EBox::Exceptions::DataNotFound> - thrown if the node name is not valid
#
#     <EBox::Exceptions::External> - thrown if the node name is equals to local node name
#
sub askForReplicationNode
{
    my ($self, $params) = @_;

    EBox::info('ask for replication node (params): ' . Dumper($params));

<<<<<<< HEAD
    my $failed = 0;
    my $state = $self->get_state();
    foreach my $node (@{$self->nodes()}) {
        next if ($node->{localNode});
        try {
            $self->_uploadReplicationBundle($node, $path);
        } catch {
            my $name = $node->{name};
            EBox::error("Replication to node $name failed");
            $state->{errors}->{$name} = 1;
        }
=======
    unless (exists $params->{name}) {
        throw EBox::Exceptions::MissingArgument('name');
>>>>>>> 50c3d1de
    }
    $self->set_state($state);

<<<<<<< HEAD
    my $msg = 'Replication to the rest of nodes finished';
    if ($failed) {
        $msg .= ' with errors';
        EBox::error($msg);
    } else {
        EBox::info($msg);
    }
=======
    my $nodeList = new EBox::HA::NodeList($self);
    my $localNode = $nodeList->localNode();
    if ($localNode->{name} eq $params->{name}) {
        throw EBox::Exceptions::External('Ask for replication for local node!!');
    }
    my $node = $nodeList->node($params->{name});

    my $global = $self->global();
    my @modules = grep { $global->modExists($_) } keys %REPLICATE_MODULES;

    my ($tmpdir, $path) = $self->_generateReplicationBundle(\@modules);

    $self->_uploadReplicationBundle($node, $path);
    EBox::info('Replication to the ' . $node->{name} . ' done');
>>>>>>> 50c3d1de

    EBox::Sudo::root("rm -rf $tmpdir");

}

# Method: updateClusterConfiguration
#
#    Update cluster configuration after a change in other node of the cluster
#
# Parameters:
#
#    params - <Hash::MultiValue> see <clusterConfiguration> for details
#    body   - Decoded content from JSON request
#
# Exceptions:
#
#    <EBox::Exceptions::Internal> - thrown if the cluster is not bootstraped
#    <EBox::Exceptions::InvalidData> - thrown if any mandatory argument contains invalid data
#    <EBox::Exceptions::MissingArgument> - thrown if the any mandatory argument is missing from BODY
#
sub updateClusterConfiguration
{
    my ($self, $params, $body) = @_;

    EBox::info('Update cluster conf (body): ' . Dumper($body));

    unless ($self->clusterBootstraped()) {
        throw EBox::Exceptions::Internal('Cannot a non-bootstraped module');
    }

    foreach my $paramName (qw(name transport multicastConf nodes)) {
        unless (exists $body->{$paramName}) {
            throw EBox::Exceptions::MissingArgument($paramName);
        }
    }
    unless ($body->{transport} ~~ ['udp', 'udpu']) {
        throw EBox::Exceptions::InvalidData(data => 'transport', value => $body->{transport},
                                            advice => 'udp or udpu');
    }

    my $state = $self->get_state();
    my $currentClusterConf = $state->{cluster_conf};
    unless (($currentClusterConf->{transport} eq $body->{transport})
            and (($currentClusterConf->{multicast} ~~ $body->{multicastConf})
                 or (not(defined($currentClusterConf->{multicast})) and $body->{multicastConf} ~~ {}))
           ) {
        EBox::warn('Change in multicast or transport is not supported');
    }

    # Update name if required
    my $clusterRow = $self->model('Cluster')->row();
    if ($body->{name} ne $clusterRow->valueByName('name')) {
        EBox::info("Updating cluster name to " . $body->{name});
        $clusterRow->elementByName('name')->setValue($body->{name});
        $clusterRow->storeElementByName('name');
        $self->saveConfig();
    }

    my $list = new EBox::HA::NodeList($self);
    my $localNode = $list->localNode();
    my ($equal, $diff) = $list->diff($body->{nodes});
    unless ($equal) {
        my %currentNodes = map { $_->{name} => $_ } @{$list->list()};
        my %nodes = map { $_->{name} => $_ } @{$body->{nodes}};
        # Update NodeList
        foreach my $nodeName (@{$diff->{new}}, @{$diff->{changed}}) {
            next if ($nodeName eq $localNode->{name});  # Updates never come from self
            my $node = $nodes{$nodeName};
            $node->{localNode} = 0;  # Supposed the notifications
                                     # never comes from self
            $list->set(%{$node});
        }
        foreach my $nodeName (@{$diff->{old}}) {
            $list->remove($nodeName);
        }

        # Store conf to apply between restarts
        $self->_corosyncSetConf();
        if ($self->_isDaemonRunning('corosync')) {
            if ($self->_multicast()) {
                # Multicast
                unless (scalar(keys(%currentNodes)) == scalar(keys(%nodes))) {
                    my $expectedVotes = $list->size();
                    EBox::Sudo::root("corosync-quorumtool -e $expectedVotes");
                }
            } else {
                foreach my $changedNodeName (@{$diff->{changed}}) {
                    if ($nodes{$changedNodeName}->{addr} ne $currentNodes{$changedNodeName}->{addr}) {
                        $self->_updateCorosyncNode($nodes{$changedNodeName});
                    }
                }
                foreach my $addedNodeName (@{$diff->{new}}) {
                    $self->_addCorosyncNode($nodes{$addedNodeName});
                }
                foreach my $deletedNodeName (@{$diff->{old}}) {
                    $self->_deleteCorosyncNode($nodes{$deletedNodeName});
                }
            }
        }
    }
}

# Method: checkAndUpdateClusterConfiguration
#
#     Check if any change happened in cluster configuration and update
#     accordingly.
#
sub checkAndUpdateClusterConfiguration
{
    my ($self) = @_;

    my $nodeList = new EBox::HA::NodeList($self);
    my $localNode;

    try {
        $localNode = $nodeList->localNode();
    } catch (EBox::Exceptions::DataNotFound $e) {
        # Then something rotten in our conf
        EBox::warn('There is no local node in our configuration');
        return;
    }

    my $clusterStatus;
    try {
        $clusterStatus = new EBox::HA::ClusterStatus($self);
    } catch (EBox::Exceptions::Sudo::Command $e) {
        EBox::warn('Cannot get the status from the cluster');
    }
    my $conf;

    my $last = 0;
    foreach my $node (@{$nodeList->list()}) {
        next if ($node->{localNode});
        next unless (not $clusterStatus or $clusterStatus->nodeOnline($node->{name}));

        # Read the user secret from leaveRequest
        my $client = new EBox::RESTClient(
            credentials => {realm => 'Zentyal HA', username => 'zentyal',
                            password => $self->userSecret()},
            server => $node->{addr},
            verifyHostname => 0,
           );
        $client->setPort($node->{port});
        try {
            EBox::info('Read new cluster configuration from ' . $node->{name});
            my $response = $client->GET('/cluster/configuration');
            $conf = new JSON::XS()->decode($response->as_string());
            $last = 1;
        } catch ($e) {
            # Catch any exception
            EBox::error("Error getting new configuration: $e");
        }
        last if ($last);
    }
    if ($last) {
        # TODO: Add versioning to cluster configuration
        $self->updateClusterConfiguration(undef, $conf);
    }
}

# Method: userSecret
#
# Returns:
#
#     String - the user secret to enter to join to this cluster
#
#     undef - if the cluster is not bootstraped
#
sub userSecret
{
    my ($self) = @_;

    if ($self->clusterBootstraped()) {
        return $self->model('Cluster')->secretValue();
    }
    return undef;
}

# Method: destroyClusterConf
#
#    Destroy the cluster configuration leaving the module disabled
#    with the modules stopped. Ready to start over again.
#
#    It saves the configuration.
#
sub destroyClusterConf
{
    my ($self) = @_;

    $self->leaveCluster();
    $self->_notifyLeave();
    $self->model('ClusterState')->setValue('leaveRequest', "");
    $self->_destroyClusterInfo();
    $self->enableService(0);
    $self->saveConfig();
    $self->stopService();
}

# Method: adminPortChanged
#
#     Report to the cluster the port has changed.
#
# Parameters:
#
#     port - Int the new TCP port
#
# Overrides:
#
#     <EBox::WebAdmin::PortObserver::adminPortChanged>
#
sub adminPortChanged
{
    my ($self, $port) = @_;

    if ($self->isEnabled()) {
        try {
            my $list = new EBox::HA::NodeList($self);
            my $localNode = $list->localNode();
            if ($localNode->{port} != $port) {
                EBox::debug("Changing port to $port");
                $list->set(name => $localNode->{name}, addr => $localNode->{addr},
                           port => $port, localNode => 1);
                $self->_notifyClusterConfChange($list);
            }
        } catch (EBox::Exceptions::DataNotFound $e) {
            EBox::error("Cannot locate local node, do not notify the change: $e");
        }
    }
}

# Group: Protected methods

# Method: _daemons
#
# Overrides:
#
#       <EBox::Module::Service::_daemons>
#
sub _daemons
{
    # Order is *very* important here
    my $daemons = [
       {
           name => 'corosync',
           type => 'init.d',
           pidfiles => ['/run/corosync.pid']
       },
       {
           name => 'pacemaker',
           type => 'init.d',
           pidfiles => ['/run/pacemakerd.pid']
       },
       {
           name => PSGI_UPSTART,
           type => 'upstart',
       },
    ];

    return $daemons;
}

# Method: _stopDaemon
#
#     Override as init.d pacemaker return non-required exit codes
#     and upstart for UWSGI is deleted on _setConf
#
# Overrides:
#
#      <EBox::Module::Service::_stopDaemon>
#
sub _stopDaemon
{
    my ($self, $daemon) = @_;

    if ($daemon->{name} eq 'pacemaker') {
        EBox::Sudo::silentRoot("service pacemaker stop");
    } elsif (($daemon->{name} ne PSGI_UPSTART) or (-e '/etc/init/' . PSGI_UPSTART . '.conf')) {
        $self->SUPER::_stopDaemon($daemon);
    }
}

# Method: _enforceServiceState
#
#     Override to do nothing when replicating flag is set
#
# Overrides:
#
#     <EBox::Module::Service::_enforceServiceState>
#
sub _enforceServiceState
{
    my ($self, @params) = @_;

    # FIXME: Do it in the framework as jacalvo suggests
    unless ($self->get_state()->{replicating}) {
        $self->SUPER::_enforceServiceState(@params);
    }
}

# Method: _setConf
#
# Overrides:
#
#      <EBox::Module::Base::_setConf>
#
sub _setConf
{
    my ($self) = @_;

    $self->_setPSGI();

    # Notify the leave even when the module is being disabled
    if ($self->model('ClusterState')->leaveRequestValue()) {
        $self->_notifyLeave();
        $self->model('ClusterState')->setValue('leaveRequest', "");
        $self->_destroyClusterInfo();
    }

    if ($self->isEnabled()) {
        $self->_corosyncSetConf();
    }
    if (not $self->isReadOnly() and $self->global()->modIsChanged($self->name())) {
        $self->saveConfig();
    }
}

# Method: _postServiceHook
#
#       Override to set initial cluster operations once we are sure
#       crmd is running
#
# Overrides:
#
#       <EBox::Module::Service::_postServiceHook>
#
sub _postServiceHook
{
    my ($self, $enabled) = @_;

    $self->SUPER::_postServiceHook($enabled);

    if ($enabled) {
        $self->_waitPacemaker();
        my $state = $self->get_state();
        if ($state->{bootstraping}) {
            $self->_initialClusterOperations();
            delete $state->{bootstraping};
            $self->set_state($state);
        }
        $self->_setFloatingIPRscs();
        $self->_setSingleInstanceInClusterModules();
    }
}

# Group: Public methods

# Method: clusterWidget
#
#    Establish the cluster status widget
#
# Parameters:
#
#    widget - <EBox::Dashboard::Widget> the widget to add new sections
#
sub clusterWidget
{
    my ($self, $widget) = @_;

    my $clusterSection = new EBox::Dashboard::Section('status',);
    $widget->add($clusterSection);

    if ($self->isEnabled()) {
        my $clusterStatus;
        my ($lastUpdate, $error, $errorType) = (__('Unknown'), __('None'), 'info');
        try {
            $clusterStatus = new EBox::HA::ClusterStatus($self);
            $lastUpdate = $clusterStatus->summary()->{last_update};
            my $errors = $clusterStatus->errors();
            if (defined($errors) and keys %{$errors} > 0) {
                $error = __x('{oh}There are errors{ch}',
                             oh => '<a href="/HA/Composite/General#Status">',
                             ch => '</a>');
                $errorType = 'error';
            }
        } catch ($e) {
            # TODO properly
            ;
        }
        $clusterSection->add(new EBox::Dashboard::Value(__('Last update'),
                                                        $lastUpdate));
        $clusterSection->add(new EBox::Dashboard::Value(__('Errors'),
                                                        $error, $errorType
                                                       ));
    } else {
        $clusterSection->add(new EBox::Dashboard::Value(__('Status'),
                                                        __('not enabled')));
    }

    my $nodeSection = new EBox::Dashboard::Section('nodelist', __('Nodes'));
    $widget->add($nodeSection);
    my $titles = [__('Host name'),__('IP address')];

    my $list = new EBox::HA::NodeList($self)->list();

    my @ids = map { $_->{name} } @{$list};
    my %rows = map { $_->{name} => [$_->{name}, $_->{addr}] } @{$list};

    $nodeSection->add(new EBox::Dashboard::List(undef, $titles, \@ids, \%rows,
                                            __('Cluster is not configured')));

}

# Method: floatingIPs
#
#       Return the existing floating IPs
#
# Returns:
#
#   array ref - each element contains a hash ref with keys:
#
#          name - the name of the given floating IP
#          address - the IP address
#
sub floatingIPs
{
    my ($self) = @_;

    my $floatingIpModel = $self->model('FloatingIP');
    my @floatingIps;
    for my $id (@{$floatingIpModel->ids()}) {
        my $row = $floatingIpModel->row($id);
        push (@floatingIps, { name => $row->printableValueByName('name'),
                address  => $row->printableValueByName('floating_ip')});
    }

    return \@floatingIps;
}

# Method: isFloatingIP
#
#       Return if the given IP from the given interface already exists
#       as one of the HA module flaoting IPs
#
# Parameters:
#
# iface - interface name
# ip - IP address we want to check
#
# Returns:
#
#   boolean - weather the IP already exists or not
#
sub isFloatingIP
{
    my ($self, $iface, $ip) = @_;

    my $clusterSettings = $self->model('Cluster');
    my $haIface = $clusterSettings->interfaceValue();

    my $zentyalIP = new Net::IP($ip);

    # Ifaces must be the same to take place an overlapping
    if ($iface ne $haIface) {
        return 0;
    }

    # Compare the IP with all the existing floating IPs
    my $floatingIPs = $self->floatingIPs();
    foreach my $floatingIPRow (@{$floatingIPs}) {
        my $floatingIP = new Net::IP($floatingIPRow->{address});

        if ($zentyalIP->overlaps($floatingIP)) {
            return 1;
        }
    }

    return 0;
}

# Group: Private methods

# Corosync configuration
sub _corosyncSetConf
{
    my ($self) = @_;

    my $clusterSettings = $self->model('Cluster');

    # Calculate the localnetaddr
    my $iface = $clusterSettings->interfaceValue();
    my $network = EBox::Global->getInstance()->modInstance('network');
    my $ifaces = [ { iface => $iface, netAddr => $network->ifaceNetwork($iface) }];
    my $localNodeAddr = $network->ifaceAddress($iface);
    if (ref($localNodeAddr) eq 'ARRAY') {
        $localNodeAddr = $localNodeAddr->[0];  # Take the first option
    }
    unless ($localNodeAddr) {
        throw EBox::Exceptions::External(__x('{iface} does not have IP address to use',
                                             iface => $iface));
    }

    # Do bootstraping, if required
    unless ($self->clusterBootstraped()) {
        my $hostname = $self->global()->modInstance('sysinfo')->hostName();
        given ($clusterSettings->configurationValue()) {
            when ('create') {
                $self->_bootstrap($localNodeAddr, $hostname);
                my $state = $self->get_state();
                $state->{bootstraping} = 1;
                $self->set_state($state);
            }
            when ('join') {
                $self->_join($clusterSettings, $localNodeAddr, $hostname, $clusterSettings->secretValue());
            }
        }
    }

    my $list = new EBox::HA::NodeList($self);
    my $localNode = $list->localNode();
    if ($localNodeAddr ne $localNode->{addr}) {
        $list->set(name => $localNode->{name}, addr => $localNodeAddr,
                   port => 443, localNode => 1);
        $self->_notifyClusterConfChange($list);
    }

    my $clusterConf = $self->clusterConfiguration();
    my @params = (
        interfaces    => $ifaces,
        nodes         => $clusterConf->{nodes},
        transport     => $clusterConf->{transport},
        multicastConf => $clusterConf->{multicastConf},
    );

    $self->writeConfFile(
        COROSYNC_CONF_FILE,
        "ha/corosync.conf.mas",
        \@params,
        { uid => '0', gid => '0', mode => '644' }
    );
    $self->writeConfFile(
        COROSYNC_DEFAULT_FILE,
        'ha/default-corosync.mas');
}

# Bootstrap a cluster
#  * Start node list
#  * Store the transport method in State
#  * Store the cluster as bootstraped
sub _bootstrap
{
    my ($self, $localNodeAddr, $hostname) = @_;

    my $nodeList = new EBox::HA::NodeList($self);
    my $webAdminMod = $self->global()->modInstance('webadmin');
    $nodeList->empty();
    $nodeList->set(name => $hostname, addr => $localNodeAddr,
                   port => $webAdminMod->listeningPort(),
                   localNode => 1, nodeid => 1);

    # Store the transport and its configuration in state
    my $state = $self->get_state();

    my ($multicastConf, $transport);
    my $multicastAddr = EBox::Config::configkey('ha_multicast_addr');
    if ($multicastAddr) {
        # Multicast configuration
        my $multicastPort = EBox::Config::configkey('ha_multicast_port') || DEFAULT_MCAST_PORT;
        $multicastConf = { addr => $multicastAddr,
                           port => $multicastPort,
                          };
        $transport = 'udp';
    } else {
        # Unicast configuration
        $transport = 'udpu';
    }
    $state->{cluster_conf}->{transport} = $transport;
    $state->{cluster_conf}->{multicast} = $multicastConf;

    $self->model('Cluster')->setValue('secret',
                                      EBox::Util::Random::generate(8,
                                                                   [split(//, 'abcdefghijklmnopqrstuvwxyz'
                                                                            . 'ABCDEFGHIJKLMNOPQRSTUVWXYZ'
                                                                            . '0123456789')]));

    # Finally, store it in Redis
    $self->set_state($state);

    # Create and store the private key in /etc/corosync/authfile
    $self->_createStoreAuthFile();

    # Set as bootstraped
    $self->model('ClusterState')->setValue('bootstraped', 1);
}

# Create and store the auth
sub _createStoreAuthFile
{
    my ($self) = @_;

    EBox::Sudo::root('corosync-keygen -l');
    try {
        # Quickie & dirty
        EBox::Sudo::root('chown ebox:ebox ' . COROSYNC_AUTH_FILE);  # To read it
        my $auth = File::Slurp::read_file(COROSYNC_AUTH_FILE, binmode => ':raw');
        if (-e ZENTYAL_AUTH_FILE) {  # Delete previous version if it was there
            chmod(0600, ZENTYAL_AUTH_FILE);
            unlink(ZENTYAL_AUTH_FILE);
        }
        File::Slurp::write_file(ZENTYAL_AUTH_FILE, {binmode => ':raw',
                                                    perms   => 0400}, $auth);
    } catch ($e) {
        EBox::Sudo::root('chown root:root ' . COROSYNC_AUTH_FILE);
        throw EBox::Exceptions::Internal("Cannot read/write auth file: $e");
    }
    EBox::Sudo::root('chown root:root ' . COROSYNC_AUTH_FILE);
}

# Join to a existing cluster
# Params:
#    clusterSettings : the cluster configuration settings model
#    localNodeAddr: the local node address
#    hostname: the local hostname
#    userSecret: the user secret
# Actions:
#  * Get the configuration from the cluster
#  * Notify for adding ourselves in the cluster
#  * Set node list (overriding current values)
#  * Add local node
#  * Store cluster name and configuration
sub _join
{
    my ($self, $clusterSettings, $localNodeAddr, $hostname, $userSecret) = @_;

    my $row = $clusterSettings->row();
    my $peerHost = $row->valueByName('zentyal_host');
    my $client = new EBox::RESTClient(
        credentials => {realm => 'Zentyal HA', username => 'zentyal', password => $userSecret},
        server => $peerHost,
        verifyHostname => 0,
       );
    $client->setPort($row->valueByName('zentyal_port'));
    # This should not fail as we have a check in validateTypedRow
    my $response = $client->GET('/cluster/configuration');

    my $clusterConf = new JSON::XS()->decode($response->as_string());

    my $webAdminMod = $self->global()->modInstance('webadmin');
    my $localNode = { name => $hostname,
                      addr => $localNodeAddr,
                      port => $webAdminMod->listeningPort() };

    $self->_storeAuthFile($clusterConf->{auth});

    $response = $client->POST('/cluster/nodes',
                              query => $localNode);

    my $nodeList = new EBox::HA::NodeList($self);
    $nodeList->empty();
    foreach my $nodeConf (@{$clusterConf->{nodes}}) {
        $nodeConf->{localNode} = 0;  # Always set as remote node
        $nodeList->set(%{$nodeConf});
    }
    # Add local node
    $nodeList->set(%{$localNode}, localNode => 1);

    # Store cluster configuration
    $row->elementByName('name')->setValue($clusterConf->{name});
    $row->store();

    my $state = $self->get_state();
    $state->{cluster_conf}->{transport} = $clusterConf->{transport};
    $state->{cluster_conf}->{multicast} = $clusterConf->{multicastConf};

    # Set as bootstraped
    $self->model('ClusterState')->setValue('bootstraped', 1);

    # Set as joining
    my @matchedNodes = grep { ($_->{name} eq $peerHost) or ($_->{addr} eq $peerHost) } @{$clusterConf->{nodes}};
    if (@matchedNodes > 0) {
        $state->{joining} = $matchedNodes[0];
    }
    $self->set_state($state);
}

# Store the set of bytes to the auth file
sub _storeAuthFile
{
    my ($self, $auth) = @_;

    if (-e ZENTYAL_AUTH_FILE) {  # Delete previous version if it was there
        chmod(0600, ZENTYAL_AUTH_FILE);
        unlink(ZENTYAL_AUTH_FILE);
    }
    my $authBin = MIME::Base64::decode($auth);
    File::Slurp::write_file(ZENTYAL_AUTH_FILE, {binmode => ':raw', perms => 0400},
                            $authBin);
    EBox::Sudo::root('install -D --group=0 --owner=0 --mode=0400 ' . ZENTYAL_AUTH_FILE
                     . ' ' . COROSYNC_AUTH_FILE);
}

# Set the PSGI upstart script
sub _setPSGI
{
    my ($self) = @_;

    my $webadminMod = $self->global()->modInstance('webadmin');
    my $upstartJobFile =  '/etc/init/' . PSGI_UPSTART . '.conf';
    if ($self->isEnabled()) {
        my $socketPath = '/run/zentyal-' . $self->name();
        my $socketName = 'ha-uwsgi.sock';
        my @params = (
            (socketpath => $socketPath),
            (socketname => $socketName),
            (script => EBox::Config::psgi() . 'ha.psgi'),
            (module => $self->printableName()),
            (user   => EBox::Config::user()),
            (group  => EBox::Config::group()),
           );
        $self->writeConfFile($upstartJobFile,
                             'core/upstart-uwsgi.mas',  # Use common UWSGI template
                             \@params,
                             { uid => 0, gid => 0, mode => '0644', force => 1 });

        @params = (
            (path   => '/cluster/'),
            (socket => "$socketPath/$socketName"),
           );
        $self->writeConfFile(NGINX_INCLUDE_FILE,
                             'ha/nginx.conf.mas',
                             \@params);

        $webadminMod->addNginxInclude(NGINX_INCLUDE_FILE);
    } else {
        try {
            $webadminMod->removeNginxInclude(NGINX_INCLUDE_FILE);
        } catch (EBox::Exceptions::Internal $e) {
            # Do nothing if the include has been already removed
        }
        EBox::Sudo::root("rm -f '$upstartJobFile'");
    }
    if (not $self->isReadOnly() and $self->global()->modIsChanged('webadmin')) {
        $self->global()->addModuleToPostSave('webadmin');
    }
}

# Notify the leave to a member of the cluster
# Take one of the on-line members
sub _notifyLeave
{
    my ($self) = @_;

    my $nodeList = new EBox::HA::NodeList($self);
    my $localNode;
    try {
        $localNode = $nodeList->localNode();
    } catch (EBox::Exceptions::DataNotFound $e) {
        # Then something rotten in our conf
        EBox::warn('There is no local node in our configuration');
        return;
    }
    foreach my $node (@{$nodeList->list()}) {
        next if ($node->{localNode});
        # TODO: Check the node is on-line
        my $last = 0;
        # Read the user secret from leaveRequest
        my $userSecret = $self->model('ClusterState')->leaveRequestValue();
        my $client = new EBox::RESTClient(
            credentials => {realm => 'Zentyal HA', username => 'zentyal',
                            password => $userSecret},
            server => $node->{addr},
            verifyHostname => 0,
           );
        $client->setPort($node->{port});
        try {
            EBox::debug($userSecret);
            EBox::info('Notify leaving cluster to ' . $node->{name});
            $client->DELETE('/cluster/nodes/' . $localNode->{name});
            $last = 1;
        } catch ($e) {
            # Catch any exception
            EBox::error("Error notifying deletion: $e");
        }
        last if ($last);
    }
}

# Destroy any related information stored in cib
sub _destroyClusterInfo
{
    my ($self) = @_;

    EBox::debug("Destroying info from pacemaker");
    my @stateFiles = qw(cib.xml* cib-* core.* hostcache cts.* pe*.bz2 cib.*);
    my @rootCmds = map { qq{find /var/lib/pacemaker -name '$_' | xargs rm -f} } @stateFiles;
    EBox::Sudo::root(@rootCmds);
}

# Notify cluster conf change
sub _notifyClusterConfChange
{
    my ($self, $list, $excludes) = @_;

    my $conf = $self->clusterConfiguration();
    my $clusterSecret = $self->userSecret();
    foreach my $node (@{$list->list()}) {
        try {
            next if ($node->{localNode});
            next if ($node->{name} ~~ @{$excludes});
            EBox::info('Notifying cluster conf changes to ' . $node->{name});
            my $client = new EBox::RESTClient(
                credentials => {realm => 'Zentyal HA', username => 'zentyal',
                                password => $clusterSecret},
                server => $node->{addr},
                verifyHostname => 0,
               );
            $client->setPort($node->{port});
            # Use JSON as there is more than one level of depth to use x-form-urlencoded
            my $JSONConf = new JSON::XS()->utf8()->encode($conf);
            my $response = $client->PUT('/cluster/configuration',
                                        query => $JSONConf);
        } catch ($e) {
            EBox::error('Error notifying ' . $node->{name} . " :$e");
        }
    }
}

# Get the corosync-cmapctl index for nodelist
sub _corosyncNodelistIndex
{
    my ($self, $node) = @_;

    my $output = EBox::Sudo::root(q{corosync-cmapctl nodelist.node | grep -P '= } . $node->{name} . q{'$});
    my ($idx) = $output->[0] =~ m/node\.(\d+)\./;
    return $idx;
}

# Dynamically update a corosync node
# Only update on addr is supported
sub _updateCorosyncNode
{
    my ($self, $node) = @_;

    my $idx = $self->_corosyncNodelistIndex($node);
    EBox::Sudo::root("corosync-cmapctl -s nodelist.node.${idx}.ring0_addr str " . $node->{addr});

}

# Dynamically add a corosync node
sub _addCorosyncNode
{
    my ($self, $node) = @_;

    my $output = EBox::Sudo::root('corosync-cmapctl nodelist.node');
    my ($lastIdx) = $output->[$#{$output}] =~ m/node\.(\d+)\./;
    $lastIdx++;
    EBox::Sudo::root("corosync-cmapctl -s nodelist.node.${lastIdx}.nodeid u32 " . $node->{nodeid},
                     "corosync-cmapctl -s nodelist.node.${lastIdx}.name str " . $node->{name},
                     "corosync-cmapctl -s nodelist.node.${lastIdx}.ring0_addr str " . $node->{addr});

}

# Dynamically delete a corosync node
sub _deleteCorosyncNode
{
    my ($self, $node) = @_;

    my $idx = $self->_corosyncNodelistIndex($node);
    EBox::Sudo::root(
        "corosync-cmapctl -D nodelist.node.${idx}.ring0_addr",
        "corosync-cmapctl -D nodelist.node.${idx}.name",
        "corosync-cmapctl -D nodelist.node.${idx}.nodeid");

}

# Shortcut for knowing the multicast
sub _multicast
{
    my ($self) = @_;

    return ($self->get_state()->{cluster_conf}->{transport} eq 'udp');
}

# _waitPacemaker
# Wait for 60s to have pacemaker running or time out
sub _waitPacemaker
{
    my ($self) = @_;

    my $maxTries = 60;
    my $sleepSeconds = 1;
    my $ready = 0;

    while (not $ready and $maxTries > 0) {
        my $output = EBox::Sudo::silentRoot('crm_mon -1 -s');
        $output = $output->[0];
        given ($output) {
            when (/Ok/) { $ready = 1; }
            when (/^Warning:No DC/) { EBox::debug('waiting for quorum'); }
            when (/^Warning:offline node:/) { $ready = 1; }  # No worries warning
            default { EBox::debug("No parse on $output"); }
        }
        $maxTries--;
        sleep(1);
    }

    unless ($ready) {
        EBox::warn('Timeout reached while waiting for pacemaker');
    }
}

# Initial pacemaker related operations once the crmd is operational
#
#  * Prevent resources from moving after recovery
#  * Disable STONITH until something proper is implemented
sub _initialClusterOperations
{
    my ($self) = @_;

    EBox::Sudo::root('crm configure property stonith-enabled=false',
                     'crm_attribute --type rsc_defaults --attr-name resource-stickiness --attr-value ' . RESOURCE_STICKINESS);
}

# Get the current resources configuration from cibadmin
sub _rscsConf
{
    my $output = EBox::Sudo::root('cibadmin --query --scope resources');
    my $outputStr = join('', @{$output});
    return XML::LibXML->load_xml(string => $outputStr);
}

# Set the floating IP resources
#
#  * Add new floating IP addresses
#  * Remove floating IP addresses
#  * Update IP address if applied
sub _setFloatingIPRscs
{
    my ($self) = @_;

    my $rsc = $self->floatingIPs();

    # Get the resource configuration from the cib directly
    my $dom = $self->_rscsConf();
    my @ipRscElems = $dom->findnodes('//primitive[@type="IPaddr2"]');

    # For ease to existence checking
    my %currentRscs = map { $_->getAttribute('id') => $_->findnodes('//nvpair[@name="ip"]')->get_node(1)->getAttribute('value') } @ipRscElems;
    my %finalRscs = map { $_->{name} => $_->{address} } @{$rsc};

    my @rootCmds;

    # Process first the deleted one to avoid problems in IP address clashing on renaming
    my @deletedRscs = grep { not exists($finalRscs{$_}) } keys %currentRscs;
    foreach my $rscName (@deletedRscs) {
        push(@rootCmds,
             "crm -w resource stop $rscName",
             "crm configure delete $rscName");
    }

    my $list = new EBox::HA::NodeList($self);
    my $localNode = $list->localNode();
    my $activeNode = EBox::HA::CRMWrapper::activeNode();
    my @moves = ();
    while (my ($rscName, $rscAddr) = each(%finalRscs)) {
        if (exists($currentRscs{$rscName})) {
            # Update the IP, if required
            if ($currentRscs{$rscName} ne $rscAddr) {
                # Update it!
                push(@rootCmds, "crm resource param $rscName set ip $rscAddr");
            }
        } else {
            # Add it!
            push(@rootCmds,
                 "crm -w configure primitive $rscName ocf:heartbeat:IPaddr2 params ip=$rscAddr");
            if ($activeNode ne $localNode) {
                push(@moves, $rscName);
            }
        }
    }

    if (@rootCmds > 0) {
        EBox::Sudo::root(@rootCmds);
        if (@moves > 0) {
            # Do the initial movements after adding new primitives
            @rootCmds = ();
            foreach my $rscName (@moves) {
                # FIXME: Use new class for cluster status
                my $currentNode = EBox::HA::CRMWrapper::_locateResource($rscName);
                if (defined($currentNode) and ($currentNode ne $activeNode)) {
                    push(@rootCmds,
                         "crm_resource --resource '$rscName' --move --host '$activeNode'",
                         "sleep 3",
                         "crm_resource --resource '$rscName' --clear --host '$activeNode'");
                }
            }
            if (@rootCmds > 0) {
                EBox::Sudo::root(@rootCmds);
            }
        }
    }
}

# Set up and down the modules with a single instance in the cluster
sub _setSingleInstanceInClusterModules
{
    my ($self) = @_;

    my $dom = $self->_rscsConf();
    my @zentyalRscElems = $dom->findnodes('//primitive[@type="Zentyal"]');

    # For ease to existence checking
    my %currentRscs = map { $_->getAttribute('id') => 1 } @zentyalRscElems;

    my $list = new EBox::HA::NodeList($self);
    my $localNode = $list->localNode();
    my $activeNode = EBox::HA::CRMWrapper::activeNode();

    my @rootCmds;
    my @moves = ();
    foreach my $modName (@SINGLE_INSTANCE_MODULES) {
        my $mod = $self->global()->modInstance($modName);
        if (defined($mod) and $mod->configured()) {
            if ($mod->isEnabled()) {
                unless (exists $currentRscs{$modName}) {
                    push(@rootCmds,
                         "crm -w configure primitive '$modName' ocf:zentyal:Zentyal params module_name='$modName'");
                    if ($activeNode ne $localNode) {
                        push(@moves, $modName);
                    }
                }
            } else {
                if (exists $currentRscs{$modName}) {
                    push(@rootCmds,
                         "crm -w resource stop '$modName'",
                         "crm configure delete '$modName'");
                }
            }
        }
    }
    if (@rootCmds > 0) {
        EBox::Sudo::root(@rootCmds);
        if (@moves > 0) {
            # Do the initial movements after adding new primitives
            @rootCmds = ();
            foreach my $modName (@moves) {
                # FIXME: Use new class for cluster status
                my $currentNode = EBox::HA::CRMWrapper::_locateResource($modName);
                if (defined($currentNode) and ($currentNode ne $activeNode)) {
                    push(@rootCmds,
                         "crm_resource --resource '$modName' --move --host '$activeNode'",
                         "sleep 3",
                         "crm_resource --resource '$modName' --clear --host '$activeNode'");
                }
            }
            if (@rootCmds > 0) {
                EBox::Sudo::root(@rootCmds);
            }
        }
    }
}

# Set no-quorum-policy based on the node list size
sub _setNoQuorumPolicy
{
    my ($self, $size) = @_;

    # In two-node we have to set no-quorum-policy to ignore
    my $noQuorumPolicy = 'stop';
    $noQuorumPolicy = 'ignore' if ($size == 2);
    EBox::Sudo::root("crm configure property no-quorum-policy=$noQuorumPolicy");
}

sub _generateReplicationBundle
{
    my ($self, $modules) = @_;

    my @modules = @{$modules};
    EBox::info("Generating replication bundle of the following modules: @modules");
    my $tarfile = 'bundle.tar.gz';
    my $tmpdir = mkdtemp(EBox::Config::tmp() . 'replication-bundle-XXXX');

    write_file("$tmpdir/modules.json", encode_json($modules));

    foreach my $modname (@modules) {
        my $mod = EBox::Global->modInstance($modname);
        $mod->makeBackup($tmpdir);
    }

    system ("mkdir -p $tmpdir/files");
    foreach my $dir (@{EBox::Config::list('ha_conf_dirs')}) {
        next unless (-d $dir);
        EBox::Sudo::root("cp -a --parents $dir $tmpdir/files/");
    }

    EBox::Sudo::root("cd $tmpdir; tar czf $tarfile *");
    EBox::debug("Replication bundle generated");

    my $path = "$tmpdir/$tarfile";
    return ($tmpdir, $path);

}

sub _uploadReplicationBundle
{
    my ($self, $node, $file) = @_;

    my $secret = $self->userSecret();
    my $addr = $node->{addr};
    my $port = $node->{port};
    system ("curl -k -F file=\@$file https://zentyal:$secret\@$addr:$port/cluster/conf/replication");
    if ($? != 0) {
        throw EBox::Exceptions::External("Error uploading replication bundle to $addr");
    }
    EBox::info("Replication bundle uploaded to $addr");
}

sub _askForConf
{
    my ($self, $node) = @_;

    my $clusterSecret = $self->userSecret();
    my $client = new EBox::RESTClient(
        credentials => {realm => 'Zentyal HA', username => 'zentyal',
                        password => $clusterSecret},
            server => $node->{addr},
            verifyHostname => 0,
           );
    $client->setPort($node->{port});

    try {
        my $localNode = new EBox::HA::NodeList($self)->localNode();
        $client->POST('/cluster/conf/ask/replication/' . $localNode->{name});
    } catch ($e) {
        # Catch any exception
        EBox::error('Error asking for replication to ' . $node->{name} . ": $e");
    }
}

1;<|MERGE_RESOLUTION|>--- conflicted
+++ resolved
@@ -539,12 +539,27 @@
 
         my ($tmpdir, $path) = $self->_generateReplicationBundle(\@modules);
 
+        my $failed = 0;
+        my $state = $self->get_state();
         foreach my $node (@nodes) {
             next if ($node->{localNode});
-            $self->_uploadReplicationBundle($node, $path);
-        }
-
-        EBox::info("Replication to the rest of nodes done");
+            try {
+                $self->_uploadReplicationBundle($node, $path);
+            } catch {
+                my $name = $node->{name};
+                EBox::error("Replication to node $name failed");
+                $state->{errors}->{$name} = 1;
+            }
+        }
+        $self->set_state($state);
+
+        my $msg = 'Replication to the rest of nodes finished';
+        if ($failed) {
+            $msg .= ' with errors';
+            EBox::error($msg);
+        } else {
+            EBox::info($msg);
+        }
 
         EBox::Sudo::root("rm -rf $tmpdir");
     }
@@ -573,34 +588,10 @@
 
     EBox::info('ask for replication node (params): ' . Dumper($params));
 
-<<<<<<< HEAD
-    my $failed = 0;
-    my $state = $self->get_state();
-    foreach my $node (@{$self->nodes()}) {
-        next if ($node->{localNode});
-        try {
-            $self->_uploadReplicationBundle($node, $path);
-        } catch {
-            my $name = $node->{name};
-            EBox::error("Replication to node $name failed");
-            $state->{errors}->{$name} = 1;
-        }
-=======
     unless (exists $params->{name}) {
         throw EBox::Exceptions::MissingArgument('name');
->>>>>>> 50c3d1de
-    }
-    $self->set_state($state);
-
-<<<<<<< HEAD
-    my $msg = 'Replication to the rest of nodes finished';
-    if ($failed) {
-        $msg .= ' with errors';
-        EBox::error($msg);
-    } else {
-        EBox::info($msg);
-    }
-=======
+    }
+
     my $nodeList = new EBox::HA::NodeList($self);
     my $localNode = $nodeList->localNode();
     if ($localNode->{name} eq $params->{name}) {
@@ -613,12 +604,21 @@
 
     my ($tmpdir, $path) = $self->_generateReplicationBundle(\@modules);
 
-    $self->_uploadReplicationBundle($node, $path);
-    EBox::info('Replication to the ' . $node->{name} . ' done');
->>>>>>> 50c3d1de
+    my $failed = 0;
+    my $state = $self->get_state();
+    try {
+        $self->_uploadReplicationBundle($node, $path);
+        $state->{errors}->{$name} = 0;
+    } catch {
+        my $name = $node->{name};
+        EBox::error("Replication to node $name failed");
+        $state->{errors}->{$name} = 1;
+        $failed = 1;
+    }
+    $self->set_state($state);
+    EBox::info('Replication to node ' . $node->{name} . $failed ? ' failed' : ' done');
 
     EBox::Sudo::root("rm -rf $tmpdir");
-
 }
 
 # Method: updateClusterConfiguration
