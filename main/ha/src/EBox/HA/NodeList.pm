# Copyright (C) 2014 Zentyal S.L.
#
# This program is free software; you can redistribute it and/or modify
# it under the terms of the GNU General Public License, version 2, as
# published by the Free Software Foundation.
#
# This program is distributed in the hope that it will be useful,
# but WITHOUT ANY WARRANTY; without even the implied warranty of
# MERCHANTABILITY or FITNESS FOR A PARTICULAR PURPOSE.  See the
# GNU General Public License for more details.
#
# You should have received a copy of the GNU General Public License
# along with this program; if not, write to the Free Software
# Foundation, Inc., 59 Temple Place, Suite 330, Boston, MA  02111-1307  USA

use strict;
use warnings;

# Class: EBox::HA::NodeList
#
#    This class is responsible to manage the storage of the nodes in the cluster
#
#    Each node has an IP address, web admin port and name.

package EBox::HA::NodeList;

use Clone::Fast;
use EBox::Exceptions::DataNotFound;
<<<<<<< HEAD
use List::Util qw(max);
=======
use EBox::Exceptions::InvalidType;
use List::Util qw(max);
use Test::Deep qw(ignore eq_deeply);
>>>>>>> 7d9aca38
use TryCatch::Lite;

# Group: Public methods

# Constructor: new
#
# Parameters:
#
#      ha - <EBox::HA> module instance
#
sub new
{
    my ($class, $ha) = @_;

    my $self = { ha => $ha };
    bless($self, $class);
    return $self;
}

# Method: set
#
#    Add a new node or update the information if it already exists
#
# Named parameters:
#
#    name - String the name for the node
#
#    addr - String the IP address
#
#    webAdminPort - Int the webadmin listening port
#
#    localNode - Boolean to indicate if it is a local node *(Optional)*
#                Default value: False
#
#    nodeid - Int the node identifier delivered to the cluster
#             membership service *(Optional)* If it is not set, then
#             the max of nodeid plus
#
sub set
{
    my ($self, %params) = @_;

    my $state = $self->{ha}->get_state();

    my $localNode = $params{localNode};
    $localNode = 0 unless ($localNode);
    my $nodeId = $params{nodeid};
    unless (defined($nodeId)) {
        if (exists($state->{cluster_conf}->{nodes}->{$params{name}})) {
            $nodeId = $state->{cluster_conf}->{nodes}->{$params{name}}->{nodeid};
        } else {
            $nodeId = max(map { $_->{nodeid} } @{$self->list()});
            $nodeId = 0 unless(defined($nodeId));
            $nodeId++;
        }
    }

    $state->{cluster_conf}->{nodes}->{$params{name}} = { name => $params{name},
                                                         addr => $params{addr},
                                                         webAdminPort => $params{webAdminPort},
                                                         localNode => $localNode,
                                                         nodeid => $nodeId
                                                        };

    $self->{ha}->set_state($state);
}

# Method: remove
#
#    Remove a node
#
# Parameters:
#
#    name - String the name for the node
#
# Exceptions:
#
#    <EBox::Exceptions::DataNotFound> - raise when the node does not exist
#
sub remove
{
    my ($self, $name) = @_;

    my $state = $self->{ha}->get_state();

    if (defined($state->{cluster_conf}->{nodes}->{$name})) {
        delete $state->{cluster_conf}->{nodes}->{$name};
        $self->{ha}->set_state($state);
    } else {
        throw EBox::Exceptions::DataNotFound(data => 'node', value => $name);
    }
}

# Method: empty
#
#      Empty the node list. That is, remove every node in the list
#
# Returns:
#
#      Int - the number of nodes removed from the list
#
sub empty
{
    my ($self) = @_;

    my $state = $self->{ha}->get_state();
    my $nElements = scalar(keys(%{$state->{cluster_conf}->{nodes}}));

    if ($nElements > 0) {
        delete $state->{cluster_conf}->{nodes};
        $self->{ha}->set_state($state);
    }

    return $nElements;
}

# Method: list
#
#    Return the node list
#
# Returns:
#
#    Array ref - with the nodes which are hash ref with these components
#
#       addr - String the IP address
#       name - String the node name
#       webAdminPort - Int the web admin port
#       localNode - Boolean local node flag
#       nodeid - Int the node identifier
#
sub list
{
    my ($self) = @_;

    my @nodeList = values(%{$self->{ha}->get_state()->{cluster_conf}->{nodes}});
    return \@nodeList;
}

# Method: node
#
#    Return the required node
#
# Parameters:
#
#    name - String the node name
#
# Returns:
#
#    Hash ref - with the node
#
#       addr - String the IP address
#       name - String the node name
#       webAdminPort - Int the web admin port
#       localNode - Boolean local node flag
#       nodeid - Int the node identifier
#
# Exceptions:
#
#    <EBox::Exceptions::DataNotFound> - thrown if the node is not in
#                                        the list
sub node
{
    my ($self, $name) = @_;

    my $nodes = $self->{ha}->get_state()->{cluster_conf}->{nodes};
    if (exists($nodes->{$name})) {
        return $nodes->{$name};
    } else {
        throw EBox::Exceptions::DataNotFound(data => 'node', value => $name);
    }
}

# Method: localNode
#
#    Return the local node data
#
# Returns:
#
#    Hash ref - with the configuration for the local node
#
#       addr - String the IP address
#       name - String the node name
#       webAdminPort - Int the web admin port
#       localNode - Boolean local node flag
#       nodeid - Int the node identifier
#
# Exceptions:
#
#       <EBox::Exceptions::DataNotFound> - thrown if there is no local node
#
sub localNode
{
    my ($self) = @_;

    my $list = $self->list();
    my @local = grep { $_->{localNode} } @{$list};
    if (@local > 0) {
        return $local[0];
    } else {
        throw EBox::Exceptions::DataNotFound(data  => 'node',
                                             value => 'localNode');
    }
}

<<<<<<< HEAD
=======
# Method: diff
#
#     Get the difference between the object and a hash ref which is
#     the result of another object <EBox::HA::NodeList::list>
#
# Parameters:
#
#     other - Array ref the contents of <list> applies here
#
# Returns:
#
#     Tuple:
#
#     equal - Boolean indicating if they are both equal
#     Hash ref - containing the diff, if any, following keys:
#
#        new - nodes that are in the other and not in self
#        old - nodes that are in self and not in other
#        changed - nodes that are in both with different parameters
#
# Exceptions:
#
#     <EBox::Exceptions::InvalidType> - thrown if the hash ref within
#     the array type are invalid
#
sub diff
{
    my ($self, $other) = @_;

    if (ref($other) ne 'ARRAY') {
        throw EBox::Exceptions::InvalidType('other', 'ARRAY ref');
    }

    my $state = $self->{ha}->get_state();

    my %other = map { $_->{name} => $_ } @{$other};
    my %mine = ();
    if (exists($state->{cluster_conf}->{nodes})) {
        %mine = %{Clone::Fast::clone($state->{cluster_conf}->{nodes})};
    }

    my $equal = Test::Deep::eq_deeply(\%mine, \%other);
    return (1, {}) if ($equal);

    my @new = ();
    my @old = ();
    my @changes = ();
    foreach my $otherNode (keys %other) {
        if (exists($mine{$otherNode})) {
            # Ignore localNode param
            $mine{$otherNode}->{localNode} = ignore();
            push(@changes, $otherNode) unless (Test::Deep::eq_deeply($other{$otherNode}, $mine{$otherNode}));
        } else {
            push(@new, $otherNode);
        }
    }
    foreach my $myNode (keys %mine) {
        push(@old, $myNode) unless (exists($other{$myNode}));
    }

    return (0, {new => \@new, old => \@old, changed => \@changes});

}

# Method: size
#
#    Return the list size (number of elements)
#
# Returns:
#
#    Int - the number of elements from the list
#
sub size
{
    my ($self) = @_;

    return scalar(keys(%{$self->{ha}->get_state()->{cluster_conf}->{nodes}}));
}

>>>>>>> 7d9aca38
1;<|MERGE_RESOLUTION|>--- conflicted
+++ resolved
@@ -26,13 +26,9 @@
 
 use Clone::Fast;
 use EBox::Exceptions::DataNotFound;
-<<<<<<< HEAD
-use List::Util qw(max);
-=======
 use EBox::Exceptions::InvalidType;
 use List::Util qw(max);
 use Test::Deep qw(ignore eq_deeply);
->>>>>>> 7d9aca38
 use TryCatch::Lite;
 
 # Group: Public methods
@@ -237,8 +233,6 @@
     }
 }
 
-<<<<<<< HEAD
-=======
 # Method: diff
 #
 #     Get the difference between the object and a hash ref which is
@@ -318,5 +312,4 @@
     return scalar(keys(%{$self->{ha}->get_state()->{cluster_conf}->{nodes}}));
 }
 
->>>>>>> 7d9aca38
 1;