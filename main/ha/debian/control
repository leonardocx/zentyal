--- conflicted
+++ resolved
@@ -8,13 +8,8 @@
 
 Package: zentyal-ha
 Architecture: all
-<<<<<<< HEAD
-Depends: zentyal-core (>= 3.4~1), zentyal-network, libplack-perl, corosync, pacemaker,
-  ${misc:Depends}
-=======
 Depends: zentyal-core (>= 3.4~1), zentyal-network, libplack-perl, libtest-deep-perl, corosync,
   pacemaker, ${misc:Depends}
->>>>>>> 7d9aca38
 Description: Zentyal - High Availability module
  Zentyal is a Linux small business server that can act as
  a Gateway, Unified Threat Manager, Office Server, Infrastructure
