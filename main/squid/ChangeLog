<<<<<<< HEAD
HEAD
	+ Adapted to new Model management framework
=======
2.3.4
	+ Use new tableBody.mas in TrafficDetails.pm
	+ Fixed regresion which broke the apply all button for MIME and extensions
2.3.3
	+ Packaging fixes for precise
2.3.2
	+ Updated Standard-Versions to 3.9.2
>>>>>>> 45737c5e
2.3.1
	+ Adapted messages in the UI for new editions
	+ Uniformize config boolean values (from true/false to yes/no)
	+ Now you can use the default profile in a custom profile for file
	  extensions
2.3
	+ Adapted to new MySQL logs backend
	+ Ignore localnets with undefined DHCP address when writing conf
	+ Adapted to squid3 new paths and daemon and squid.conf syntax
	+ Replaced autotools with zbuildtools
	+ Fixed regression on filter selection depending on the objects
	  policy. Now it works again
	+ Fixed regression which broke filter policies in objects when a
	  non-filter global policy was selected
	+ Fixed use of not-defined yet ACL when using parent peer
2.2.1
	+ Fixed deprecated syntax for some iptables rules
	+ Fixed parameter for unlimited value in delay pools
	+ Fixed order of refresh patterns
	+ Properly set of never_direct option when setting a parent peer
2.1.11
	+ Improved bandwidth throttling texts
	+ Set proper message type in General Settings model
2.1.10
	+ Remove dansguardian startup link to avoid start when disabled
2.1.9
	+ Fixed encoding in blocked page template
	+ Reviewed some subscription strings
2.1.8
	+ Differentiate ads from notes
	+ Removed /zentyal prefix from URLs
	+ Added configuration key to omit domain categorized files from backup
	+ Avoid duplicated restart during postinst
	+ Give support for setting a new adblocking redirector
	+ Give support for adding postmatch patterns in Ad-blocking
2.1.7
	+ HTTPS works both for banned domains and block blanket options
	+ Added guard against missing rows in antivirusNeeded method
	+ Order top domains by visits instead of traffic bytes in
	  reporting
2.1.6
	+ Include missing dansguardian.logrotate file
2.1.5
	+ No longer use custom upstart scripts and custom logrotate conf
2.1.4
	+ Humanize units in Delay Pools (from Bytes to KB)
	+ Use the new "Add new..." option in the object selectors
	+ Added global ad-blocking option
	+ Use quote column option for periodic and report log consolidation
	+ Guard against generating empty localeboxnet ACL
2.1.3
	+ Dansguardian is only started when a global filter policy is choosen
	+ Applied keyGenerator option to report queries
2.1.2
	+ Removed workarounds on component's parent/child relationship
	+ Adapted logrotate configuration to new PID file
2.1.1
	+ Added guard against empty fileList_path keys
	+ Added missing Microsoft updates server in squid.conf.mas
	+ Zentyal squid daemon uses a different pidfile now
	+ Fixed bug that could delete the default profile file list
	+ Avoid call to set_string with undefined value
	+ Added missing dependency on network module
2.1
	+ Use new standard enable-module script
	+ Improved order of tabs in filter profiles
	+ Custom filter profiles are also populated with default extensions
	  and MIME types
	+ Delete all migrations and use initial-setup
	+ Replace /etc/ebox/80squid.conf with /etc/zentyal/squid.conf
	+ Disable default arbitrary regexes in bannedregexpurllist.mas
2.0.3
	+ Bugfix: when having different filter profiles with domain lists,
	  the lists files are no longer deleted on the second restart
2.0.2
	+ Filter profiles names with spaces are forbidden to avoid errors
	+ Avoid problems with some languages on disk usage graph
2.0.1
	+ Added commercial message
	+ Set DNS servers in Squid configuration
1.5.13
	+ Rebranded access denied page
1.5.12
	+ Add SNMP server from Squid when required
1.5.11
	+ More global proxy configuration and domain configuration improvements
	+ Zentyal rebrand
	+ Running squid daemons are killed when starting ebox proxy if pidfile
	exists
1.5.10
	+ Fixed dansguardian/squid crash when logrotate was daily executed
1.5.9
	+ Fixed profile mime types migrations
1.5.8
	+ Added upstart script for squid to avoid first start problems
1.5.7
	+ Fixed problems with ACL names
1.5.6
	+ Fixed problem with whitespaces in users/groups/objects in squid
	configuration file
1.5.5
	+ Revert range_offset_limit option to default value because was causing
	  troubles with streaming sites.
1.5.4
	+ Added bridged mode support in firewall helper
1.5.3
	+ Bugfix: Delay pools ordering works on UI
1.5.2
	+ Bugfix: use default squid init script instead of old missing ebox.squid
1.5.1
	+ Maximum file descriptor option in now set in /etc/default/squid
	+ Bugfix: Log exception hits in dansguardian so whitelisted
	  domains are now logged properly
	+ Bugfix: Get virtual interfaces as well to set firewall rules
	+ Bugfix: Make some checks in delay pools to avoid
	  misconfiguration, do not write the disabled rules and set the
	  proper labels and more detailed explanation
	+ New bandwidth throttling support with delay pools
	+ Bugfix: trim URL string as DB stores it as a varchar(1024) (Log)
	+ Disabled ban URL regexes
	+ Added filter profile per object
	+ Bugfix, breadcrumbs triggered old problem with parent method in
	DomainFilterCategories model, so we enable again the old
	workaround to avoid this error
	+ Add new information about saved bandwidth to the reports
	+ Fixed bug in filter profile by object with network addresses
	+ Customized Dansguardian blocked page template
	+ Exclude localnetworks from bandwidth throttling
	+ Added flash MIME types to default MIME types
	+ Squid default cache_mem set to 128 MB
	+ New option to configure maximum_object_size which defaults to 300 MB
	+ Add refresh_pattern options for Microsoft Windows, Debian and Ubuntu
	updates
	+ Removed dead code in dumpConfig/restoreConfig methods
	+ In configuration report mode the module does not longe include
	  the domain lists archives 
1.3.14
	+ Bugfix: in restartService we assure that all files are in place
	before restarting the daemons
	+ Changed labels in cache exemptions form 'domain' to 'domain name
	address' to make clearer the actual working of the feature
	+ Better help messages for time period parameters
	+ Added custom script to delay downtime while log rotation is done
	+ Only unzip domain categoris archives when they have changed,
	this speeds up the module startup
	+ You can establish the same policies for URLs than for full domains
1.3.13
	+ Switching antivirus from clamavscan to clamdscan
	+ Better MIME type check, removed false negatives with some subtypes
1.3.12
	+ Bug fix: Added migration to rename access table to squid_access.
	+ Add breadcrumbs
1.3.11
	+ Added report support
1.3.6
	+ Bug fix: Disable cache in Group Policy base to be able to fetch new groups in
	  "Group" select
	+ Bug fix: no more duplicated log for the same URL
	+ UI improvement: precondition in objects and user polices
1.3.5
	+ tableInfo returns an array of hash refs
	+ Bugfix: group policies are deleted when the group is deleted
	+ Bugfix: added notification when antivirus is enabled to assure
	that we have a correct configuration
1.1.30
	+ Added to Traffic details report _noAggregateFileds and fixed bug
	with defaultController
	+ Bugfix: HTTPS traffic tunneled correctly
1.1.20
	+ Disable PICs ratings by default
	+ logs are sesrchable by user
1.1.10
	+ Change default dansguardian conf to make it work with dansguardian 2.9.9.7
1.0
	+ new release
0.12.100
	+ New release
	+ Added user based authorization
	+ Added filter profiles
	+ Added group polices
	+ Added time period option to policies
	+ Added per-object group policies
	+ Added antivirus support
	+ Added dansguardian's custom logrotate file
	+ Added cache exceptions
	+ Added cache size
	+ Disabled exception and banned phrases to avoid uncontrolled
	content filter results
0.12.99
	+ Add support for reporting
	+ User support
	+ Exemption for cache option added
	+ Adapted to objects with overlapping addresses
0.12
	+ Use the new EBox::Model::Row api
	+ Add field help to models
	+ Fix titles within tabs
	+ Set deny as default policy
0.11.101
	+ New release
0.11.100
	+ Use the new syntax to enable transparent proxy
	+ Do not launch dansguardian with setsid. It was necessary with runit,
	  but not with upstart any more.
	+ do not remove rc scripts, stop on pre-start
0.11.99
	+ Set proper language to show denied access page by dansguardian
	using eBox locale (Currently manually maintained)
0.11.1
	+ Bugfix. MIME and extension filter allow attribute is NOT
	optional but they have a default value
O.11
	+ New release
0.10.99
	+ Use new model/view framework. UI uses Ajax
	+ Attempt to simplify content filter interface
0.10
	+ New release
0.9.100
	+ New release
0.9.99
	+ New release
0.9.3
	+ New release
0.9.2
	+ Add nasty workaround to try to stop and create swap directories for
	  squid
O.9.1
	+ New release
0.9
	+ Added Polish translation.00
	+ Added German Translation	

0.8.99
	+ New release
0.8.1
	+ force creation of swap directories in postinst
0.8
	+ New release
0.7.99
	+ Add Mime Type Filter Support
	+ Add custom filter support for file extensions and Mime Type
	+ Merge portuguese translation thanks to JC Junior
	+ Add some explanatory notes
	+ Fix some small bugs
	+ Fix a bug which made dansguardian crash at start
	+ Dansguardian does not start when it shouldn't

0.7.1
	+ Add support to configure banned extension list in dansguardian
	+ GUI consitency
	+ Use of ebox-sudoers-friendly
	
0.7
	+ First public release
0.6
	+ move to client
	+ API documented using naturaldocs
	+ Update install
	+ Update debian scripts

0.5.2
	+ Fix some packaging issues

0.5.1
	+ Convert module to new menu system

0.5
	+ No changes

0.4
	+ debian package
	+ Added content filter based on dansguardian
	+ Rework to support dansguardian
	+ Added French translation
	+ Added Catalan translation

0.3
	+ Supports i18n
	+ Supports banned domains
	+ API name consistency
	+ Use Mason for templates
	+ added tips to GUI 
	+ Fixed bugs to IE compliant
	+ Several bugfixes

0.2
	+ All modules are now based on gconf.
	+ Removed dependencies on xml-simple, xerces and xpath
	+ New MAC address field in Object members.
	+ Several bugfixes.

0.1
	+ Initial release<|MERGE_RESOLUTION|>--- conflicted
+++ resolved
@@ -1,7 +1,5 @@
-<<<<<<< HEAD
 HEAD
 	+ Adapted to new Model management framework
-=======
 2.3.4
 	+ Use new tableBody.mas in TrafficDetails.pm
 	+ Fixed regresion which broke the apply all button for MIME and extensions
@@ -9,7 +7,6 @@
 	+ Packaging fixes for precise
 2.3.2
 	+ Updated Standard-Versions to 3.9.2
->>>>>>> 45737c5e
 2.3.1
 	+ Adapted messages in the UI for new editions
 	+ Uniformize config boolean values (from true/false to yes/no)
