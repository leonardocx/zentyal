--- conflicted
+++ resolved
@@ -1,11 +1,7 @@
-<<<<<<< HEAD
 3.3
 	+ Switch from Error to TryCatch for exception handling
 	+ Delete migration code from old versions
-=======
-HEAD
 	+ Update strings to new offering
->>>>>>> c1d0b417
 	+ Make external AD auth available for offer 2013
 	+ Added http_allow to internal squid stub so proxy event does not need
 	  an explicit rule
