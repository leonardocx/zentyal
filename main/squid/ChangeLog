--- conflicted
+++ resolved
@@ -1,14 +1,10 @@
-<<<<<<< HEAD
-3.3
-	+ Switch from Error to TryCatch for exception handling
-	+ Delete migration code from old versions
-=======
 HEAD
 	+ Fixed regression in authenticationMode method
 	+ Added validation of the domains added to the transparent proxy
 	  exceptions
-3.2.3
->>>>>>> 91ea1cff
+3.3
+	+ Switch from Error to TryCatch for exception handling
+	+ Delete migration code from old versions
 	+ Update strings to new offering
 	+ Make external AD auth available for offer 2013
 	+ Added http_allow to internal squid stub so proxy event does not need
