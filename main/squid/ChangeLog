HEAD
<<<<<<< HEAD
	+ Added missing EBox::Exceptions uses
=======
	+ Fix group based filter access rules in external AD mode, retrieving
	  members of nested groups
	+ Correctly escape DNs and search filters or external ACL helper script
	+ Explicitly specify to listen on all IPv4 interfaces
	+ Add new config key auth_ad_negative_acl_ttl to configure negative ACL
	  cache time in external AD mode
>>>>>>> 0c1de42c
3.2.1
	+ Transparent proxy redirection for openvpn servers' clients
	+ Moved EBox::SquidFirewall to EBox::Squid::Firewall
	+ Avoid error in access rules model when using external AD and
	  module has not been configured
	+ Improve squid group membership helper script
	+ Fixed squid basic authentication to support multi-OU
3.2
	+ Set version to 3.2
3.1.7
	+ Include domains with final slash as filtered when required
	+ Ignore 407 requests when auth is required in log helper
3.1.6
	+ Override daemons when migrating from 3.0
	+ Disable load_url_list by default to reduce CPU and memory usage
3.1.5
	+ Use DATETIME type in date column for consolidation tables
	+ Summarised report has breadcrumbs now
3.1.4
	+ Fixed regression on Delay Pools table triggered by changes in updatedRowNotify
3.1.3
	+ Mark logs as changed when an access rule is added, updated or deleted
	+ Fix duplicated entries generated by the LogHelper
	+ Prerouting rules have no iaccept chain, use ACCEPT target
	+ Adapted to updatedRowNotify call with no changes in values
	+ Added menu icon
	+ Fix parse of the dansguardian log in the LogHelper
	+ Make LogHelper extract data from internal and external log files
	+ Adapt firewall rules to new accept chains
	+ Show correct group names in the Access Rules menu when using Users Group
	+ Handle domains that are actually IP addresses in the LogHelper
	+ Set transparent HTTP proxy firewall rules unless the module is
	  temporary stopped
	+ Added support for multiple Organizational Units
	+ Updated to use the new security group concept
	+ Adapted squid to new user module interface for external AD authorization
3.1.2
	+ Use external squid log file to retrieve HTTP proxy requests
	+ Added Auth and Cache Exceptions for non-transparent mode
	  which allow to bypass Squid + Dansguardian auth
	+ Added CUPS and ftp to SSL_ports
	+ Avoid warning in AccessRules validateTypedRow
3.1.1
	+ Squid time ACLs have independient ids, this fixes several issues
	  with combinations of time, dates and long acls
	+ Do not repeat Squid ACL declarations
	+ Changed HTTP keytab permission in order to avoid krb5_kt_add_entry errors
3.1
	+ Removed 3.0.X migration code
	+ Implemented _daemonsToDisable()
	+ Added Pre-Depends on mysql-server to avoid problems with upgrades
	+ Depend on zentyal-core 3.1
3.0.9
	+ Change the kerberos service from squid to http. Zarafa and Squid must
	  share the service principal.
	+ Disable DC reverse DNS lookup for msktutil commands
	+ Explicitly set the DC for msktutil command when updating the keytab
3.0.8
	+ Regenerate Kerberos keytab on LDAP reprovision
3.0.7
	+ Fixed bug which returned the list of users of a profile inside
	  another list
	+ Authenticate against external AD for Enterprise editions
3.0.6
	+ Avoid to request authorization again when 'deny unknown domain'
	  option is set in filter profile
	+ Access rules for the same source can have different time
	  periods if they dont overlap
3.0.5
	+ Reload dansguardian configuration in log rotation instead of
	  restarting the full module
	+ Overwrite squid3 logrotate file to take care of the squid-external daemon
3.0.4
	+ Fixed SNMP acl
	+ Removed redundant cache_log line from squid-external configuration
	+ Fixed bug which did not include users from __USERS__ group in
	  dansguardian filter group file
3.0.3
	+ Fixed error triggered when creating a delay pool without an object
	+ Make sure in categorized lists model that list archives are not
	  backed up
	+ Migrate old directories with blank names and their asociated
	  configuration values
	+ Better escape of whitespace in ACL names
	+ Replace blanks for categorized lists directories to workaround
	  squid bug.
	+ Fixed bug which allowed bad long names for ACL for 'all' object
	+ Set visible_hostname to host '(instance)FQDN'. The standard value
	  'localhost' causes access denied under certain circumstances
	+ Ignore access rules for empty objects
	+ Ignore access rules for empty groups
	+ Mark module as changed if addition/removal of users modify ACLs
3.0.2
	+ Fix escaping in categorised list uploading. This is a regression
	  from 3.0.1 release.
	+ Force all connections to pass through squid-external or deny access
	+ Allow access to the proxy for clients which are not in local networks
	+ Don't allow to set kerberos and transparent proxy at the same time
3.0.1
	+ Changed ownership of categorized list files to ebox to allow download
	+ Removed no-configured files when saving changes after restoring
	  a backup
	+ Added configuration key to load regexes url lists from
	  categorized lists or not
	+ Adapted domains files to squid object to be able to use
	  dstdomain ACLs with thems
	+ Added explicit error when a squid configuration file is invalid
	  when debug is enabled
	+ Limited object ACLs to ten addresses per line
	+ When creating user ACLs put only ten users per line to avoid
	  reaching maximun configuration file line length
	+ Use lowercase user names in configuration file, otherwise
	  authorization fails
	+ Use of reserved character in generated ACl names to avoid name clashes
	+ Protection for ACL from profiles with too long names
	+ Added validation of categorized list structure
	+ Changed paths for categorized lists files so they are all under
	  /var/lib/zentyal/files/squid
	+ Work arounded the removal of archive files until the framework
	  takes care again of them
	+ Fixed categories list removal of extracted files
	+ Moved a lot of the filter functionality to squid. In DG remains:
	  filter by text analysys, antivirus and block ip
	+ Adapted to improvement of EBox::Module::Service::isRunning method
	+ Moved most of the filter functionality to squid. In DG remains:
	  filter by text content analysys, antivirus and IP block
	+ Fix kerberos authentication when filter profile applied. As dansguardian
	  does not support kerberos auth, now there are two squid instances, one
	  on the front of dansguardian to perform the authentication and one in
	  the back to cache contents
	+ Added memory cache of seen list directories to DomainFilterCategories
	+ Categories from bigblacklist are now accepted
3.0
	+ Customized "Access Denied" page theme
	+ Added 'All users' option for Access Rules with group source
	+ Using again squid ACLs when DG is active
	+ Fixed issues in timed regeneration of DG files
	+ Do not allow mix of IP and basic authorization in DG
	+ Fixed directory to store archive files
	+ Reviewed registration strings
2.3.12
	+ Squid is restarted if groups in use change their members
	+ Adapted LdapUserImplementation to new users API
	+ Added kerberos real to auth acls on squid.conf to fix SSO
	+ Added -i option to squid_kerb_auth to ease debugging
	+ Archive list can now have spaces in the name
	+ ListArchive type now accept spaces in the file name
	+ Move report code to remoteservices
	+ Perform the domain processing in log helper, very valuable for
	  querying and reporting
	+ Fixed auth rules in squid.conf to not allow all authorized users
	+ Kerberos auth is optional and disabled by default
2.3.11
	+ Removed duplicated Domain Filter Settings model in tabs
	+ Better order and names in Filter Profile models
	+ Better order for menu items
2.3.10
	+ Added users as enabledepend
	+ Add rule to allow web browsing by default on initial setup
	+ Categorized lists now work
2.3.9
	+ Summarized report works again
	+ Added modeldepends to yaml schema
	+ Fixed cache-peer authorization parameters when using a global proxy.
	  Due to this change squid.conf is no longer readable by all
	+ Avoid multiple calls to store row in DelayPools::_setUndefinedValues()
2.3.8
	+ Fixed group-based authorization
	+ Fixed wrongly set time period acls in squid configuration in some cases
	+ Fixed 'any' rules in dansguardian configuration
2.3.7
	+ Unify FirewallHelper, removed no longer needed SquidOnlyFirewall
	+ Support for different filter profiles depending on the time period
	+ Update dansguardian conf templates to 2.10 version
	+ Use new clone and check all options in tables
	+ Added HTTPS proxy support if squid is compiled with SSL support
	+ New Transparent Exemptions model to skip proxying of some websites
	+ Rearranged components on filter profile configuration
	+ New Categorized Lists model to upload the lists archives
	+ Download sizes for Bandwidth Throttling now use MB instead of KB
	+ Users and Antivirus enable dependencies are now optional
	+ Default policy if no other allow or filter rules are present is deny
	+ There is no need of manually specify global authorize or filter policy
	+ New AccessRules model instead of objects and groups policy tables
	+ Simplified Bandwidth Throttling using a single table
	+ Removed useless HTTP proxy status widget
	+ Using EBox::Object::Members class to generate iptables rules
	+ Removed greylist feature that was confusing
2.3.6
	+ Added enabled control to domains files lists
	+ Remove duplicated models for default profile and custom filter profiles
	+ Remove "apply on all" and "use defaults" models
	+ Adapted to new Model management framework
	+ Use new _keys() which takes cache into account instead of _redis_call()
	+ Adapted TimePeriod type to the changes in the types framework
	+ Kerberized authentication
	+ Implement new EBox::NetworkObserver::regenGatewaysFailover()
2.3.5
	+ Create tables with MyISAM engine by default
2.3.4
	+ Use new tableBody.mas in TrafficDetails.pm
	+ Fixed regresion which broke the apply all button for MIME and extensions
2.3.3
	+ Packaging fixes for precise
2.3.2
	+ Updated Standard-Versions to 3.9.2
2.3.1
	+ Adapted messages in the UI for new editions
	+ Uniformize config boolean values (from true/false to yes/no)
	+ Now you can use the default profile in a custom profile for file
	  extensions
2.3
	+ Adapted to new MySQL logs backend
	+ Ignore localnets with undefined DHCP address when writing conf
	+ Adapted to squid3 new paths and daemon and squid.conf syntax
	+ Replaced autotools with zbuildtools
	+ Fixed regression on filter selection depending on the objects
	  policy. Now it works again
	+ Fixed regression which broke filter policies in objects when a
	  non-filter global policy was selected
	+ Fixed use of not-defined yet ACL when using parent peer
2.2.1
	+ Fixed deprecated syntax for some iptables rules
	+ Fixed parameter for unlimited value in delay pools
	+ Fixed order of refresh patterns
	+ Properly set of never_direct option when setting a parent peer
2.1.11
	+ Improved bandwidth throttling texts
	+ Set proper message type in General Settings model
2.1.10
	+ Remove dansguardian startup link to avoid start when disabled
2.1.9
	+ Fixed encoding in blocked page template
	+ Reviewed some subscription strings
2.1.8
	+ Differentiate ads from notes
	+ Removed /zentyal prefix from URLs
	+ Added configuration key to omit domain categorized files from backup
	+ Avoid duplicated restart during postinst
	+ Give support for setting a new adblocking redirector
	+ Give support for adding postmatch patterns in Ad-blocking
2.1.7
	+ HTTPS works both for banned domains and block blanket options
	+ Added guard against missing rows in antivirusNeeded method
	+ Order top domains by visits instead of traffic bytes in
	  reporting
2.1.6
	+ Include missing dansguardian.logrotate file
2.1.5
	+ No longer use custom upstart scripts and custom logrotate conf
2.1.4
	+ Humanize units in Delay Pools (from Bytes to KB)
	+ Use the new "Add new..." option in the object selectors
	+ Added global ad-blocking option
	+ Use quote column option for periodic and report log consolidation
	+ Guard against generating empty localeboxnet ACL
2.1.3
	+ Dansguardian is only started when a global filter policy is choosen
	+ Applied keyGenerator option to report queries
2.1.2
	+ Removed workarounds on component's parent/child relationship
	+ Adapted logrotate configuration to new PID file
2.1.1
	+ Added guard against empty fileList_path keys
	+ Added missing Microsoft updates server in squid.conf.mas
	+ Zentyal squid daemon uses a different pidfile now
	+ Fixed bug that could delete the default profile file list
	+ Avoid call to set_string with undefined value
	+ Added missing dependency on network module
2.1
	+ Use new standard enable-module script
	+ Improved order of tabs in filter profiles
	+ Custom filter profiles are also populated with default extensions
	  and MIME types
	+ Delete all migrations and use initial-setup
	+ Replace /etc/ebox/80squid.conf with /etc/zentyal/squid.conf
	+ Disable default arbitrary regexes in bannedregexpurllist.mas
2.0.3
	+ Bugfix: when having different filter profiles with domain lists,
	  the lists files are no longer deleted on the second restart
2.0.2
	+ Filter profiles names with spaces are forbidden to avoid errors
	+ Avoid problems with some languages on disk usage graph
2.0.1
	+ Added commercial message
	+ Set DNS servers in Squid configuration
1.5.13
	+ Rebranded access denied page
1.5.12
	+ Add SNMP server from Squid when required
1.5.11
	+ More global proxy configuration and domain configuration improvements
	+ Zentyal rebrand
	+ Running squid daemons are killed when starting ebox proxy if pidfile
	exists
1.5.10
	+ Fixed dansguardian/squid crash when logrotate was daily executed
1.5.9
	+ Fixed profile mime types migrations
1.5.8
	+ Added upstart script for squid to avoid first start problems
1.5.7
	+ Fixed problems with ACL names
1.5.6
	+ Fixed problem with whitespaces in users/groups/objects in squid
	configuration file
1.5.5
	+ Revert range_offset_limit option to default value because was causing
	  troubles with streaming sites.
1.5.4
	+ Added bridged mode support in firewall helper
1.5.3
	+ Bugfix: Delay pools ordering works on UI
1.5.2
	+ Bugfix: use default squid init script instead of old missing ebox.squid
1.5.1
	+ Maximum file descriptor option in now set in /etc/default/squid
	+ Bugfix: Log exception hits in dansguardian so whitelisted
	  domains are now logged properly
	+ Bugfix: Get virtual interfaces as well to set firewall rules
	+ Bugfix: Make some checks in delay pools to avoid
	  misconfiguration, do not write the disabled rules and set the
	  proper labels and more detailed explanation
	+ New bandwidth throttling support with delay pools
	+ Bugfix: trim URL string as DB stores it as a varchar(1024) (Log)
	+ Disabled ban URL regexes
	+ Added filter profile per object
	+ Bugfix, breadcrumbs triggered old problem with parent method in
	DomainFilterCategories model, so we enable again the old
	workaround to avoid this error
	+ Add new information about saved bandwidth to the reports
	+ Fixed bug in filter profile by object with network addresses
	+ Customized Dansguardian blocked page template
	+ Exclude localnetworks from bandwidth throttling
	+ Added flash MIME types to default MIME types
	+ Squid default cache_mem set to 128 MB
	+ New option to configure maximum_object_size which defaults to 300 MB
	+ Add refresh_pattern options for Microsoft Windows, Debian and Ubuntu
	updates
	+ Removed dead code in dumpConfig/restoreConfig methods
	+ In configuration report mode the module does not longe include
	  the domain lists archives
1.3.14
	+ Bugfix: in restartService we assure that all files are in place
	before restarting the daemons
	+ Changed labels in cache exemptions form 'domain' to 'domain name
	address' to make clearer the actual working of the feature
	+ Better help messages for time period parameters
	+ Added custom script to delay downtime while log rotation is done
	+ Only unzip domain categoris archives when they have changed,
	this speeds up the module startup
	+ You can establish the same policies for URLs than for full domains
1.3.13
	+ Switching antivirus from clamavscan to clamdscan
	+ Better MIME type check, removed false negatives with some subtypes
1.3.12
	+ Bug fix: Added migration to rename access table to squid_access.
	+ Add breadcrumbs
1.3.11
	+ Added report support
1.3.6
	+ Bug fix: Disable cache in Group Policy base to be able to fetch new groups in
	  "Group" select
	+ Bug fix: no more duplicated log for the same URL
	+ UI improvement: precondition in objects and user polices
1.3.5
	+ tableInfo returns an array of hash refs
	+ Bugfix: group policies are deleted when the group is deleted
	+ Bugfix: added notification when antivirus is enabled to assure
	that we have a correct configuration
1.1.30
	+ Added to Traffic details report _noAggregateFileds and fixed bug
	with defaultController
	+ Bugfix: HTTPS traffic tunneled correctly
1.1.20
	+ Disable PICs ratings by default
	+ logs are sesrchable by user
1.1.10
	+ Change default dansguardian conf to make it work with dansguardian 2.9.9.7
1.0
	+ new release
0.12.100
	+ New release
	+ Added user based authorization
	+ Added filter profiles
	+ Added group polices
	+ Added time period option to policies
	+ Added per-object group policies
	+ Added antivirus support
	+ Added dansguardian's custom logrotate file
	+ Added cache exceptions
	+ Added cache size
	+ Disabled exception and banned phrases to avoid uncontrolled
	content filter results
0.12.99
	+ Add support for reporting
	+ User support
	+ Exemption for cache option added
	+ Adapted to objects with overlapping addresses
0.12
	+ Use the new EBox::Model::Row api
	+ Add field help to models
	+ Fix titles within tabs
	+ Set deny as default policy
0.11.101
	+ New release
0.11.100
	+ Use the new syntax to enable transparent proxy
	+ Do not launch dansguardian with setsid. It was necessary with runit,
	  but not with upstart any more.
	+ do not remove rc scripts, stop on pre-start
0.11.99
	+ Set proper language to show denied access page by dansguardian
	using eBox locale (Currently manually maintained)
0.11.1
	+ Bugfix. MIME and extension filter allow attribute is NOT
	optional but they have a default value
O.11
	+ New release
0.10.99
	+ Use new model/view framework. UI uses Ajax
	+ Attempt to simplify content filter interface
0.10
	+ New release
0.9.100
	+ New release
0.9.99
	+ New release
0.9.3
	+ New release
0.9.2
	+ Add nasty workaround to try to stop and create swap directories for
	  squid
O.9.1
	+ New release
0.9
	+ Added Polish translation.00
	+ Added German Translation

0.8.99
	+ New release
0.8.1
	+ force creation of swap directories in postinst
0.8
	+ New release
0.7.99
	+ Add Mime Type Filter Support
	+ Add custom filter support for file extensions and Mime Type
	+ Merge portuguese translation thanks to JC Junior
	+ Add some explanatory notes
	+ Fix some small bugs
	+ Fix a bug which made dansguardian crash at start
	+ Dansguardian does not start when it shouldn't

0.7.1
	+ Add support to configure banned extension list in dansguardian
	+ GUI consitency
	+ Use of ebox-sudoers-friendly

0.7
	+ First public release
0.6
	+ move to client
	+ API documented using naturaldocs
	+ Update install
	+ Update debian scripts

0.5.2
	+ Fix some packaging issues

0.5.1
	+ Convert module to new menu system

0.5
	+ No changes

0.4
	+ debian package
	+ Added content filter based on dansguardian
	+ Rework to support dansguardian
	+ Added French translation
	+ Added Catalan translation

0.3
	+ Supports i18n
	+ Supports banned domains
	+ API name consistency
	+ Use Mason for templates
	+ added tips to GUI
	+ Fixed bugs to IE compliant
	+ Several bugfixes

0.2
	+ All modules are now based on gconf.
	+ Removed dependencies on xml-simple, xerces and xpath
	+ New MAC address field in Object members.
	+ Several bugfixes.

0.1
	+ Initial release<|MERGE_RESOLUTION|>--- conflicted
+++ resolved
@@ -1,14 +1,11 @@
 HEAD
-<<<<<<< HEAD
 	+ Added missing EBox::Exceptions uses
-=======
 	+ Fix group based filter access rules in external AD mode, retrieving
 	  members of nested groups
 	+ Correctly escape DNs and search filters or external ACL helper script
 	+ Explicitly specify to listen on all IPv4 interfaces
 	+ Add new config key auth_ad_negative_acl_ttl to configure negative ACL
 	  cache time in external AD mode
->>>>>>> 0c1de42c
 3.2.1
 	+ Transparent proxy redirection for openvpn servers' clients
 	+ Moved EBox::SquidFirewall to EBox::Squid::Firewall
