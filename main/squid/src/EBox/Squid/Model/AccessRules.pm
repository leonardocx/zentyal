# Copyright (C) 2008-2013 Zentyal S.L.
#
# This program is free software; you can redistribute it and/or modify
# it under the terms of the GNU General Public License, version 2, as
# published by the Free Software Foundation.
#
# This program is distributed in the hope that it will be useful,
# but WITHOUT ANY WARRANTY; without even the implied warranty of
# MERCHANTABILITY or FITNESS FOR A PARTICULAR PURPOSE.  See the
# GNU General Public License for more details.
#
# You should have received a copy of the GNU General Public License
# along with this program; if not, write to the Free Software
# Foundation, Inc., 59 Temple Place, Suite 330, Boston, MA  02111-1307  USA
use strict;
use warnings;

package EBox::Squid::Model::AccessRules;

use base 'EBox::Model::DataTable';

use EBox;
use EBox::Global;
use EBox::Exceptions::Internal;
use EBox::Gettext;
use EBox::Types::Text;
use EBox::Types::Select;
use EBox::Types::Union;
use EBox::Types::Union::Text;
use EBox::Squid::Types::TimePeriod;

use Net::LDAP;
use Net::LDAP::Control::Sort;
use Authen::SASL qw(Perl);
use Authen::Krb5::Easy qw(kinit kdestroy kerror kcheck);

use constant MAX_DG_GROUP => 99; # max group number allowed by dansguardian

# Method: _table
#
#
sub _table
{
    my ($self) = @_;

    my @tableHeader = (
        new EBox::Squid::Types::TimePeriod(
                fieldName => 'timePeriod',
                printableName => __('Time period'),
                help => __('Time period when the rule is applied'),
                editable => 1,
        ),
        new EBox::Types::Union(
            fieldName     => 'source',
            printableName => __('Source'),
            filter        => \&_filterSourcePrintableValue,
            subtypes => [
                new EBox::Types::Select(
                    fieldName     => 'object',
                    foreignModel  => $self->modelGetter('objects', 'ObjectTable'),
                    foreignField  => 'name',
                    foreignNextPageField => 'members',
                    printableName => __('Network Object'),
                    editable      => 1,
                    optional      => 0,
                ),
                new EBox::Types::Select(
                    fieldName        => 'group',
                    printableName    => __('Users Group'),
                    populate         => \&_populateGroups,
                    editable         => 1,
                    optional         => 0,
                    disableCache     => 1,
                    allowUnsafeChars => 1,
                ),
                new EBox::Types::Union::Text(
                    fieldName => 'any',
                    printableName => __('Any'),
                )
            ]
        ),
        new EBox::Types::Union(
            fieldName     => 'policy',
            printableName => __('Decision'),
            filter        => \&_filterProfilePrintableValue,
            subtypes => [
                new EBox::Types::Union::Text(
                    fieldName => 'allow',
                    printableName => __('Allow All'),
                ),
                new EBox::Types::Union::Text(
                    fieldName => 'deny',
                    printableName => __('Deny All'),
                ),
                new EBox::Types::Select(
                    fieldName => 'profile',
                    printableName => __('Apply Filter Profile'),
                    foreignModel  => $self->modelGetter('squid', 'FilterProfiles'),
                    foreignField  => 'name',
                    editable      => 1,
                )
            ]
        ),
    );

    my $dataTable =
    {
        tableName          => 'AccessRules',
        pageTitle          => __('HTTP Proxy'),
        printableTableName => __('Access Rules'),
        modelDomain        => 'Squid',
        defaultActions     => [ 'add', 'del', 'editField', 'changeView', 'clone', 'move' ],
        tableDescription   => \@tableHeader,
        class              => 'dataTable',
        order              => 1,
        rowUnique          => 1,
        automaticRemove    => 1,
        printableRowName   => __('rule'),
        help               => __('Here you can filter, block or allow access by user group or network object. Rules are only applied during the selected time period.'),
    };
}

sub _populateGroups
{
    my ($self) = @_;

    my $squid = $self->parentModule();
    my $mode = $squid->authenticationMode();
    if ($mode eq $squid->AUTH_MODE_EXTERNAL_AD()) {
        return $self->_populateGroupsFromExternalAD();
    } else {
        my $userMod = EBox::Global->modInstance('users');
        return [] unless ($userMod->isEnabled());

        my @groups;
        push (@groups, { value => '__USERS__', printableValue => __('All users') });
<<<<<<< HEAD
        foreach my $group (@{$userMod->groups()}) {
            my $groupDN = $group->dn();
            my $canonicalName = $group->canonicalName();
            push (@groups, { value => $groupDN, printableValue => $canonicalName });
=======
        foreach my $group (@{$userMod->securityGroups()}) {
            my $name = $group->name();
            push (@groups, { value => $name, printableValue => $name });
>>>>>>> 113cdb3c
        }
        return \@groups;
    }
    return [];
}

sub _adLdap
{
    my ($self) = @_;

    unless (defined $self->{adLdap}) {
    my $squid = $self->parentModule();
    my $keytab = $squid->KEYTAB_FILE();
    my $sysinfo = EBox::Global->modInstance('sysinfo');
    my $hostSamAccountName = uc ($sysinfo->hostName()) . '$';

    EBox::info("Connecting to AD LDAP");
    my $confFile = $squid->SQUID_ZCONF_FILE();
    my $dcKey = $squid->AUTH_AD_DC_KEY();
    my $dc = EBox::Config::configkeyFromFile($dcKey, $confFile);

    my $ccache = EBox::Config::tmp() . 'squid-ad.ccache';
    $ENV{KRB5CCNAME} = $ccache;

    # Get credentials for computer account
    my $ok = kinit($keytab, $hostSamAccountName);
    unless (defined $ok and $ok == 1) {
        throw EBox::Exceptions::External(
            __x("Unable to get kerberos ticket to bind to LDAP: {x}",
                x => kerror()));
    }

    # Set up a SASL object
    my $sasl = new Authen::SASL(mechanism => 'GSSAPI');
    unless ($sasl) {
        throw EBox::Exceptions::External(
            __x("Unable to setup SASL object: {x}",
                x => $@));
    }

    # Set up an LDAP connection
    my $ldap = new Net::LDAP($dc);
    unless ($ldap) {
        throw EBox::Exceptions::External(
            __x("Unable to setup LDAP object: {x}",
                x => $@));
    }

    # Check GSSAPI support
    my $dse = $ldap->root_dse(attrs => ['defaultNamingContext', '*']);
    unless ($dse->supported_sasl_mechanism('GSSAPI')) {
        throw EBox::Exceptions::External(
            __("AD LDAP server does not support GSSAPI"));
    }

    # Finally bind to LDAP using our SASL object
    my $bindResult = $ldap->bind(sasl => $sasl);
    if ($bindResult->is_error()) {
        throw EBox::Exceptions::External(
            __x("Could not bind to AD LDAP server '{x}'. Error was '{y}'" .
                x => $dc, y => $bindResult->error_desc()));
    }
        $self->{adLdap} = $ldap;
    }

    return $self->{adLdap};
}

# Method: _sidToString
#
#   This method translate binary SIDs retrieved from AD LDAP to its string
#   representation.
#
#   FIXME This method is duplicated from samba module, file LdbObject.pm,
#         should be in a utility class at common or core
#
sub _sidToString
{
    my ($self, $sid) = @_;

    return undef
        unless unpack("C", substr($sid, 0, 1)) == 1;

    return undef
        unless length($sid) == 8 + 4 * unpack("C", substr($sid, 1, 1));

    my $sid_str = "S-1-";

    $sid_str .= (unpack("C", substr($sid, 7, 1)) +
                (unpack("C", substr($sid, 6, 1)) << 8) +
                (unpack("C", substr($sid, 5, 1)) << 16) +
                (unpack("C", substr($sid, 4, 1)) << 24));

    for my $loop (0 .. unpack("C", substr($sid, 1, 1)) - 1) {
        $sid_str .= "-" . unpack("I", substr($sid, 4 * $loop + 8, 4));
    }

    return $sid_str;
}

sub _populateGroupsFromExternalAD
{
    my ($self) = @_;

    my $squid = $self->parentModule();
    my $key = $squid->AUTH_AD_SKIP_SYSTEM_GROUPS_KEY();
    my $skip = EBox::Config::boolean($key);

    my $groups = [];
    my $ad = $self->_adLdap();
    my $dse = $ad->root_dse(attrs => ['defaultNamingContext', '*']);
    my $defaultNC = $dse->get_value('defaultNamingContext');
    my $sort = new Net::LDAP::Control::Sort(order => 'samAccountName');
    my $filter = $skip ?
        '(&(objectClass=group)(!(isCriticalSystemObject=*)))':
        '(objectClass=group)';
    my $res = $ad->search(base => $defaultNC,
                          scope => 'sub',
                          filter => $filter,
                          attrs => ['samAccountName', 'objectSid'],
                          control => [$sort]);
    foreach my $entry ($res->entries()) {
        my $samAccountName = $entry->get_value('samAccountName');
        my $sid = $self->_sidToString($entry->get_value('objectSid'));
        utf8::decode($samAccountName);
        push (@{$groups}, { value => $sid, printableValue => $samAccountName });
    }

    # TODO Make connection persistent?
    $ad->disconnect();
    delete $self->{adLdap};

    return $groups;
}

sub _adGroupMembers
{
    my ($self, $group) = @_;

    my $members = [];
    my $ldap = $self->_adLdap();
    my $dse = $ldap->root_dse(attrs => ['defaultNamingContext', '*']);
    my $defaultNC = $dse->get_value('defaultNamingContext');
    my $result = $ldap->search(base => $defaultNC,
                               scope => 'sub',
                               filter => "(&(objectClass=group)(objectSid=$group))",
                               attrs => ['member']);
    foreach my $groupEntry ($result->entries()) {
        my @members = $groupEntry->get_value('member');
        next unless @members;
        foreach my $memberDN (@members) {
            my $result2 = $ldap->search(base => $defaultNC,
                                        scope => 'sub',
                                        filter => "(&(objectClass=user)(distinguishedName=$memberDN))",
                                        attrs => ['samAccountName']);
            foreach my $userEntry ($result2->entries()) {
                my $samAccountName = $userEntry->get_value('samAccountName');
                next unless defined $samAccountName;
                push (@{$members}, $samAccountName);
            }
        }
    }

    return $members;
}

sub validateTypedRow
{
    my ($self, $action, $params_r, $actual_r) = @_;

    my $squid = $self->parentModule();

    my $source = exists $params_r->{source} ?
                      $params_r->{source}:  $actual_r->{source};
    my $sourceType  = $source->selectedType();
    my $sourceValue = $source->value();

    if ($squid->transproxy() and ($sourceType eq 'group')) {
        throw EBox::Exceptions::External(__('Source matching by user group is not compatible with transparent proxy mode'));
    }

    # check if it is a incompatible rule
     my $groupRules;
     my $objectProfile;
     if ($sourceType eq 'group') {
         $groupRules = 1;
     } else {
        my $policy = exists $params_r->{policy} ?  $params_r->{policy}->selectedType
                                                 :  $actual_r->{policy}->selectedType();
         if (($policy eq 'allow') or ($policy eq 'profile') ) {
             $objectProfile = 1;
         }
     }

    if ((not $groupRules) and (not $objectProfile)) {
        return;
    }

    my $ownId = $params_r->{id};
    my $ownTimePeriod = exists $params_r->{timePeriod} ?
                                     $params_r->{timePeriod} :  $actual_r->{timePeriod};
    foreach my $id (@{ $self->ids() }) {
        next if (defined($ownId) and ($id eq $ownId));

        my $row = $self->row($id);
        my $rowSource = $row->elementByName('source');
        my $rowSourceType = $rowSource->selectedType();
        if ($objectProfile and ($rowSourceType eq 'group')) {
            throw EBox::Exceptions::External(
              __("You cannot add a 'Allow' or 'Profile' rule for an object or any address if you have group rules")
             );
        } elsif ($groupRules and ($rowSourceType ne 'group')) {
            if ($row->elementByName('policy')->selectedType() ne 'deny') {
                throw EBox::Exceptions::External(
                 __("You cannot add a group-based rule if you have an 'Allow' or 'Profile' rule for objects or any address")
               );
            }
        }

        if ($sourceValue eq $rowSource->value()) {
            # same object/group, check time overlaps
            my $rowTimePeriod = $row->elementByName('timePeriod');
            if ($ownTimePeriod->overlaps($rowTimePeriod)) {
                throw EBox::Exceptions::External(
                    __x('The time period of the rule ({t1}) overlaps with the time period of ({t2}) other rule for the same {sourceType}',
                        t1 => $ownTimePeriod->printableValue(),
                        t2 => $rowTimePeriod->printableValue(),
                        # XXX due to the bad case of subtype's printable names
                        # we need to do lcfirst of all words instead of doing so
                        # only in the first one
                        sourceType => join (' ', map { lcfirst $_ } split '\s+',  $source->subtype()->printableName()),
                       )
                   );
            }
        }

    }
}

sub rules
{
    my ($self) = @_;

    my $objectMod = $self->global()->modInstance('objects');
    my $userMod = $self->global()->modInstance('users');
    my $usersEnabled = $userMod->isEnabled();

    # we dont use row ids to make rule id shorter bz squid limitations with id length
    my $number = 0;
    my @rules;
    foreach my $id (@{$self->ids()}) {
        my $row = $self->row($id);
        my $source = $row->elementByName('source');

        my $rule = { number => $number};
        if ($source->selectedType() eq 'object') {
            my $object = $source->value();
            $rule->{object} = $object;
            $rule->{members} = $objectMod->objectMembers($object);
            my $addresses = $objectMod->objectAddresses($object);
            # ignore empty objects
            next unless @{$addresses};
            $rule->{addresses} = $addresses;
        } elsif ($source->selectedType() eq 'group') {
            my $mode = $self->parentModule->authenticationMode();
            if ($mode eq $self->parentModule->AUTH_MODE_INTERNAL()) {
                next unless ($usersEnabled);
                my $group = $source->value();
                $rule->{group} = $group;
                my $users;
                if ($group eq '__USERS__') {
                    $users = $userMod->users();
                } else {
                    $users = $userMod->groupByDN($group)->users();
                }

                if (not @{$users}) {
                    # ignore rules for empty groups
                    next;
                }
                $rule->{users} = [ (map {
                                          my $name =  $_->name();
                                          lc $name;
                                      } @{$users}) ];
            } elsif ($mode eq $self->parentModule->AUTH_MODE_EXTERNAL_AD()) {
                $rule->{adDN} = $source->value();
            }
        } elsif ($source->selectedType() eq 'any') {
            $rule->{any} = 1;
        }

        my $policyElement = $row->elementByName('policy');
        my $policyType =  $policyElement->selectedType();
        $rule->{policy} = $policyType;
        if ($policyType eq 'profile') {
            $rule->{profile} = $policyElement->value();
        }

        my $timePeriod = $row->elementByName('timePeriod');
        if (not $timePeriod->isAllTime) {
            if (not $timePeriod->isAllWeek()) {
                $rule->{timeDays} = $timePeriod->weekDays();
            }

            my $hours = $timePeriod->hourlyPeriod();
            if ($hours) {
                $rule->{timeHours} = $hours;
            }
        }

        push (@rules, $rule);
        $number += 1;
    }

    return \@rules;
}

sub squidFilterProfiles
{
    my ($self) = @_;

    my $enabledProfiles = $self->_enabledProfiles();
    my $filterProfiles = $self->parentModule()->model('FilterProfiles');
    my $acls = $filterProfiles->squidAcls($enabledProfiles);
    my $rulesStubs = $filterProfiles->squidRulesStubs($enabledProfiles, sharedAcls => $acls->{shared});
    return {
              acls => $acls->{all},
              rulesStubs => $rulesStubs,
           };
}

sub existsPoliciesForGroup
{
    my ($self, $group) = @_;
    foreach my $id (@{ $self->ids() }) {
        my $row = $self->row($id);
        my $source = $row->elementByName('source');
        next unless $source->selectedType() eq 'group';
        my $userGroup = $source->value();
        if ($group eq $userGroup) {
            return 1;
        }
    }

    return 0;
}

sub delPoliciesForGroup
{
    my ($self, $group) = @_;
    my @ids = @{ $self->ids() };
    foreach my $id (@ids) {
        my $row = $self->row($id);
        my $source = $row->elementByName('source');
        next unless $source->selectedType() eq 'group';
        my $userGroup = $source->printableValue();
        if ($group eq $userGroup) {
            $self->removeRow($id);
        }
    }
}

sub filterProfiles
{
    my ($self) = @_;
    my $filterProfilesModel = $self->parentModule()->model('FilterProfiles');
    my %profileIdByRowId = %{ $filterProfilesModel->idByRowId() };

    my $objectMod = $self->global()->modInstance('objects');
    my $userMod = $self->global()->modInstance('users');

    my @profiles;
    foreach my $id (@{$self->ids()}) {
        my $row = $self->row($id);

        my $profile = {};

        my $policy     = $row->elementByName('policy');
        my $policyType = $policy->selectedType();
        if ($policyType eq 'allow') {
            $profile->{number} = 2;
        } elsif ($policyType eq 'deny') {
            $profile->{number} = 1;
        } elsif ($policyType eq 'profile') {
            my $rowId = $policy->value();
            $profile->{number} = $profileIdByRowId{$rowId};
            $profile->{usesFilter} = $filterProfilesModel->usesFilterById($rowId);
        } else {
            throw EBox::Exceptions::Internal("Unknown policy type: $policyType");
        }
        $profile->{policy} = $policyType;
        my $timePeriod = $row->elementByName('timePeriod');
        unless ($timePeriod->isAllTime()) {
            $profile->{timePeriod} = 1;
            $profile->{begin} = $timePeriod->from();
            $profile->{end} = $timePeriod->to();
            $profile->{days} = $timePeriod->dayNumbers();
        }

        my $source = $row->elementByName('source');
        my $sourceType = $source->selectedType();
        $profile->{source} = $sourceType;
        if ($sourceType eq 'any') {
            $profile->{anyAddress} = 1;
            $profile->{address} = '0.0.0.0/0.0.0.0';
            push @profiles, $profile;
        } elsif ($sourceType eq 'object') {
            my $obj       = $source->value();
            my @addresses = @{ $objectMod->objectAddresses($obj, mask => 1) };
            foreach my $cidrAddress (@addresses) {
                # put a pseudo-profile for each address in the object
                my ($addr, $netmask) = ($cidrAddress->[0], EBox::NetWrappers::mask_from_bits($cidrAddress->[1]));
                my %profileCopy = %{$profile};
                $profileCopy{address} = "$addr/$netmask";
                push @profiles, \%profileCopy;
            }
        } elsif ($sourceType eq 'group') {
            my $group = $source->value();
            $profile->{group} = $group;
            my @users;
            if ($self->parentModule->authenticationMode() eq
                $self->parentModule->AUTH_MODE_EXTERNAL_AD()) {
                @users = @{$self->_adGroupMembers($group)};
            } else {
                my $members;
                if ($group eq '__USERS__') {
                    $members = $userMod->users();
                } else {
                    $members = $userMod->groupByDN($group)->users();
                }
                @users = map { $_->name() } @{$members};
            }
            @users or next;
            $profile->{users} = \@users;
            push @profiles, $profile;
        } else {
            throw EBox::Exceptions::Internal("Unknow source type: $sourceType");
        }
    }
    return \@profiles;
}

sub rulesUseAuth
{
    my ($self) = @_;

    foreach my $id (@{$self->ids()}) {
        my $row = $self->row($id);
        my $source = $row->elementByName('source');
        if ($source->selectedType() eq 'group') {
            return 1;
        }
    }

    return 0;
}

sub rulesUseFilter
{
    my ($self) = @_;
    my $profiles = $self->_enabledProfiles();
    my $filterProfiles = $self->parentModule()->model('FilterProfiles');
    return $filterProfiles->usesFilter($profiles);
}

sub _enabledProfiles
{
    my ($self) = @_;
    my %profiles;
    foreach my $id (@{ $self->ids()  }) {
        my $row = $self->row($id);
        my $policy = $row->elementByName('policy');
        if ($policy->selectedType eq 'profile') {
            $profiles{$policy->value()} = 1;
        }
    }
    return [keys %profiles];
}

sub _filterSourcePrintableValue
{
    my ($type) = @_;

    my $selected = $type->selectedType();
    my $value = $type->printableValue();

    if ($selected eq 'object') {
        return __x('Object: {o}', o => $value);
    } elsif ($selected eq 'group') {
        return __x('Group: {g}', g => $value);
    } else {
        return $value;
    }
}

sub _filterProfilePrintableValue
{
    my ($type) = @_;

    if ($type->selectedType() eq 'profile') {
        return __x("Apply '{p}' profile", p => $type->printableValue());
    } else {
        return $type->printableValue();
    }
}

1;<|MERGE_RESOLUTION|>--- conflicted
+++ resolved
@@ -134,16 +134,10 @@
 
         my @groups;
         push (@groups, { value => '__USERS__', printableValue => __('All users') });
-<<<<<<< HEAD
-        foreach my $group (@{$userMod->groups()}) {
+        foreach my $group (@{$userMod->securityGroups()}) {
             my $groupDN = $group->dn();
             my $canonicalName = $group->canonicalName();
             push (@groups, { value => $groupDN, printableValue => $canonicalName });
-=======
-        foreach my $group (@{$userMod->securityGroups()}) {
-            my $name = $group->name();
-            push (@groups, { value => $name, printableValue => $name });
->>>>>>> 113cdb3c
         }
         return \@groups;
     }
