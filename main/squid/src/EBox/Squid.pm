--- conflicted
+++ resolved
@@ -18,23 +18,10 @@
 use strict;
 use warnings;
 
-<<<<<<< HEAD
-use base qw(
-            EBox::Module::Service
+use base qw(EBox::Module::Service EBox::KerberosModule
             EBox::Model::ModelProvider EBox::Model::CompositeProvider
             EBox::FirewallObserver EBox::LogObserver EBox::LdapModule
-            EBox::Report::DiskUsageProvider EBox::NetworkObserver
-=======
-use base qw( EBox::Module::Service
-             EBox::Model::ModelProvider
-             EBox::Model::CompositeProvider
-             EBox::FirewallObserver
-             EBox::LogObserver
-             EBox::LdapModule
-             EBox::Report::DiskUsageProvider
-             EBox::KerberosModule
->>>>>>> e13eaaa3
-           );
+            EBox::Report::DiskUsageProvider EBox::NetworkObserver);
 
 use EBox::Service;
 use EBox::Objects;
