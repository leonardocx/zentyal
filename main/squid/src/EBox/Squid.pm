# Copyright (C) 2008-2012 eBox Technologies S.L.
#
# This program is free software; you can redistribute it and/or modify
# it under the terms of the GNU General Public License, version 2, as
# published by the Free Software Foundation.
#
# This program is distributed in the hope that it will be useful,
# but WITHOUT ANY WARRANTY; without even the implied warranty of
# MERCHANTABILITY or FITNESS FOR A PARTICULAR PURPOSE.  See the
# GNU General Public License for more details.
#
# You should have received a copy of the GNU General Public License
# along with this program; if not, write to the Free Software
# Foundation, Inc., 59 Temple Place, Suite 330, Boston, MA  02111-1307  USA
use strict;
use warnings;

package EBox::Squid;
use base qw(EBox::Module::Service EBox::KerberosModule
            EBox::FirewallObserver EBox::LogObserver EBox::LdapModule
            EBox::Report::DiskUsageProvider EBox::NetworkObserver);

use EBox::Service;
use EBox::Objects;
use EBox::Global;
use EBox::Config;
use EBox::Firewall;
use EBox::Validate qw( :all );
use EBox::Exceptions::InvalidData;
use EBox::Exceptions::Internal;
use EBox::Exceptions::DataNotFound;

use EBox::SquidFirewall;
use EBox::Squid::LogHelper;
use EBox::Squid::LdapUserImplementation;

use EBox::DBEngineFactory;
use EBox::Dashboard::Value;
use EBox::Dashboard::Section;
use EBox::Menu::Item;
use EBox::Menu::Folder;
use EBox::Sudo;
use EBox::Gettext;
use EBox;
use Error qw(:try);
use HTML::Mason;
use File::Basename;

use EBox::NetWrappers qw(to_network_with_mask);

# Module local conf stuff
use constant SQUID_FRONT_CONF_FILE => '/etc/squid3/squid-front.conf';
use constant SQUID_FRONT_PORT => '3128';

use constant DGDIR => '/etc/dansguardian';
use constant DGPORT => '3129';

use constant SQUID_BACK_CONF_FILE  => '/etc/squid3/squid-back.conf';
use constant SQUID_BACK_PORT => '3130';

use constant SQUIDCSSFILE => '/etc/squid3/errorpage.css';
use constant MAXDOMAINSIZ => 255;
use constant DGLISTSDIR => DGDIR . '/lists';
use constant DG_LOGROTATE_CONF => '/etc/logrotate.d/dansguardian';
use constant SQUID_LOGROTATE_CONF => '/etc/logrotate.d/squid3';
use constant CLAMD_SCANNER_CONF_FILE => DGDIR . '/contentscanners/clamdscan.conf';
use constant BLOCK_ADS_PROGRAM => '/usr/bin/adzapper.wrapper';
use constant BLOCK_ADS_EXEC_FILE => '/usr/bin/adzapper';
use constant ADZAPPER_CONF => '/etc/adzapper.conf';
use constant KEYTAB_FILE => '/etc/squid3/HTTP.keytab';
use constant SQUID3_DEFAULT_FILE => '/etc/default/squid3';
use constant CRONFILE => '/etc/cron.d/zentyal-squid';

use constant SB_URL => 'https://store.zentyal.com/small-business-edition.html/?utm_source=zentyal&utm_medium=proxy&utm_campaign=smallbusiness_edition';
use constant ENT_URL => 'https://store.zentyal.com/enterprise-edition.html/?utm_source=zentyal&utm_medium=proxy&utm_campaign=enterprise_edition';

sub _create
{
    my $class = shift;
    my $self  = $class->SUPER::_create(name => 'squid',
                                       printableName => __('HTTP Proxy'),
                                       @_);
    $self->{logger} = EBox::logger();
    bless ($self, $class);
    return $self;
}

sub kerberosServicePrincipals
{
    my ($self) = @_;

    my $data = { service    => 'proxy',
                 principals => [ 'HTTP' ],
                 keytab     => KEYTAB_FILE,
                 keytabUser => 'proxy' };
    return $data;
}

# Method: initialSetup
#
# Overrides:
#   EBox::Module::Base::initialSetup
#
sub initialSetup
{
    my ($self, $version) = @_;

    $self->SUPER::initialSetup($version);

    # Create default rules only if installing the first time
    unless ($version) {
        # Allow clients to browse Internet by default
        $self->model('AccessRules')->add(
            source => { any => undef },
            policy => { allow => undef },
        );
    }
}

# Method: enableActions
#
#   Override EBox::Module::Service::enableActions
#
sub enableActions
{
    my ($self) = @_;

    # Create the kerberos service princiapl in kerberos,
    # export the keytab and set the permissions
    $self->kerberosCreatePrincipals();

    try {
        # FIXME: this should probably be moved to _setConf
        # only if users is enabled and needed
        my @lines = ();
        push (@lines, 'KRB5_KTNAME=' . KEYTAB_FILE);
        push (@lines, 'export KRB5_KTNAME');
        my $lines = join ('\n', @lines);
        my $cmd = "echo '$lines' >> " . SQUID3_DEFAULT_FILE;
        EBox::Sudo::root($cmd);
    } otherwise {
        my $error = shift;
        EBox::error("Error creating squid default file: $error");
    };

    # Execute enable-module script
    $self->SUPER::enableActions();
}

sub isRunning
{
    my ($self) = @_;

    my $running = 0;
    $running = (EBox::Service::running('zentyal.squid3-front') and
                EBox::Service::running('zentyal.squid3-back'));
    if ($self->filterNeeded()) {
        $running = $running and EBox::Service::running('zentyal.dansguardian');
    }

    return $running;
}

# Method: usedFiles
#
#       Override EBox::Module::Service::usedFiles
#
sub usedFiles
{
    return [
            {
             'file' => SQUID_FRONT_CONF_FILE,
             'module' => 'squid',
             'reason' => __('Front HTTP Proxy configuration file')
            },
            {
             'file' => SQUID_BACK_CONF_FILE,
             'module' => 'squid',
             'reason' => __('Back HTTP Proxy configuration file')
            },
            {
             'file' => DGDIR . '/dansguardian.conf',
             'module' => 'squid',
             'reason' => __('Content filter configuration file')
            },
            {
             'file' => DGDIR . '/dansguardianf1.conf',
             'module' => 'squid',
             'reason' => __('Default filter group configuration')
            },
            {
             'file' => DGLISTSDIR . '/filtergroupslist',
             'module' => 'squid',
             'reason' => __('Filter groups membership')
            },
            {
             'file' => DGLISTSDIR . '/bannedextensionlist',
             'module' => 'squid',
             'reason' => __('Content filter banned extension list')
            },
            {
             'file' => DGLISTSDIR . '/bannedmimetypelist',
             'module' => 'squid',
             'reason' => __('Content filter banned mime type list')
            },
            {
             'file' => DGLISTSDIR . '/exceptionsitelist',
             'module' => 'squid',
             'reason' => __('Content filter exception site list')
            },
            {
             'file' => DGLISTSDIR . '/greysitelist',
             'module' => 'squid',
             'reason' => __('Content filter grey site list')
            },
            {
             'file' => DGLISTSDIR . '/bannedsitelist',
             'module' => 'squid',
             'reason' => __('Content filter banned site list')
            },
            {
             'file' => DGLISTSDIR . '/exceptionurllist',
             'module' => 'squid',
             'reason' => __('Content filter exception URL list')
            },
            {
             'file' => DGLISTSDIR . '/greyurllist',
             'module' => 'squid',
             'reason' => __('Content filter grey URL list')
            },
            {
             'file' => DGLISTSDIR . '/bannedurllist',
             'module' => 'squid',
             'reason' => __('Content filter banned URL list')
            },
            {
             'file' =>    DGLISTSDIR . '/bannedphraselist',
             'module' => 'squid',
             'reason' => __('Forbidden phrases list'),
            },
            {
             'file' =>    DGLISTSDIR . '/exceptionphraselist',
             'module' => 'squid',
             'reason' => __('Exception phrases list'),
            },
            {
             'file' =>    DGLISTSDIR . '/pics',
             'module' => 'squid',
             'reason' => __('PICS ratings configuration'),
            },
            {
             'file' => DG_LOGROTATE_CONF,
             'module' => 'squid',
             'reason' => __(q{Dansguardian's log rotation configuration}),
            },
            {
             'file' => CLAMD_SCANNER_CONF_FILE,
             'module' => 'squid',
             'reason' => __(q{Dansguardian's antivirus scanner configuration}),
            },
            {
             'file' =>    DGLISTSDIR . '/authplugins/ipgroups',
             'module' => 'squid',
             'reason' => __('Filter groups per IP'),
            },
            {
             'file' =>    ADZAPPER_CONF,
             'module' => 'squid',
             'reason' => __('Configuration of adzapper'),
            },
            {
             'file' => SQUID3_DEFAULT_FILE,
             'module' => 'squid',
             'reason' => __('Set the kerberos keytab path'),
            },
            {
             'file' => KEYTAB_FILE,
             'module' => 'squid',
             'reason' => __('Extract the service principal key'),
            }
    ];
}


# Method: actions
#
#       Override EBox::Module::Service::actions
#
sub actions
{
    return [
            {
             'action' => __('Overwrite blocked page templates'),
             'reason' => __('Dansguardian blocked page templates will be overwritten with Zentyal'
                           . ' customized templates.'),
             'module' => 'squid'
            },
            {
             'action' => __('Override squid upstart job'),
             'reason' => __('Zentyal will take care of starting and stopping ' .
                            'the services.'),
             'module' => 'squid'
            },
            {
             'action' => __('Remove dansguardian init script link'),
             'reason' => __('Zentyal will take care of starting and stopping ' .
                            'the services.'),
             'module' => 'squid'
            }
           ];
}

sub _cache_mem
{
    my $cache_mem = EBox::Config::configkey('cache_mem');
    ($cache_mem) or
        throw EBox::Exceptions::External(__('You must set the '.
                        'cache_mem variable in the Zentyal configuration file'));
    return $cache_mem;
}

sub _max_object_size
{
    my $max_object_size = EBox::Config::configkey('maximum_object_size');
    ($max_object_size) or
        throw EBox::Exceptions::External(__('You must set the '.
                        'max_object_size variable in the Zentyal configuration file'));
    return $max_object_size;
}

# Method: transproxy
#
#       Returns if the transparent proxy mode is enabled
#
# Returns:
#
#       boolean - true if enabled, otherwise undef
#
sub transproxy
{
    my ($self) = @_;

    return $self->model('GeneralSettings')->value('transparentProxy');
}

# Method: https
#
#       Returns if the https mode is enabled
#
# Returns:
#
#       boolean - true if enabled, otherwise undef
#
sub https
{
    my ($self) = @_;

    return $self->model('GeneralSettings')->value('https');
}

# Method: setPort
#
#       Sets the listening port for the proxy
#
# Parameters:
#
#       port - string: port number
#
sub setPort
{
    my ($self, $port) = @_;

    $self->model('GeneralSettings')->setValue('port', $port);
}


# Method: port
#
#       Returns the listening port for the proxy
#
# Returns:
#
#       string - port number
#
sub port
{
    my ($self) = @_;

    my $port = $self->model('GeneralSettings')->value('port');

    unless (defined($port) and ($port =~ /^\d+$/)) {
        return SQUID_FRONT_PORT;
    }

    return $port;
}

# Function: banThreshold
#
#       Gets the weighted phrase value that will cause a page to be banned.
#
# Returns:
#
#       A positive integer with the current ban threshold.
#
sub banThreshold
{
    my ($self) = @_;
    my $model = $self->model('ContentFilterThreshold');
    return $model->contentFilterThresholdValue();
}

# Method: getAdBlockPostMatch
#
#     Get the file with the ad-blocking post match
#
# Returns:
#
#     String - the ad-block file path postmatch
#
sub getAdBlockPostMatch
{
    my ($self) = @_;

    my $adBlockPostMatch = $self->get_string('ad_block_post_match');
    defined $adBlockPostMatch or
        $adBlockPostMatch = '';
    return $adBlockPostMatch;
}

# Method: setAdBlockPostMatch
#
#     Set the file with the ad-blocking post match
#
# Parameters:
#
#     file - String the ad-block file path postmatch
#
sub setAdBlockPostMatch
{
    my ($self, $file) = @_;

    $self->set_string('ad_block_post_match', $file);
}

# Method: setAdBlockExecFile
#
#     Set the adblocker exec file
#
# Parameters:
#
#     file - String the ad-block exec file
#
sub setAdBlockExecFile
{
    my ($self, $file) = @_;

    if ($file) {
        EBox::Sudo::root("cp -f $file " . BLOCK_ADS_EXEC_FILE);
    }
}

sub filterNeeded
{
    my ($self) = @_;

    # XXX until squid-ruels tests are finished
    return 0;

    unless ($self->isEnabled()) {
        return 0;
    }

    my $rules = $self->model('AccessRules');
    if ($rules->rulesUseFilter()) {
        return 1;
    }

    return 0;
}

sub authNeeded
{
    my ($self) = @_;

    unless ($self->isEnabled()) {
        return 0;
    }

    my $rules = $self->model('AccessRules');
    return $rules->rulesUseAuth();
}

# Function: usesPort
#
#       Implements EBox::FirewallObserver interface
#
sub usesPort
{
    my ($self, $protocol, $port, $iface) = @_;

    ($protocol eq 'tcp') or return undef;

    # DGPORT and SQUID_BACK_PORT are hard-coded, they are reported as used even
    # if the services are disabled.
    ($port eq DGPORT) and return 1;
    ($port eq SQUID_BACK_PORT) and return 1;

    # the port selected by the user (by default SQUID_FRONT_PORT) is only reported
    # if the service is enabled
    ($self->isEnabled()) or return undef;
    ($port eq $self->port()) and return 1;

    return undef;
}

sub _setConf
{
    my ($self) = @_;

    my $filter = $self->filterNeeded();

    $self->_writeSquidFrontConf($filter);
    $self->_writeSquidBackConf();

    $self->writeConfFile(SQUIDCSSFILE, 'squid/errorpage.css', []);

    if ($filter) {
        $self->_writeDgConf();
    }
}

sub _antivirusNeeded
{
    my ($self, $profiles_r) = @_;

    my $global = $self->global();
    return 0 unless $global->modExists('antivirus');
    return 0 unless $global->modInstance('antivirus')->isEnabled();

    if (not $profiles_r) {
        my $profiles = $self->model('FilterProfiles');
        return $profiles->antivirusNeeded();
    }

    foreach my $profile (@{ $profiles_r }) {
        if ($profile->{antivirus}) {
            return 1;
        }
    }

    return 0;
}


sub notifyAntivirusEnabled
{
    my ($self, $enabled) = @_;
    $self->filterNeeded() or
        return;

    $self->setAsChanged();
}

sub _writeSquidFrontConf
{
    my ($self, $filter) = @_;

    my $https = $self->https();
    my $accesRulesModel =  $self->model('AccessRules');
    my $rules = $accesRulesModel->rules();
    my $squidFilterProfiles = $accesRulesModel->squidFilterProfiles($https);

    my $generalSettings = $self->model('GeneralSettings');
    my $kerberos     = $generalSettings->kerberosValue();

    my $global  = $self->global();
    my $network = $global->modInstance('network');
    my $sysinfo = $global->modInstance('sysinfo');


    my $users = $global->modInstance('users');

    my $krbRealm = '';
    if ($kerberos) {
        $krbRealm = $users->kerberosRealm();
    }
    my $krbPrincipal = 'HTTP/' . $sysinfo->hostName() . '.' . $sysinfo->hostDomain();

    my $dn = $users->ldap()->dn();

    my @writeParam = ();
    push @writeParam, ('filter' => $filter);
    push @writeParam, ('port'  => $self->port());
    push @writeParam, ('transparent'  => $self->transproxy());
<<<<<<< HEAD
    push @writeParam, ('https'  => $https);
    push @writeParam, ('localnets' => $self->_localnets());
    push @writeParam, ('rules' => $rules);
    push @writeParam, ('filterProfiles' => $squidFilterProfiles);
    push @writeParam, ('objectsDelayPools' => $self->_objectsDelayPools);
    push @writeParam, ('append_domain' => $append_domain);
=======
    push @writeParam, ('https'  => $self->https());
    push @writeParam, ('rules' => $rules);
>>>>>>> a7ea63b3

    push @writeParam, ('auth' => $self->authNeeded());
    push @writeParam, ('principal' => $krbPrincipal);
    push @writeParam, ('realm'     => $krbRealm);

    push @writeParam, ('dn' => $dn);


    $self->writeConfFile(SQUID_FRONT_CONF_FILE, 'squid/squid-front.conf.mas', \@writeParam, { mode => '0640'});
}

sub _writeSquidBackConf
{
    my ($self) = @_;

    my $globalRO = EBox::Global->getInstance(1);
    my $global  = $self->global();
    my $network = $global->modInstance('network');
    my $users = $global->modInstance('users');
    my $generalSettings = $self->model('GeneralSettings');

    my $writeParam = [];

    push (@{$writeParam}, port => SQUID_BACK_PORT);
    push (@{$writeParam}, https => $self->https());

    if ($generalSettings->kerberosValue()) {
        push (@{$writeParam}, realm => $users->kerberosRealm);
    }

    if ($generalSettings->removeAdsValue()) {
        push (@{$writeParam}, urlRewriteProgram => BLOCK_ADS_PROGRAM);
        my @adsParams = ();
        push (@adsParams, postMatch => $self->getAdBlockPostMatch());
        $self->writeConfFile(ADZAPPER_CONF, 'squid/adzapper.conf.mas', \@adsParams);
    }

    my $append_domain = $network->model('SearchDomain')->domainValue();
    push (@{$writeParam}, append_domain => $append_domain);

    push (@{$writeParam}, memory => $self->_cache_mem());
    push (@{$writeParam}, max_object_size => $self->_max_object_size());

    my $cacheDirSize = $generalSettings->cacheDirSizeValue();
    push (@{$writeParam}, cacheDirSize => $cacheDirSize);
    push (@{$writeParam}, nameservers => $network->nameservers());

    my $cache_host   = $network->model('Proxy')->serverValue();
    my $cache_port   = $network->model('Proxy')->portValue();
    my $cache_user   = $network->model('Proxy')->usernameValue();
    my $cache_passwd = $network->model('Proxy')->passwordValue();
    push (@{$writeParam}, cache_host   => $cache_host);
    push (@{$writeParam}, cache_port   => $cache_port);
    push (@{$writeParam}, cache_user   => $cache_user);
    push (@{$writeParam}, cache_passwd => $cache_passwd);

    push (@{$writeParam}, notCachedDomains => $self->_notCachedDomains());
    push (@{$writeParam}, objectsDelayPools => $self->_objectsDelayPools());
    push (@{$writeParam}, localnets => $self->_localnets());
    if ($globalRO->modExists('remoteservices')) {
        my $rs = $globalRO->modInstance('remoteservices');
        push (@{$writeParam}, snmpEnabled => $rs->eBoxSubscribed());
    }

    $self->writeConfFile(SQUID_BACK_CONF_FILE, 'squid/squid-back.conf.mas',
                         $writeParam, { mode => '0640'});
}

sub _objectsDelayPools
{
    my ($self) = @_;

    my @delayPools = @{$self->model('DelayPools')->delayPools()};
    return \@delayPools;
}

sub _localnets
{
    my ($self) = @_;

    my $network = $self->global()->modInstance('network');
    my $ifaces = $network->InternalIfaces();
    my @localnets;
    for my $iface (@{$ifaces}) {
        my $ifaceNet = $network->ifaceNetwork($iface);
        my $ifaceMask = $network->ifaceNetmask($iface);
        next unless ($ifaceNet and $ifaceMask);
        my $net = to_network_with_mask($ifaceNet, $ifaceMask);
        push (@localnets, $net);
    }

    return \@localnets;
}

sub _writeDgConf
{
    my ($self) = @_;

    # FIXME - get a proper lang name for the current locale
    my $lang = $self->_DGLang();

    my @dgProfiles = @{ $self->_dgProfiles };

    my @writeParam = ();

    push(@writeParam, 'port' => DGPORT);
    push(@writeParam, 'lang' => $lang);
    push(@writeParam, 'squidport' => SQUID_BACK_PORT);
    push(@writeParam, 'weightedPhraseThreshold' => $self->_banThresholdActive);
    push(@writeParam, 'nGroups' => scalar @dgProfiles);

    my $antivirus = $self->_antivirusNeeded(\@dgProfiles);
    push(@writeParam, 'antivirus' => $antivirus);

    my $maxchildren = EBox::Config::configkey('maxchildren');
    push(@writeParam, 'maxchildren' => $maxchildren);

    my $minchildren = EBox::Config::configkey('minchildren');
    push(@writeParam, 'minchildren' => $minchildren);

    my $minsparechildren = EBox::Config::configkey('minsparechildren');
    push(@writeParam, 'minsparechildren' => $minsparechildren);

    my $preforkchildren = EBox::Config::configkey('preforkchildren');
    push(@writeParam, 'preforkchildren' => $preforkchildren);

    my $maxsparechildren = EBox::Config::configkey('maxsparechildren');
    push(@writeParam, 'maxsparechildren' => $maxsparechildren);

    my $maxagechildren = EBox::Config::configkey('maxagechildren');
    push(@writeParam, 'maxagechildren' => $maxagechildren);

    $self->writeConfFile(DGDIR . '/dansguardian.conf',
            'squid/dansguardian.conf.mas', \@writeParam);

    # disable banned, exception phrases lists, regex URLs and PICS ratings
    $self->writeConfFile(DGLISTSDIR . '/bannedphraselist',
                         'squid/bannedphraselist.mas', []);

    $self->writeConfFile(DGLISTSDIR . '/exceptionphraselist',
                         'squid/exceptionphraselist.mas', []);

    $self->writeConfFile(DGLISTSDIR . '/pics',
                         'squid/pics.mas', []);

    $self->writeConfFile(DGLISTSDIR . '/bannedregexpurllist',
                         'squid/bannedregexpurllist.mas', []);

    $self->writeDgGroups();

    if ($antivirus) {
        my $avMod = $self->global()->modInstance('antivirus');
        $self->writeConfFile(CLAMD_SCANNER_CONF_FILE,
                             'squid/clamdscan.conf.mas',
                             [ clamdSocket => $avMod->localSocket() ]);
    }

    foreach my $group (@dgProfiles) {
        my $number = $group->{number};
        my $policy = $group->{policy};

        @writeParam = ();

        push(@writeParam, 'group' => $number);
        push(@writeParam, 'policy' => $policy);
        push(@writeParam, 'antivirus' => $group->{antivirus});
        push(@writeParam, 'threshold' => $group->{threshold});
        push(@writeParam, 'groupName' => $group->{groupName});
        push(@writeParam, 'defaults' => $group->{defaults});
        EBox::Module::Base::writeConfFileNoCheck(DGDIR . "/dansguardianf$number.conf",
                'squid/dansguardianfN.conf.mas', \@writeParam);

        if ($policy eq 'filter') {
            EBox::Module::Base::writeConfFileNoCheck(DGLISTSDIR . "/bannedextensionlist$number",
                                                     'squid/bannedextensionlist.mas',
                                                     [ 'extensions'  => $group->{bannedExtensions} ]);

            EBox::Module::Base::writeConfFileNoCheck(DGLISTSDIR . "/bannedmimetypelist$number",
                                                     'squid/bannedmimetypelist.mas',
                                                     [ 'mimeTypes' => $group->{bannedMIMETypes} ]);

            $self->_writeDgDomainsConf($group);
        }
    }

    $self->_writeCronFile();
    $self->_writeDgTemplates();
    $self->writeConfFile(DG_LOGROTATE_CONF, 'squid/dansguardian.logrotate', []);
}

sub _writeCronFile
{
    my ($self) = @_;

    my $times;
    my @cronTimes;

    my $rules = $self->model('AccessRules');
    foreach my $profile (@{$rules->filterProfiles()}) {
        next unless $profile->{timePeriod};
        if ($profile->{policy} eq 'deny') {
            # this is managed in squid, we don't need to rewrite DG files for it
            next;
        }
        foreach my $day (keys %{$profile->{days}}) {
            my @times;
            # if the profile only has days, we change it at new day (00:00)
            push @times, $profile->{begin} ? $profile->{begin} : '00:00';
            if ($profile->{end}) {
                push @times, $profile->{end};
            }
            foreach my $time (@times) {
                unless (exists $times->{$time}) {
                    $times->{$time} = {};
                }
                $times->{$time}->{$day} = 1;
            }
        }
    }

    foreach my $time (keys %{$times}) {
        my ($hour, $min) = split (':', $time);
        my $days = join (',', sort (keys %{$times->{$time}}));
        push (@cronTimes, { days => $days, hour => $hour, min => $min });
    }

    $self->writeConfFile(CRONFILE, 'squid/zentyal-squid.cron.mas', [ times => \@cronTimes ]);
}

sub writeDgGroups
{
    my ($self) = @_;

    my $rules = $self->model('AccessRules');
    my @profiles = @{$rules->filterProfiles()};
    my @groups;
    my @objects;
    my $anyAddressProfileSeen;

    my (undef, $min, $hour, undef, undef, undef, $day) = localtime();

    foreach my $profile (@profiles) {
        if ($profile->{policy} eq 'deny') {
            # this is stopped in squid, nothing to do
            next;
        }
        if ($profile->{timePeriod}) {
            unless ($profile->{days}->{$day}) {
                next;
            }
            if ($profile->{begin}) {
                my ($beginHour, $beginMin) = split (':', $profile->{begin});
                if ($hour < $beginHour) {
                    next;
                } elsif (($hour == $beginHour) and ($min < $beginMin)) {
                    next;
                }
            }

            if ($profile->{end}) {
                my ($endHour, $endMin) = split (':', $profile->{end});
                if ($hour > $endHour) {
                    next;
                } elsif (($hour == $endHour) and ($min > $endMin)) {
                    next;
                }
            }

        }
        if ($profile->{anyAddress}) {
            if ($anyAddressProfileSeen) {
                next;
            }
            $anyAddressProfileSeen  = 1;
            push @objects, $profile;
        }  elsif ($profile->{group}) {
            push (@groups, $profile);
        } else {
            push (@objects, $profile);
        }
    }

    $self->writeConfFile(DGLISTSDIR . '/filtergroupslist',
                         'squid/filtergroupslist.mas',
                         [ groups => \@groups ]);

    $self->writeConfFile(DGLISTSDIR . '/authplugins/ipgroups',
                         'squid/ipgroups.mas',
                         [ objects => \@objects ]);
}

# FIXME: template format has changed, reimplement this
sub _writeDgTemplates
{
    my ($self) = @_;

    my $lang = $self->_DGLang();
    my $file = DGDIR . '/languages/' . $lang . '/template.html';

    my $extra_messages = '';
    my $edition = $self->global()->edition();

    if (($edition eq 'community') or ($edition eq 'basic')) {
        $extra_messages = __sx('This is an unsupported Community Edition. Get the fully supported {ohs}Small Business{ch} or {ohe}Enterprise Edition{ch} for automatic security updates.',
                               ohs => '<a href="https://store.zentyal.com/small-business-edition.html/?utm_source=zentyal&utm_medium=proxy.blockpage&utm_campaign=smallbusiness_edition">',
                               ohe => '<a href="https://store.zentyal.com/enterprise-edition.html/?utm_source=zentyal&utm_medium=proxy.blockpage&utm_campaign=enterprise_edition">',
                               ch => '</a>');
    }

    EBox::Module::Base::writeConfFileNoCheck($file,
                                             'squid/template.html.mas',
                                             [
                                                extra_messages => $extra_messages,
                                                image_name => "zentyal-$edition.png",
                                             ]);
}

sub _banThresholdActive
{
    my ($self) = @_;

    my @dgProfiles = @{ $self->_dgProfiles };
    foreach my $group (@dgProfiles) {
        if ($group->{threshold} > 0) {
            return 1;
        }
    }

    return 0;
}

sub _notCachedDomains
{
    my ($self) = @_;

    my $model = $self->model('NoCacheDomains');
    return $model->notCachedDomains();
}

sub _dgProfiles
{
    my ($self) = @_;

    my $profileModel = $self->model('FilterProfiles');
    return $profileModel->profiles();
}

sub _writeDgDomainsConf
{
    my ($self, $group) = @_;

    my $number = $group->{number};

    my @domainsFiles = ('bannedsitelist', 'bannedurllist',
                        'greysitelist', 'greyurllist',
                        'exceptionsitelist', 'exceptionurllist');

    foreach my $file (@domainsFiles) {
        next if (exists $group->{defaults}->{$file});

        my $path = DGLISTSDIR . '/' . $file . $number;
        my $template = "squid/$file.mas";
        EBox::Module::Base::writeConfFileNoCheck($path,
                                                 $template,
                                                 $group->{$file});
    }
}

sub firewallHelper
{
    my ($self) = @_;
    my $ro = $self->isReadOnly();

    if ($self->isEnabled()) {
        return new EBox::SquidFirewall(ro => $ro);
    }

    return undef;
}

# Method: menu
#
#       Overrides EBox::Module method.
#
#
sub menu
{
    my ($self, $root) = @_;

    my $folder = new EBox::Menu::Folder('name' => 'Squid',
                                        'text' => $self->printableName(),
                                        'separator' => 'Gateway',
                                        'order' => 210);

    $folder->add(new EBox::Menu::Item('url' => 'Squid/Composite/General',
                                      'text' => __('General Settings')));

    $folder->add(new EBox::Menu::Item('url' => 'Squid/View/AccessRules',
                                      'text' => __(q{Access Rules})));

    $folder->add(new EBox::Menu::Item('url' => 'Squid/View/FilterProfiles',
                                      'text' => __(q{Filter Profiles})));

    $folder->add(new EBox::Menu::Item('url' => 'Squid/View/CategorizedLists',
                                      'text' => __(q{Categorized Lists})));

    $folder->add(new EBox::Menu::Item('url' => 'Squid/View/DelayPools',
                                      'text' => __(q{Bandwidth Throttling})));

    $root->add($folder);
}

#  Method: _daemons
#
#   Override <EBox::ServiceModule::ServiceInterface::_daemons>
#
#
sub _daemons
{
    return [
        {
            name => 'zentyal.squid3-back'
        },
        {
            name => 'ebox.dansguardian',
            precondition => \&filterNeeded
        },
        {
            name => 'zentyal.squid3-front'
        }
    ];
}

# Impelment LogHelper interface
sub tableInfo
{
    my ($self) = @_;

    my $titles = { 'timestamp'  => __('Date'),
                   'remotehost' => __('Host'),
                   'rfc931'     => __('User'),
                   'url'        => __('URL'),
                   'domain'     => __('Domain'),
                   'bytes'      => __('Bytes'),
                   'mimetype'   => __('Mime/type'),
                   'event'      => __('Event')
                 };
    my @order = ( 'timestamp', 'remotehost', 'rfc931', 'url', 'domain',
                  'bytes', 'mimetype', 'event');

    my $events = { 'accepted' => __('Accepted'),
                   'denied' => __('Denied'),
                   'filtered' => __('Filtered') };
    return [{
            'name' => __('HTTP Proxy'),
            'tablename' => 'squid_access',
            'titles' => $titles,
            'order' => \@order,
            'filter' => ['url', 'domain', 'remotehost', 'rfc931'],
            'events' => $events,
            'eventcol' => 'event',
            'consolidate' => $self->_consolidateConfiguration(),
           }];
}


sub _consolidateConfiguration
{
    my ($self) = @_;

    my $traffic = {
                   accummulateColumns => {
                                          requests => 1,
                                          accepted => 0,
                                          accepted_size => 0,
                                          denied   => 0,
                                          denied_size => 0,
                                          filtered => 0,
                                          filtered_size => 0,
                                         },
                   consolidateColumns => {
                       rfc931 => {},
                       event => {
                                 conversor => sub { return 1 },
                                 accummulate => sub {
                                     my ($v) = @_;
                                     return $v;
                                   },
                                },
                       bytes => {
                                 # size is in Kb
                                 conversor => sub {
                                     my ($v)  = @_;
                                     return sprintf("%i", $v/1024);
                                 },
                                 accummulate => sub {
                                     my ($v, $row) = @_;
                                     my $event = $row->{event};
                                     return $event . '_size';
                                 }
                                },
                     },
                   quote => {
                             'rfc931' => 1,
                            }
                  };

    return {
            squid_traffic => $traffic,

           };
}

sub logHelper
{
    my ($self) = @_;
    return (new EBox::Squid::LogHelper);
}

# Overrides:
#   EBox::Report::DiskUsageProvider::_facilitiesForDiskUsage
sub _facilitiesForDiskUsage
{
    my ($self) = @_;

    my $cachePath          = '/var/spool/squid3';
    my $cachePrintableName = 'HTTP Proxy cache';

    return { $cachePrintableName => [ $cachePath ] };

}

# Method to return the language to use with DG depending on the locale
# given by EBox
sub _DGLang
{
    my $locale = EBox::locale();
    my $lang = 'ukenglish';

    # TODO: Make sure this list is not obsolete
    my %langs = (
                 'da' => 'danish',
                 'de' => 'german',
                 'es' => 'arspanish',
                 'fr' => 'french',
                 'it' => 'italian',
                 'nl' => 'dutch',
                 'pl' => 'polish',
                 'pt' => 'portuguese',
                 'sv' => 'swedish',
                 'tr' => 'turkish',
                );

    $locale = substr($locale,0,2);
    if ( exists $langs{$locale} ) {
        $lang = $langs{$locale};
    }

    return $lang;
}

# FIXME
sub aroundDumpConfigDISABLED
{
    my ($self, $dir, %options) = @_;

    my $backupCategorizedDomainLists =
        EBox::Config::boolean('backup_domain_categorized_lists');

    my $bugReport = $options{bug};
    if (not $bugReport and $backupCategorizedDomainLists) {
        $self->SUPER::aroundDumpConfig($dir, %options);
    } else {
        # we don't save archive files
        $self->_dump_to_file($dir);
        $self->dumpConfig($dir, %options);
    }
}


# FIXME
sub aroundRestoreConfigDISABLED
{
    my ($self, $dir, %options) = @_;
    my $archive = $self->_filesArchive($dir);
    my $archiveExists = (-r $archive);
    if ($archiveExists) {
        # normal procedure with restore files
        $self->SUPER::aroundRestoreConfig($dir, %options);
    } else {
        EBox::info("Backup without domains categorized lists. Domain categorized list configuration will be removed");
        $self->_load_from_file($dir);
        $options{removeCategorizedDomainLists} = 1;
        $self->restoreConfig($dir, %options);
    }
}

# FIXME
sub restoreConfigDISABLED
{
    my ($self, $dir, %options) = @_;

    my $removeCategorizedDomainLists = $options{removeCategorizedDomainLists};
    if ($removeCategorizedDomainLists) {
        foreach my $domainFilterFiles ( @{ $self->_domainFilterFilesComponents() } ) {
            $domainFilterFiles->removeAll();
        }
    }

    $self->_cleanDomainFilterFiles(orphanedCheck => 1);
}

# LdapModule implementation
sub _ldapModImplementation
{
    return new EBox::Squid::LdapUserImplementation();
}

# Method: regenGatewaysFailover
#
# Overrides:
#
#    <EBox::NetworkObserver::regenGatewaysFailover>
#
sub regenGatewaysFailover
{
    my ($self) = @_;

    $self->restartService();
}

# Security Updates Add-On message
sub _commercialMsg
{
    return __sx('Want to avoid threats such as malware, phishing and bots? Get the {ohs}Small Business{ch} or {ohe}Enterprise Edition {ch} that will keep your Content Filtering rules always up-to-date.',
                ohs => '<a href="' . SB_URL . '" target="_blank">',
                ohe => '<a href="' . ENT_URL . '" target="_blank">',
                ch => '</a>');
}

1;<|MERGE_RESOLUTION|>--- conflicted
+++ resolved
@@ -593,17 +593,10 @@
     push @writeParam, ('filter' => $filter);
     push @writeParam, ('port'  => $self->port());
     push @writeParam, ('transparent'  => $self->transproxy());
-<<<<<<< HEAD
+
     push @writeParam, ('https'  => $https);
-    push @writeParam, ('localnets' => $self->_localnets());
     push @writeParam, ('rules' => $rules);
     push @writeParam, ('filterProfiles' => $squidFilterProfiles);
-    push @writeParam, ('objectsDelayPools' => $self->_objectsDelayPools);
-    push @writeParam, ('append_domain' => $append_domain);
-=======
-    push @writeParam, ('https'  => $self->https());
-    push @writeParam, ('rules' => $rules);
->>>>>>> a7ea63b3
 
     push @writeParam, ('auth' => $self->authNeeded());
     push @writeParam, ('principal' => $krbPrincipal);
