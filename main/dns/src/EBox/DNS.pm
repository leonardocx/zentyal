# Copyright (C) 2008-2013 Zentyal S.L.
#
# This program is free software; you can redistribute it and/or modify
# it under the terms of the GNU General Public License, version 2, as
# published by the Free Software Foundation.
#
# This program is distributed in the hope that it will be useful,
# but WITHOUT ANY WARRANTY; without even the implied warranty of
# MERCHANTABILITY or FITNESS FOR A PARTICULAR PURPOSE.  See the
# GNU General Public License for more details.
#
# You should have received a copy of the GNU General Public License
# along with this program; if not, write to the Free Software
# Foundation, Inc., 59 Temple Place, Suite 330, Boston, MA  02111-1307  USA
use strict;
use warnings;

package EBox::DNS;

use base qw( EBox::Module::Service
             EBox::FirewallObserver
             EBox::SysInfo::Observer
             EBox::NetworkObserver );

use EBox::Objects;
use EBox::Gettext;
use EBox::Config;
use EBox::Service;
use EBox::Menu::Item;
use EBox::Sudo;
use EBox::Validate qw( :all );
use EBox::DNS::Model::DomainTable;
use EBox::DNS::Model::HostnameTable;
use EBox::DNS::Model::AliasTable;
use EBox::Model::Manager;
use EBox::Sudo;
use EBox::DNS::FirewallHelper;
use EBox::NetWrappers;

use EBox::Exceptions::Sudo::Command;
use EBox::Exceptions::UnwillingToPerform;

use TryCatch::Lite;
use File::Temp;
use File::Slurp;
use Fcntl qw(:seek);
use IO::Socket::INET;
use Net::IP;
use Perl6::Junction qw(any);
use Tie::File;

use constant BIND9DEFAULTFILE     => "/etc/default/bind9";
use constant BIND9CONFDIR         => "/etc/bind";
use constant BIND9CONFFILE        => "/etc/bind/named.conf";
use constant BIND9CONFOPTIONSFILE => "/etc/bind/named.conf.options";
use constant BIND9CONFLOCALFILE   => "/etc/bind/named.conf.local";
use constant BIND9INIT            => "/etc/init.d/bind9";
use constant BIND9_UPDATE_ZONES   => "/var/lib/bind";

use constant PIDFILE       => "/var/run/bind/run/named.pid";
use constant KEYSFILE => BIND9CONFDIR . '/keys';

use constant DNS_CONF_FILE => EBox::Config::etc() . 'dns.conf';
use constant DNS_INTNETS => 'intnets';
use constant NS_UPDATE_CMD => 'nsupdate';
use constant DELETED_RR_KEY => 'deleted_rr';

sub _create
{
    my $class = shift;
    my $self = $class->SUPER::_create(name => 'dns',
                                      printableName => 'DNS',
                                      @_);

    bless ($self, $class);
    return $self;
}

# Method: appArmorProfiles
#
#   Overrides to set the own AppArmor profile
#
# Overrides:
#
#   <EBox::Module::Base::appArmorProfiles>
#
sub appArmorProfiles
{
    my ($self) = @_;

    EBox::info('Setting DNS apparmor profile');
    my @params = ();
    return [
            {
                'binary' => 'usr.sbin.named',
                'local'  => 1,
                'file'   => 'dns/apparmor-named.local.mas',
                'params' => \@params,
            }
           ];
}

# Method: addDomain
#
#  Add new domain to table model
#
# Parameters:
#
#  Check <EBox::DNS::Model::DomainTable> for details
#
sub addDomain
{
    my ($self, $domainData) = @_;

    my $domainModel = $self->model('DomainTable');

    $domainModel->addDomain($domainData);
}

# Method: addService
#
#   Add a new SRV record to the domain
#
# Parameters:
#
#   Check <EBox::DNS::Model::DomainTable> for details
#
sub addService
{
    my ($self, $domain, $service) = @_;

    my $model = $self->model('DomainTable');

    $model->addService($domain, $service);
}

# Method: delService
#
#   Deletes a SRV record from the domain
#
# Parameters:
#
#   Check <EBox::DNS::Model::DomainTable> for details
#
sub delService
{
    my ($self, $domain, $service) = @_;

    my $model = $self->model('DomainTable');

    $model->delService($domain, $service);
}

# Method: addText
#
#   Add a new TXT record to the domain
#
# Parameters:
#
#   Check <EBox::DNS::Model::DomainTable> for details
#
sub addText
{
    my ($self, $domain, $txt) = @_;

    my $model = $self->model('DomainTable');

    $model->addText($domain, $txt);
}

# Method: delText
#
#   Deletes a TXT record from the domain
#
# Parameters:
#
#   Check <EBox::DNS::Model::DomainTable> for details
#
sub delText
{
    my ($self, $domain, $txt) = @_;

    my $model = $self->model('DomainTable');

    $model->delText($domain, $txt);
}

# Method: addHost
#
#   Adds a host to the domain
#
# Parameters:
#
#   Check <EBox::DNS::Model::DomainTable> for details
#
sub addHost
{
    my ($self, $domain, $host) = @_;

    my $model = $self->model('DomainTable');

    $model->addHost($domain, $host);
}

# Method: delHost
#
#   Deletes a host from the domain
#
# Parameters:
#
#   Check <EBox::DNS::Model::DomainTable> for details
#
sub delHost
{
    my ($self, $domain, $host) = @_;

    my $model = $self->model('DomainTable');

    $model->delHost($domain, $host);
}

# Method: domains
#
#   Returns an array with all domain names
#
# Returns:
#
#   Array ref - containing hash refs with the following elements:
#       name - String the domain's name
#       dynamic - boolean indicating if the domain is dynamic
#       managed - boolean indicating if the domain is managed by zentyal
#
sub domains
{
    my $self = shift;

    my $array = [];
    my $model = $self->model('DomainTable');
    foreach my $id (@{$model->ids()}) {
        my $row = $model->row($id);
        my $domaindata = {
            name  => $row->valueByName('domain'),
            dynamic => $row->valueByName('dynamic'),
            samba => $row->valueByName('samba'),
            managed => $row->valueByName('managed')
        };
        push @{$array}, $domaindata;
    }

    return $array;
}

# Method: getHostnames
#
#   Given a domain name, it returns an array ref of hostnames that
#   it contains.
#
# Parameters:
#
#   domain - String the domain's name
#
# Returns:
#
#   array ref - containing the same structure as
#               <EBox::DNS::hostnames> returns
#
sub getHostnames
{

    my ($self, $domain) = @_;

    unless (defined $domain) {
        throw EBox::Exceptions::MissingArgument('domain');
    }

    my $domainRow = $self->model('DomainTable')->findRow(domain => $domain);
    unless (defined $domainRow) {
        throw EBox::Exceptions::DataNotFound(data  => __('domain'),
                                             value => $domain);
    }

    return $self->_hostnames($domainRow->subModel('hostnames'));
}

# Method: aliases
#
#   Returns an array with all alias structure of a hostname
#
# Parameters:
#
#   model - Model to iterate over
#
# Returns:
#
#  array ref with this structure data:
#      name - alias name
#
sub aliases
{
    my ($self, $model) = @_;

    my $array = [];
    foreach my $id (@{$model->ids()}) {
        my $row = $model->row($id);
        push @{$array}, $row->valueByName('alias');
    }

    return $array;
}

# Method: hostIpAddresses
#
#   Returns an array with all IP of a hostname
#
# Parameters:
#
#   model - Model to iterate over
#
# Returns:
#
#  array ref with this structure data:
#      ip - Ip address
#
sub hostIpAddresses
{
    my ($self, $model) = @_;

    my $array = [];
    foreach my $id (@{$model->ids()}) {
        my $row = $model->row($id);
        push @{$array}, $row->valueByName('ip');
    }

    return $array;
}

# Method: getServices
#
#   Given a domain name, it returns an array ref of SRV records that
#   it contains.
#
# Parameters:
#
#   domain - String the domain's name
#
# Returns:
#
#   array ref - containing the same structure as
#               <EBox::DNS::_services> returns
#
sub getServices
{

    my ($self, $domain) = @_;

    my $domainRow = $self->model('DomainTable')->findRow(domain => $domain);
    unless (defined $domainRow) {
        throw EBox::Exceptions::DataNotFound(data  => __('domain'),
                                             value => $domain);
    }

    my $model = $domainRow->subModel('srv');
    return $self->_serviceRecords($model);
}

# Method: getTexts
#
#   Given a domain name, it returns an array ref of TXT records that
#   it contains.
#
# Parameters:
#
#   domain - String the domain's name
#
# Returns:
#
#   array ref - containing the same structure as
#               <EBox::DNS::_texts> returns
#
sub getTexts
{
    my ($self, $domain) = @_;

    my $domainRow = $self->model('DomainTable')->findRow(domain => $domain);
    unless (defined $domainRow) {
        throw EBox::Exceptions::DataNotFound(data  => __('domain'),
                                             value => $domain);
    }

    return $self->_textRecords($domainRow->subModel('txt'));
}

# Method: getTsigKeys
#
#   Returns the TSIG keys for the configured domains
#
sub getTsigKeys
{
    my ($self) = @_;

    my $keys = {};
    my $model = $self->model('DomainTable');
    foreach my $id (@{$model->ids()}) {
        my $row = $model->row($id);
        my $keyName = $row->valueByName('domain');
        my $keySecret = $row->valueByName('tsigKey');
        $keys->{$keyName} = $keySecret;
    }
    return $keys;
}

# Method: findAlias
#
#       Return the hostname which the alias refers to given a domain
#
# Parameters:
#
#       domainName - String the domain name
#       alias - String the alias name
#
# Returns:
#
#       String - the hostname which the alias refers to
#
# Exceptions:
#
#       <EBox::Exceptions::MissingArgument> - thrown if any compulsory
#       argument is missing
#
#       <EBox::Exceptions::DataNotFound> - thrown if the domain does
#       not exist or the alias does not exist
#
sub findAlias
{
    my ($self, $domainName, $alias) = @_;

    $domainName or throw EBox::Exceptions::MissingArgument('domainName');
    $alias or throw EBox::Exceptions::MissingArgument('alias');

    my $domModel = $self->model('DomainTable');
    $domModel->{cachedVersion} = 0;
    my $id = $domModel->find(domain => $domainName);
    unless (defined ($id)) {
        throw EBox::Exceptions::DataNotFound(data => 'domain',
                                             value => $domainName);
    }
    my $row = $domModel->row($id);
    foreach my $ids (@{$row->subModel('hostnames')->ids()}) {
        my $hostnameRow = $row->subModel('hostnames')->row($id);
        for my $aliasId (@{$hostnameRow->subModel('alias')->ids()}) {
            my $aliasRow = hostnameRow->subModel('alias')->row($aliasId);
            if ($alias eq $aliasRow->valueByName('alias')) {
                return $hostnameRow->valueByName('hostname');
            }
        }
    }

    throw EBox::Exceptions::DataNotFound(data  => 'alias',
                                         value => $alias);
}

# Method: NameserverHost
#
#   Return those host which is the nameserver for every domain.
#
# Returns:
#
#   String - the nameserver host name for every eBox defined domain
#
sub NameserverHost
{
    my ($self) = @_;

    my $sysinfo = EBox::Global->modInstance('sysinfo');

    return $sysinfo->hostName();
}

# Method: usedFiles
#
# Override EBox::Module::Service::usedFiles
#
sub usedFiles
{
    my ($self) = @_;
    my $files = [
        {
            'file'   => BIND9DEFAULTFILE,
            'module' => 'dns',
            'reason' => __('Zentyal will set the required environment variables for bind9 daemon'),
        },
        {
            'file'   => BIND9CONFFILE,
            'module' => 'dns',
            'reason' => __('main bind9 configuration file'),
        },
        {
            'file'   => BIND9CONFOPTIONSFILE,
            'module' => 'dns',
            'reason' => __('bind9 options configuration file'),
        },
        {
            'file' => BIND9CONFLOCALFILE ,
            'module' => 'dns',
            'reason' => __('local bind9 configuration file'),
        },
        {
            'file'   => KEYSFILE,
            'module' => 'dns',
            'reason' => __('Keys configuration file'),
        },
    ];
}

# Method: actions
#
# Overrides:
#
#    <EBox::Module::Service::actions>
#
sub actions
{
    return [
        {
            'action' => __x('Change the permissions for {dir} to allow writing to bind group',
                            dir => BIND9CONFDIR),
            'reason' => __('Let the bind daemon to be dynamically updated'),
            'module' => 'dns'
        },
        {
            'action' => __('Remove bind9 init script link'),
            'reason' => __('Zentyal will take care of starting and stopping ' .
                        'the services.'),
            'module' => 'dns'
        },
        {
            'action' => __('Override named apparmor profile'),
            'reason' => __('To allow samba daemon load Active Directory zone'),
            'module' => 'dns',
        },

    ];
}

# Method: initialSetup
#
# Overrides:
#   EBox::Module::Base::initialSetup
#
sub initialSetup
{
    my ($self, $version) = @_;

    # Create default rules and services only if installing the first time
    unless ($version) {
        my $services = EBox::Global->modInstance('services');

        my $serviceName = 'dns';
        unless ($services->serviceExists(name => $serviceName)) {
            $services->addMultipleService(
                'name' => $serviceName,
                'printableName' => 'DNS',
                'description' => __('Domain Name Service'),
                'readOnly' => 1,
                'services' => $self->_services(),
            );
        }

        my $firewall = EBox::Global->modInstance('firewall');
        $firewall->setInternalService($serviceName, 'accept');
        $firewall->saveConfigRecursive();
    }

    # Upgrade from 3.0
    if (defined ($version) and (EBox::Util::Version::compare($version, '3.1') < 0)) {
        $self->_overrideDaemons() if $self->configured();
    }

    # Upgrade from 3.2.1 to 3.2.2
    if (defined $version and EBox::Util::Version::compare($version, '3.2.2') < 0) {
        EBox::Sudo::root('rm -f /etc/init/ebox.bind9.conf');
        EBox::Sudo::root('rm -f /etc/init/ebox.bind9.override');
    }

    # Execute initial-setup script to create SQL tables
    $self->SUPER::initialSetup($version);
}

sub _services
{
    my ($self) = @_;

    return [
             {
              'protocol' => 'udp',
              'sourcePort' => 'any',
              'destinationPort' => 53,
             },
             {
              'protocol' => 'tcp',
              'sourcePort' => 'any',
              'destinationPort' => 53,
             },
    ];
}

# Method: _daemons
#
#  Overrides <EBox::Module::Service::_daemons>
#
sub _daemons
{
    return [
        {
            'name' => 'bind9',
            'type' => 'init.d'
        }
    ];
}

# Method: _daemonsToDisable
#
#  Overrides <EBox::Module::Service::_daemonsToDisable>
#
sub _daemonsToDisable
{
    return [
        {
            'name' => 'bind9',
            'type' => 'init.d'
        }
    ];
}

# Method: _preSetConf
#
#
sub _preSetConf
{
    my ($self) = @_;

    my $runResolvConf = 1;
    if ($self->global->modExists('users')) {
        my $usersModule = $self->global->modInstance('users');
        my $mode = $usersModule->mode();
        if ($mode eq EBox::Users::EXTERNAL_AD_MODE()) {
            $runResolvConf = 0;
        }
    }
    my $array = [];
    push (@{$array}, runResolvConf => $runResolvConf);
    $self->writeConfFile(BIND9DEFAULTFILE, 'dns/bind9.mas', $array,
        {mode => '0644', uid => 0, gid => 0});
}

# Method: _setConf
#
# Overrides:
#
#  <EBox::Module::Service::_setConf>
#
sub _setConf
{
    my ($self) = @_;

    $self->_updateManagedDomainAddresses();

    my $keytabPath = undef;
    my $sambaZones = undef;
    if (EBox::Global->modExists('samba')) {
        my $sambaModule = EBox::Global->modInstance('samba');
        if ($sambaModule->isEnabled() and
            $sambaModule->getProvision->isProvisioned()) {
            # Get the zones stored in the samba LDB
            my $ldb = $sambaModule->ldb();
            @{$sambaZones} = map { $_->name() } @{$ldb->dnsZones()};

            # Get the DNS keytab path used for GSSTSIG zone updates
            if (EBox::Sudo::fileTest('-f', $sambaModule->SAMBA_DNS_KEYTAB())) {
                $keytabPath = EBox::Samba::SAMBA_DNS_KEYTAB();
            }
        } elsif ($sambaModule->isEnabled() and
                 $sambaModule->getProvision->isProvisioning()) {
            my $sysinfo = $self->global->modInstance('sysinfo');
            my $adDomain = $sysinfo->hostDomain();
            $sambaZones = [ $adDomain ];

            # Get the DNS keytab path used for GSSTSIG zone updates
            if (EBox::Sudo::fileTest('-f', $sambaModule->SAMBA_DNS_KEYTAB())) {
                $keytabPath = EBox::Samba::SAMBA_DNS_KEYTAB();
            }
        }
    }

    my @array = ();
    $self->writeConfFile(BIND9CONFFILE,
            "dns/named.conf.mas",
            \@array);

    push (@array, 'forwarders' => $self->_forwarders());
    push (@array, 'keytabPath' => $keytabPath);
    my @intnet = @{$self->_internalLocalNets()};
    push (@array, 'intnet' => \@intnet);
    $self->writeConfFile(BIND9CONFOPTIONSFILE,
            "dns/named.conf.options.mas",
            \@array);

    # Delete the already removed RR from dynamic and dlz zones
    $self->_removeDeletedRR();

    # Delete files from no longer used domains
    $self->_removeDomainsFiles();

    # Hash to store the keys indexed by name, storing the secret
    my %keys = ();
    my @domainData = ();
    my @domainIds = @{$self->_domainIds()};
    foreach my $domainId (@domainIds) {
        my $domdata = $self->_completeDomain($domainId);

        if (EBox::Global->modExists('samba')) {
            my $samba = EBox::Global->modInstance('samba');
            my $provision = $samba->getProvision();
            if ($provision->isProvisioning()) {
                my $sysinfo = EBox::Global->modInstance('sysinfo');
                my $adDomain = $sysinfo->hostDomain();
                if (lc $adDomain eq $domdata->{name}) {
                    next;
                }
            }
        }

        # Store the domain data to create the reverse zones
        push (@domainData, $domdata);

        # Add the updater key if the zone is dynamic
        if ($domdata->{dynamic}) {
            $keys{$domdata->{'name'}} = $domdata->{'tsigKey'};
        }

        my $file;
        if ($domdata->{'dynamic'}) {
            $file = BIND9_UPDATE_ZONES;
        } else {
            $file = BIND9CONFDIR;
        }
        $file .= '/db.' . $domdata->{'name'};

        # Prevent to write the file again if this is dynamic and the
        # journal file has been already created
        if ($domdata->{samba}) {
            my $sambaDomData = $self->_completeDomain($domainId);
            delete $sambaDomData->{'nameServers'};

            my $newSRV = [];
            foreach my $srvRR ( @{$sambaDomData->{'srv'}} ) {
                push (@{$newSRV}, $srvRR) unless $srvRR->{readOnly};
            }
            $sambaDomData->{srv} = $newSRV;

            my $newTXT = [];
            foreach my $txtRR ( @{$sambaDomData->{'txt'}} ) {
                push (@{$newTXT}, $txtRR) unless $txtRR->{readOnly};
            }
            $sambaDomData->{txt} = $newTXT;

            $self->_updateDynDirectZone($sambaDomData);
        } elsif ($domdata->{'dynamic'} and -e "${file}.jnl") {
            $self->_updateDynDirectZone($domdata);
        } else {
            @array = ();
            push (@array, 'domain' => $domdata);
            $self->writeConfFile($file, "dns/db.mas", \@array);
            EBox::Sudo::root("chown bind:bind '$file'");
        }
    }

    my @inaddrs;
    my $generateReverseZones = EBox::Config::boolean('generate_reverse_zones');
    if ($generateReverseZones) {
        @inaddrs = @{ $self->_writeReverseFiles() };

    }

    my @domains = @{$self->domains()};
    my @intnets = @{$self->_intnets()};

    @array = ();
    push(@array, 'confDir' => BIND9CONFDIR);
    push(@array, 'dynamicConfDir' => BIND9_UPDATE_ZONES);
    push(@array, 'domains' => \@domains);
    push(@array, 'generateReverseZones' => $generateReverseZones);
    push(@array, 'inaddrs' => \@inaddrs);
    push(@array, 'intnets' => \@intnets);
    push(@array, 'internalLocalNets' => $self->_internalLocalNets());
    push(@array, 'sambaZones' => $sambaZones);

    $self->writeConfFile(BIND9CONFLOCALFILE,
            "dns/named.conf.local.mas",
            \@array);

    @array = ();
    push (@array, keys => \%keys);
    $self->writeConfFile(KEYSFILE, 'dns/keys.mas', \@array,
                         {'uid' => 'root', 'gid' => 'bind', mode => '640'});
    if (EBox::Global->modExists('dhcp')) {
        my $mod = EBox::Global->modInstance('dhcp');
        my $file = $mod->KEYS_FILE();
        $self->writeConfFile($file, 'dns/keys.mas', \@array,
            {uid => 'root', 'gid' => 'dhcpd', mode => '640'});
    }
}

sub _writeReverseFiles
{
    my ($self) = @_;

    my $reversedData = $self->_reverseData();

    # Remove the unused reverse files
    $self->_removeUnusedReverseFiles($reversedData);

    my @inaddrs = ();
    foreach my $group (keys %{ $reversedData }) {
        my $reversedDataItem = $reversedData->{$group};
        my $file;
        if ($reversedDataItem->{dynamic}) {
            $file = BIND9_UPDATE_ZONES;
        } else {
            $file = BIND9CONFDIR;
        }
        $file .= "/db." . $group;
        EBox::debug("reverse zone data : $file");
        if ($reversedDataItem->{dynamic} and -e "${file}.jnl" ) {
            $self->_updateDynReverseZone($reversedDataItem);
        } else {
            my @params = ();
            push (@params, 'groupip' => $group);
            push (@params, 'rdata' => $reversedDataItem);
            $self->writeConfFile($file, "dns/dbrev.mas", \@params);
            EBox::Sudo::root("chown bind:bind '$file'");
        }
        # Store to write the zone in named.conf.local
        push (@inaddrs, { ip       => $group,
                          file     => $file,
                          keyNames => [ $reversedDataItem->{'tsigKeyName'} ] } );
    }

    return \@inaddrs;
}

sub _reverseData
{
    my ($self) = @_;

    my $reverseData = {};
    my $domainModel = $self->model('DomainTable');
    foreach my $domainRowId (@{$domainModel->ids()}) {
        my $domainRow = $domainModel->row($domainRowId);
        my $domainName = $domainRow->valueByName('domain');
        my $dynamic = ($domainRow->valueByName('dynamic') or
                       $domainRow->valueByName('samba'));

        my $domainNameservers = [];
        my $nsModel = $domainRow->subModel('nameServers');
        foreach my $nsRowId (@{$nsModel->ids()}) {
            my $nsRow = $nsModel->row($nsRowId);
            my $name = $nsRow->printableValueByName('hostName');
            push (@{$domainNameservers}, $name);
        }

        my $hostnamesModel = $domainRow->subModel('hostnames');
        foreach my $hostnameRowId (@{$hostnamesModel->ids()}) {
            my $hostRow = $hostnamesModel->row($hostnameRowId);
            my $hostName = $hostRow->valueByName('hostname');
            my $hostIpAddrsModel = $hostRow->subModel('ipAddresses');
            foreach my $hostIpRowId (@{$hostIpAddrsModel->ids()}) {
                my $hostIpRow = $hostIpAddrsModel->row($hostIpRowId);
                my $ip = $hostIpRow->valueByName('ip');
                my @reverseIp = reverse split (/\./, $ip);
                my $hostPart = shift @reverseIp;
                my $groupPart = join ('.', @reverseIp);

                $reverseData->{$groupPart} = {}
                    unless exists $reverseData->{$groupPart};
                if (exists $reverseData->{$groupPart}->{domain} and
                    $domainName ne $reverseData->{$groupPart}->{domain}) {
                    my $warn = "Inconsistent DNS configuration detected. " .
                               "IP group $groupPart is already mapped to domain " .
                               $reverseData->{$groupPart}->{domain} . ". " .
                               "The host $hostName.$domainName with IP $ip is not going " .
                               "to be added to that group";
                    EBox::warn($warn);
                    next;
                }

                $reverseData->{$groupPart}->{dynamic} = $dynamic;
                $reverseData->{$groupPart}->{tsigKeyName} = $domainName;
                $reverseData->{$groupPart}->{group} = $groupPart;
                $reverseData->{$groupPart}->{domain} = $domainName;
                $reverseData->{$groupPart}->{soa} = $self->NameserverHost();
                $reverseData->{$groupPart}->{ns} = $domainNameservers;
                $reverseData->{$groupPart}->{hosts} = []
                    unless exists $reverseData->{$groupPart}->{hosts};
                push (@{$reverseData->{$groupPart}->{hosts}},
                        { name => $hostName, ip => $hostPart });
            }
        }
    }
    return $reverseData;
}

# Method: menu
#
#       Overrides EBox::Module method.
#
sub menu
{
    my ($self, $root) = @_;

    $root->add(new EBox::Menu::Item('text' => $self->printableName(),
                                    'icon' => 'dns',
                                    'url' => 'DNS/Composite/Global',
                                    'separator' => 'Infrastructure',
                                    'order' => 420));
}

# Method: keysFile
#
#     Get the keys file path
#
# Returns:
#
#     String - the keys file path
#
sub keysFile
{
    return KEYSFILE;
}

# Group: Protected methods

# Method: _postServiceHook
#
#   Override this method to try to update the dynamic and dlz zones
#   from static definition if the daemon was stopped on configuration
#   regeneration
#
# Overrides:
#
#   <EBox::Module::Service::_postServiceHook>
#
sub _postServiceHook
{
    my ($self, $enabled) = @_;

    if ($enabled) {
        my $nTry = 0;
        do {
            sleep(1);
        } while ( $nTry < 5 and (not $self->_isNamedListening()));
        if ( $nTry < 5 ) {
            foreach my $cmd (@{$self->{nsupdateCmds}}) {
                EBox::Sudo::root($cmd);
                my ($filename) = $cmd =~ m:\s(.*?)$:;
                unlink($filename) if -f $filename; # Remove the temporary file
            }
            delete $self->{nsupdateCmds};
        }

        if (EBox::Global->modExists('users')) {
            my $usersModule = EBox::Global->modInstance('users');
            my $mode = $usersModule->mode();
            if ($mode eq EBox::Users::EXTERNAL_AD_MODE() and
                EBox::Sudo::fileTest('-f', '/var/run/resolvconf/interface/lo.named')) {
                EBox::Sudo::root('resolvconf -d lo.named');
            }
        }
    }

    return $self->SUPER::_postServiceHook($enabled);
}

# Group: Private methods

sub _intnets
{
    my ($self) = @_;

    my $intnets_string = EBox::Config::configkeyFromFile(DNS_INTNETS,
                                                         DNS_CONF_FILE);
    my @intnets;
    if (length $intnets_string) {
        $intnets_string =~ s/\s//g;
        @intnets = split (/,/, $intnets_string);
        my $cidrName = __x("key '{key}' in configuration file {value}",
                           key => DNS_INTNETS,
                           value => DNS_CONF_FILE,
                          );
        foreach my $net (@intnets) {
            EBox::Validate::checkCIDR($net, $cidrName);
        }
    }

    return \@intnets;
}

sub _internalLocalNets
{
    my ($self) = @_;
    my $network = $self->global()->modInstance('network');
    my @localNets = map {
        my $iface = $_;
        my $net  = $network->ifaceNetwork($iface);
        if ($net) {
            my $fullmask = $network->ifaceNetmask($iface);
            my $mask = EBox::NetWrappers::bits_from_mask($fullmask);
            ("$net/$mask");
        } else {
            ()
        }
    } @{ $network->InternalIfaces };
    return \@localNets;
}

# Method: _domainIpAddresses
#
#   Returns an array ref with all domain ip addresses
#
# Parameters:
#
#   model to iterate over
#
# Returns:
#
#  array ref
#
sub _domainIpAddresses
{
    my ($self, $model) = @_;

    my @array;
    foreach my $id (@{$model->ids()}) {
        my $row = $model->row($id);
        push (@array, $row->valueByName('ip'));
    }
    return \@array;
}

# Method: _hostnames
#
#   Returns an array with all hostname structure
#
# Parameters:
#   model to iterate over
#
# Returns:
#  array ref with this structure data:
#
#  'name': hostname
#  'ip': an array ref containing the IP addresses of the host
#  'aliases': an array ref returned by <EBox::DNS::aliases> method.
#
sub _hostnames
{
    my ($self, $model) = @_;
    my @array;

    foreach my $id (@{$model->ids()}) {
        my $hostname = $model->row($id);
        my $hostdata = {};

        $hostdata->{'name'} = $hostname->valueByName('hostname');
        $hostdata->{'ip'} = $self->hostIpAddresses($hostname->subModel('ipAddresses'));
        $hostdata->{'aliases'} = $self->aliases($hostname->subModel('alias'));

        push(@array, $hostdata);
    }

    return \@array;
}

# Method: _serviceRecords
#
#   Returns an array with all SRV records of a domain
#
# Parameters:
#
#   model - Model to iterate over
#
# Returns:
#
#   array ref with this structure data:
#   name      - Service name
#   protocol  - Service protocol
#   priority  - Service priority
#   weight    - Service weight
#   port      - Service port
#   target    - Service target host
#
sub _serviceRecords
{
    my ($self, $model) = @_;

    my $array = [];
    foreach my $id (@{$model->ids()}) {
        my $service = $model->row($id);
        my $data = {};
        $data->{name}      = $service->valueByName('service_name');
        $data->{protocol}  = $service->valueByName('protocol');
        $data->{priority}  = $service->valueByName('priority');
        $data->{weight}    = $service->valueByName('weight');
        $data->{port}      = $service->valueByName('port');

        my $selected = $service->elementByName('hostName')->selectedType();
        if ($selected eq 'custom') {
            $data->{target} = $service->valueByName('custom');
        } elsif ($selected eq 'ownerDomain') {
            my $rowId = $service->valueByName('ownerDomain');
            $data->{target} = $service->parentRow()
                ->subModel('hostnames')
                ->row($rowId)
                ->valueByName('hostname');
        }
        push @{$array}, $data;
    }

    return $array;
}

# Method: _textRecords
#
#   Returns an array with all TXT records of a domain
#
# Parameters:
#
#   model - Model to iterate over
#
# Returns:
#
#   array ref with this structure data:
#   name
#   data
#
sub _textRecords
{
    my ($self, $model) = @_;

    my $array = [];
    foreach my $id (@{$model->ids()}) {
        my $txt = $model->row($id);
        my $data = {};
        $data->{data} = $txt->valueByName('txt_data');
        my $selected = $txt->elementByName('hostName')->selectedType();
        if ($selected eq 'custom') {
            $data->{target} = $txt->valueByName('custom');
        } elsif ($selected eq 'ownerDomain') {
            my $rowId = $txt->valueByName('ownerDomain');
            $data->{target} = $txt->parentRow()
                ->subModel('hostnames')
                ->row($rowId)
                ->valueByName('hostname');
        } elsif ($selected eq 'domain') {
            $data->{target} = $txt->valueByName('domain');
        }

        push @{$array}, $data;
    }

    return $array;
}

# Method: _formatMailExchangers
#
#       Format the mail exchangers to write configuration settings
#       properly. That is, custom MX records appends a full stop after
#       the type value.
#
# Parameters:
#
#       mailExchangers - model to iterate over
#
#            hostName - String the host's name
#            id - String the row identifier
#            preference - Int the preference attribute
#            ownerDomain - if the hostname owns to the same domain.
#            custom - if the hostname is a foreign one
#
# Returns:
#
#   Array ref of hashes containing the following keys:
#
#      hostName
#       preference
sub _formatMailExchangers
{
    my ($self, $mailExchangers) = @_;

    my @mailExchangers;
    foreach my $id (@{$mailExchangers->ids()}) {
        my $mx = $mailExchangers->row($id);
        my $hostName = $mx->valueByName('hostName');
        if ($mx->elementByName('hostName')->selectedType() eq 'custom') {
            unless ( $hostName =~ m:\.$: ) {
                $hostName .= '.';
            }
        } else {
            $hostName = $mx->parentRow()
               ->subModel('hostnames')
               ->row($hostName)
               ->valueByName('hostname');
        }
        push (@mailExchangers, {
                hostName => $hostName,
                preference => $mx->valueByName('preference')
                });
    }
    return \@mailExchangers;
}

# Method: _formatNameServers
#
#       Format the name servers to write configuration settings
#       properly. That is, custom NS records appends a full stop after
#       the type value.
#
#       If it has none configured, it will configure the following:
#
#       @ NS 127.0.0.1 # If there is no hostname named NS
#       @ NS ns        # If there is a hostname whose name is 'ns'
#
# Parameters:
#
#       nameServers - model to iterate over
#
#            hostName - String the host's name
#            id - String the row identifier
#            ownerDomain - if the hostname owns to the same domain.
#            custom - if the hostname is a foreign one
#
#       hostnames   - model with hostnames for that domain
#
# Returns:
#
#   Array ref of the name servers to set on
#
sub _formatNameServers
{
    my ($self, $nameServers, $hostnames) = @_;

    my @nameservers;
    foreach my $id (@{$nameServers->ids()}) {
        my $ns = $nameServers->row($id);
        my $hostName = $ns->valueByName('hostName');
        if ($ns->elementByName('hostName')->selectedType() eq 'custom') {
            unless ( $hostName =~ m:\.$: ) {
                $hostName .= '.';
            }
        } else {
            $hostName = $ns->printableValueByName('hostName');
        }
        push (@nameservers, $hostName);
    }
    if ( @nameservers == 0 ) {
        # Look for any hostname whose name is 'ns'
        my $matchedId = $hostnames->findId(hostname => $self->NameserverHost());
        if ( defined($matchedId) ) {
            push(@nameservers, $self->NameserverHost());
        }
    }

    return \@nameservers;
}

# Method: _formatTXT
#
#       Format the TXT records to write configuration settings
#       properly
#
# Parameters:
#
#       text - model to iterate over
#
#            hostName - String the host's name
#            id - String the row identifier
#            txt_data - String the TXT record data
#
# Returns:
#
#   Array ref of hashes containing the following keys:
#
#      hostName
#      txt_data
sub _formatTXT
{
    my ($self, $txt) = @_;

    my @txtRecords;
    foreach my $id (@{$txt->ids()}) {
        my $row = $txt->row($id);
        my $hostName = $row->valueByName('hostName');
        if ($row->elementByName('hostName')->selectedType() eq 'domain') {
            $hostName = $row->parentRow()->valueByName('domain') . '.';
        } elsif ($row->elementByName('hostName')->selectedType() eq 'ownerDomain') {
            $hostName = $row->parentRow()
               ->subModel('hostnames')
               ->row($hostName)
               ->valueByName('hostname');
        } else {
            $hostName = $row->valueByName('hostName');
        }
        push (@txtRecords, {
                hostName => $hostName,
                txt_data => $row->valueByName('txt_data'),
                readOnly => $row->readOnly(),
               });
    }
    return \@txtRecords;
}

# Method: _formatSRV
#
#       Format the SRV records to write configuration settings
#       properly
#
# Parameters:
#
#       srv - model to iterate over
#
#            service_name - String the service's name
#            protocol - String the protocol
#            name - The domain name for which this record is valid.
#            priority - Int the priority
#            weight - Int the weight
#            port - Int the target port
#            id - String the row identifier
#            hostName - String the target host name
#
# Returns:
#
#   Array ref of hashes containing the following keys:
#
#      service_name
#      protocol
#      name
#      priority
#      weight
#      target_port
#      target_host
#
sub _formatSRV
{
    my ($self, $srv) = @_;

    my @srvRecords;
    foreach my $id (@{$srv->ids()}) {
        my $row = $srv->row($id);
        my $targetHost = $row->valueByName('hostName');
        if ($row->elementByName('hostName')->selectedType() eq 'custom') {
            unless ( $targetHost =~ m:\.$: ) {
                $targetHost = $targetHost . '.';
            }
        } else {
            $targetHost = $row->printableValueByName('hostName');
        }
        push (@srvRecords, {
                service_name => $row->valueByName('service_name'),
                protocol => $row->valueByName('protocol'),
                priority => $row->valueByName('priority'),
                weight => $row->valueByName('weight'),
                target_port => $row->valueByName('port'),
                target_host => $targetHost,
                readOnly => $row->readOnly(),
               });
    }
    return \@srvRecords;
}

# Method: _completeDomain
#
#  Return a structure with all required data to build bind db config files
#
# Parameters:
#
#  domain - String the domain's identifier
#
# Returns:
#
# hash ref - structure data with:
#
#  'name': domain name
#  'ipAddresses': array ref containing domain ip addresses
#  'dynamic' :
#  'tsigKey' : the TSIG key if the domain is dynamic
#  'hosts': an array ref returned by <EBox::DNS::_hostnames> method.
#  'mailExchangers' : an array ref returned by <EBox::DNS::_formatMailExchangers>
#  'nameServers' : an array ref returned by <EBox::DNS::_formatNameServers>
#  'txt' : an array ref returned by <EBox::DNS::_formatTXT>
#  'srv' : an array ref returned by <EBox::DNS::_formatSRV>
#
sub _completeDomain # (domainId)
{
    my ($self, $domainId) = @_;

    my $model = $self->model('DomainTable');
    my $row = $model->row($domainId);

    my $domdata;
    $domdata->{'name'} = $row->valueByName('domain');
    $domdata->{dynamic} = $row->valueByName('dynamic');
    $domdata->{samba} = $row->valueByName('samba');
    $domdata->{'tsigKey'} = $row->valueByName('tsigKey');

    $domdata->{'ipAddresses'} = $self->_domainIpAddresses(
        $row->subModel('ipAddresses'));

    $domdata->{'hosts'} = $self->_hostnames(
        $row->subModel('hostnames'));

    $domdata->{'mailExchangers'} = $self->_formatMailExchangers(
        $row->subModel('mailExchangers'));

    $domdata->{'nameServers'} = $self->_formatNameServers($row->subModel('nameServers'),
                                                          $row->subModel('hostnames'));

    $domdata->{'txt'} = $self->_formatTXT($row->subModel('txt'));
    $domdata->{'srv'} = $self->_formatSRV($row->subModel('srv'));

    # The primary name server
    $domdata->{'primaryNameServer'} = $self->NameserverHost();

    return $domdata;
}

# Return the forwarders, if any
sub _forwarders
{
    my ($self) = @_;

    my $fwdModel = $self->model('Forwarder');
    my $forwarders = [];
    foreach my $id (@{$fwdModel->ids()}) {
        push (@{$forwarders}, $fwdModel->row($id)->valueByName('forwarder'));
    }

    return $forwarders;
}

# Return the domain row ids in an array ref
sub _domainIds
{
    my ($self) = @_;

    my $model = $self->model('DomainTable');
    return $model->ids();
}

# Update an already created dynamic reverse zone using nsupdate
sub _updateDynReverseZone
{
    my ($self, $rdata) = @_;

    my $fh = new File::Temp(DIR => EBox::Config::tmp());
    my $zone = $rdata->{'group'} . ".in-addr.arpa";
    foreach my $host (@{$rdata->{'hosts'}}) {
        print $fh 'update delete ' . $host->{'ip'} . ".$zone. PTR\n";
        my $prefix = "";
        $prefix = $host->{'name'} . '.' if ( $host->{'name'} );
        print $fh 'update add ' . $host->{'ip'} . ".$zone. 259200 PTR $prefix" . $rdata->{'domain'} . ".\n";
    }
    # Send the previous commands in batch
    if ( $fh->tell() > 0 ) {
        close($fh);
        tie my @file, 'Tie::File', $fh->filename();
        unshift(@file, "zone $zone");
        push(@file, "send");
        untie(@file);
        $self->_launchNSupdate($fh);
    }
}

# Update the dynamic direct zone
sub _updateDynDirectZone
{
    my ($self, $domData) = @_;

    my $zone = $domData->{'name'};
    my $fh = new File::Temp(DIR => EBox::Config::tmp());

    print $fh "zone $zone\n";
    # Delete everything to make sure the RRs are deleted
    # Likewise, MX applies
    # We cannot do it with dhcpd like records
    print $fh "update delete $zone A\n";

    foreach my $ip (@{$domData->{'ipAddresses'}}) {
        print $fh "update add $zone 259200 A " . $ip . "\n";
    }

    # print $fh "update delete $zone NS\n";
    foreach my $ns (@{$domData->{'nameServers'}}) {
        if ($ns !~ m:\.:g) {
            $ns .= ".$zone";
        }
        print $fh "update add $zone 259200 NS $ns\n";
    }

    my %seen = ();
    foreach my $host (@{$domData->{'hosts'}}) {
        unless ($seen{$host->{'name'}}) {
            # To avoid deleting same name records with different IP addresses
            print $fh 'update delete ' . $host->{'name'} . ".$zone A\n";
        }
        $seen{$host->{'name'}} = 1;
        foreach my $ip (@{$host->{ip}}) {
            print $fh 'update add ' . $host->{'name'} . ".$zone 259200 A $ip\n";
        }
        foreach my $alias (@{$host->{'aliases'}}) {
            print $fh 'update delete ' . $alias . ".$zone CNAME\n";
            print $fh 'update add ' . $alias . ".$zone 259200 CNAME " . $host->{'name'} . ".$zone\n";
        }
    }

    print $fh "update delete $zone MX\n";
    foreach my $mxRR ( @{$domData->{'mailExchangers'}} ) {
        my $mx = $mxRR->{'hostName'};
        if ( $mx !~ m:\.:g ) {
            $mx .= ".$zone";
        }
        print $fh "update add $zone 259200 MX " . $mxRR->{'preference'} . " $mx\n";
    }

    foreach my $txtRR ( @{$domData->{'txt'}} ) {
        my $txt = $txtRR->{'hostName'};
        if ( $txt !~ m:\.:g ) {
            $txt .= ".$zone";
        }
        print $fh "update add $txt 259200 TXT " . $txtRR->{'txt_data'} . "\n";
    }

    foreach my $srvRR ( @{$domData->{'srv'}} ) {
        if ( $srvRR->{'target_host'} !~ m:\.:g ) {
            $srvRR->{'target_host'} .= ".$zone";
        }
        print $fh 'update add _' . $srvRR->{'service_name'} . '._'
                  . $srvRR->{'protocol'} . ".${zone}. 259200 SRV " . $srvRR->{'priority'}
                  . ' ' . $srvRR->{'weight'} . ' ' . $srvRR->{'target_port'}
                  . ' ' . $srvRR->{'target_host'} . "\n";
    }

    print $fh "send\n";

    $self->_launchNSupdate($fh);
}

# Remove no longer available RR in dynamic zones
sub _removeDeletedRR
{
    my ($self) = @_;

    my $deletedRRs = $self->st_get_list(DELETED_RR_KEY);
    my $fh = new File::Temp(DIR => EBox::Config::tmp());
    foreach my $rr (@{$deletedRRs}) {
        print $fh "update delete $rr\n";
    }

    if ( $fh->tell() > 0 ) {
        print $fh "send\n";
        $self->_launchNSupdate($fh);
        $self->st_unset(DELETED_RR_KEY);
    }
}

# Send the nsupdate command or defer to the postservice hook
sub _launchNSupdate
{
    my ($self, $fh) = @_;

    my $cmd = NS_UPDATE_CMD . ' -l -t 10 ' . $fh->filename();
    if ($self->_isNamedListening()) {
        try {
            EBox::Sudo::root($cmd);
<<<<<<< HEAD
        } catch {
=======
        } otherwise {
            my ($ex) = @_;
            EBox::error("nsupdate error: $ex");
>>>>>>> e0c2176f
            $fh->unlink_on_destroy(0); # For debug purposes
        }
    } else {
        $self->{nsupdateCmds} = [] unless exists $self->{nsupdateCmds};
        push(@{$self->{nsupdateCmds}}, $cmd);
        $fh->unlink_on_destroy(0);
        EBox::warn('Cannot contact with named, trying in posthook');
    }
}

# Check if named is listening
sub _isNamedListening
{
    my ($self) = @_;

    my $sock = new IO::Socket::INET(PeerAddr => '127.0.0.1',
                                    PeerPort => 53,
                                    Proto    => 'tcp');
    if ( $sock ) {
        close($sock);
        return 1;
    } else {
        return 0;
    }
}

# Remove no longer used domain files to avoid confusing the user
sub _removeDomainsFiles
{
    my ($self) = @_;

    my $oldList = $self->st_get_list('domain_files');
    my $newList = [];

    my $domainModel = $self->model('DomainTable');
    foreach my $id (@{$domainModel->ids()}) {
        my $row = $domainModel->row($id);
        my $file;
        if ($row->valueByName('dynamic')) {
            $file = BIND9_UPDATE_ZONES;
        } else {
            $file = BIND9CONFDIR;
        }
        $file .= "/db." . $row->valueByName('domain');
        push (@{$newList}, $file) unless $row->valueByName('samba');
    }

    $self->_removeDisjuncFiles($oldList, $newList);
    $self->st_set_list('domain_files', 'string', $newList);
}

# Remove no longer used reverse zone files
sub _removeUnusedReverseFiles
{
    my ($self, $reversedData) = @_;

    my $oldList = $self->st_get_list('inarpa_files');
    my $newList = [];
    foreach my $group (keys %{ $reversedData }) {
        my $reversedDataItem = $reversedData->{$group};
        my $file;
        if ($reversedDataItem->{dynamic}) {
            $file = BIND9_UPDATE_ZONES;
        } else {
            $file = BIND9CONFDIR;
        }
        $file .= "/db." . $group;
        push (@{$newList}, $file);
    }

    $self->_removeDisjuncFiles($oldList, $newList);
    $self->st_set_list('inarpa_files', 'string', $newList);
}

# Delete files from disjunction
sub _removeDisjuncFiles
{
    my ($self, $oldList, $newList) = @_;

    my %newSet = map { $_ => 1 } @{$newList};

    # Show the elements in @oldList which are not in %newSet
    my @disjunc = grep { not exists $newSet{$_} } @{$oldList};

    foreach my $file (@disjunc) {
        if (-f $file) {
            EBox::Sudo::root("rm -rf '$file'");
        }
        # Remove the jnl if exists as well (only applicable for dyn zones)
        if (-f "${file}.jnl") {
            EBox::Sudo::root("rm -rf '${file}.jnl'");
        }
    }
}

# Method: addAlias
#
# Parameters:
# - domain
# - hostname
# - alias: can be a string or a list of string to add more then one alias
#
# Warning:
# alias is added to the first found matching hostname
sub addAlias
{
    my ($self, $domain, $hostname, $alias) = @_;
    $domain or
        throw EBox::Exceptions::MissingArgument('domain');
    my $domainModel = $self->model('DomainTable');
    $domainModel->addHostAlias($domain, $hostname, $alias);
}

# Method: removeAlias
#
#  Remove alias for the doamin and hostname. If there are several hostnames the
#  alias is removed in all of them
#
# Parameters:
# - domain
# - hostname
# - alias
#
# Note:
#  we implement this because vhosttable does not allow exposed method
sub removeAlias
{
    my ($self, $domain, $hostname, $alias) = @_;
    $domain or
        throw EBox::Exceptions::MissingArgument('domain');
    $hostname or
        throw EBox::Exceptions::MissingArgument('hostname');
    $alias or
        throw EBox::Exceptions::MissingArgument('alias');

    my $domainModel = $self->model('DomainTable');
    my $domainRow;
    foreach my $id (@{  $domainModel->ids() }) {
        my $row = $domainModel->row($id);
        if ($row->valueByName('domain') eq $domain) {
            $domainRow = $row;
            last;
        }
    }
    if (not $domainRow) {
        throw EBox::Exceptions::DataNotFound(
            data => __('domain'),
            value => $domain
           );
    }

    my $hostnamesModel = $domainRow->subModel('hostnames');
    my $hostnameFound;
    my $aliasFound;
    foreach my $id (@{  $hostnamesModel->ids() }) {
        my $row = $hostnamesModel->row($id);
        if ($row->valueByName('hostname') eq $hostname) {
            $hostnameFound = 1;
            my $aliasModel = $row->subModel('alias');
            foreach my $aliasId  (@{ $aliasModel->ids() } ) {
                my $row = $aliasModel->row($aliasId);
                if ($row->valueByName('alias') eq $alias) {
                    $aliasFound = 1;
                    $aliasModel->removeRow($aliasId);
                    last;
                }
            }
        }
    }

    if (not $hostnameFound) {
        throw EBox::Exceptions::DataNotFound(
            data => __('hostname'),
            value => $hostname
           );
    }elsif (not $aliasFound) {
        throw EBox::Exceptions::DataNotFound(
            data => __('alias'),
            value => $alias
           );
    }
}

sub firewallHelper
{
    my ($self) = @_;

    if ($self->isEnabled()) {
        return EBox::DNS::FirewallHelper->new();
    }

    return undef;
}

sub _updateManagedDomainIPsModel
{
    my ($self, $model) = @_;

    my $networkModule = EBox::Global->modInstance('network');
    my $ifaces = $networkModule->ifaces();
    my %seenAddrs;
    foreach my $iface (@{$ifaces}) {
        my $addrs = $networkModule->ifaceAddresses($iface);
        foreach my $addr (@{$addrs}) {
            next if $seenAddrs{$addr};
            $seenAddrs{$addr} = 1;

            my $ifaceName = $iface;
            $ifaceName .= ":$addr->{name}" if exists $addr->{name};
            my $ipRow = $model->find(iface => $ifaceName);
            next unless defined $ipRow;

            my $ipElement = $ipRow->elementByName('ip');
            $ipElement->setValue($addr->{address});
            $ipRow->store();
        }
    }
}

# Method: _updateManagedDomainAddresses
#
#   Updates the managed domain (kerberos or samba) ip addresses
#
sub _updateManagedDomainAddresses
{
    my ($self) = @_;

    my $sysinfo = EBox::Global->modInstance('sysinfo');
    my $hostname = $sysinfo->hostName();

    my $domainsModel = $self->model('DomainTable');
    my $managedRows = $domainsModel->findAllValue(managed => 1);

    foreach my $id (@{$managedRows}) {
        my $domainRow = $domainsModel->row($id);

        # Update domain IP addresses
        my $domainIpModel = $domainRow->subModel('ipAddresses');
        $self->_updateManagedDomainIPsModel($domainIpModel);

        # Update hostname IP addresses
        my $hostsModel = $domainRow->subModel('hostnames');
        my $hostRow = $hostsModel->find(hostname => $hostname);
        return unless defined $hostRow;
        my $hostIpModel = $hostRow->subModel('ipAddresses');
        $self->_updateManagedDomainIPsModel($hostIpModel);
    }
}

sub restoreDependencies
{
    return [];
}

######################################
##  Network observer implementation ##
######################################

sub externalDhcpIfaceAddressChangedDone
{
    my ($self, $iface, $oldaddr, $oldmask, $newaddr, $newmask) = @_;
    $self->_updateManagedDomainAddresses();
    # TODO Save only if changes done
    $self->save();
}

sub internalDhcpIfaceAddressChangedDone
{
    my ($self, $iface, $oldaddr, $oldmask, $newaddr, $newmask) = @_;
    $self->_updateManagedDomainAddresses();
    # TODO Save only if changes done
    $self->save();
}

######################################
##  SysInfo observer implementation ##
######################################

# Method: hostNameChanged
#
#   This method check that the introduced new hostname is not already
#   defined in any of the user created domains
#
sub hostNameChanged
{
    my ($self, $oldHostName, $newHostName) = @_;

    my $domainModel = $self->model('DomainTable');
    foreach my $domainRowId (@{$domainModel->ids()}) {
        my $domainRow = $domainModel->row($domainRowId);
        my $hostnamesModel = $domainRow->subModel('hostnames');
        foreach my $hostnameRowId (@{$hostnamesModel->ids()}) {
            my $row = $hostnamesModel->row($hostnameRowId);
            my $field = $row->elementByName('hostname');
            if (lc ($field->value('hostname')) eq lc ($newHostName)) {
                my $domainRow = $row->parentRow();
                my $domain = $domainRow->valueByName('domain');
                throw EBox::Exceptions::UnwillingToPerform(
                    reason => __x('The host name {x} is already defined in the domain {y}',
                                  x => $newHostName,
                                  y => $domain ));
            }
        }
    }
}

# Method: hostNameChangedDone
#
#   This method update the hostname in all existant domains
#
sub hostNameChangedDone
{
    my ($self, $oldHostName, $newHostName) = @_;

    my $domainModel = $self->model('DomainTable');
    foreach my $domainRowId (@{$domainModel->ids()}) {
        my $domainRow = $domainModel->row($domainRowId);
        my $hostnamesModel = $domainRow->subModel('hostnames');
        foreach my $hostnameRowId (@{$hostnamesModel->ids()}) {
            my $row = $hostnamesModel->row($hostnameRowId);
            my $field = $row->elementByName('hostname');
            if (lc ($field->value('hostname')) eq lc ($oldHostName)) {
                $field->setValue($newHostName);
                $row->store();
                last;
            }
        }
    }
}

# Method: hostDomainChangedDone
#
#   This method updates the domain name if it is already created
#
sub hostDomainChangedDone
{
    my ($self, $oldDomainName, $newDomainName) = @_;

    my $domainModel = $self->model('DomainTable');
    my $row = $domainModel->find(domain => $oldDomainName);
    if (defined $row) {
        $row->elementByName('domain')->setValue($newDomainName);
        $row->store();
    }
}

1;<|MERGE_RESOLUTION|>--- conflicted
+++ resolved
@@ -1580,13 +1580,9 @@
     if ($self->_isNamedListening()) {
         try {
             EBox::Sudo::root($cmd);
-<<<<<<< HEAD
         } catch {
-=======
-        } otherwise {
             my ($ex) = @_;
             EBox::error("nsupdate error: $ex");
->>>>>>> e0c2176f
             $fh->unlink_on_destroy(0); # For debug purposes
         }
     } else {
