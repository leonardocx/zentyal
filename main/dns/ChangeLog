--- conflicted
+++ resolved
@@ -1,14 +1,11 @@
 HEAD
-<<<<<<< HEAD
 	+ Implement EBox::Module::Service::Observer to launch dynamic dns
 	  update after samba boot up
 	+ Add config key to disable automatic reverse zone generation. Useful
 	  when samba4 is installed and reverse zones are managed by other DC,
 	  replicated and loaded by DLZ plugin.
-=======
 	+ Allow to add host without IP addresses in addHost() method from
 	  domain table
->>>>>>> 7069f94e
 	+ Implement SysInfo::Observer to check that the new host name is not
 	  defined in any domain, and update the hostname in the defined domains
 3.0.1
