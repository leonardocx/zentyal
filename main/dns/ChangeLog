--- conflicted
+++ resolved
@@ -1,10 +1,6 @@
-<<<<<<< HEAD
 3.3
+	+ Enforce include of 127.0.0.1 in DNS resolvers when enabling
 	+ Set version to 3.3
-=======
-3.2.1
-	+ Enforce include of 127.0.0.1 in DNS resolvers when enabling
->>>>>>> 01ebd44c
 3.2
 	+ Set version to 3.2
 3.1.5
