HEAD
<<<<<<< HEAD
	+ Add x86_64 samba dlz library paths to apparmor profile
	+ Removed unused sambaZone check
=======
	+ Get domain dynamic status from DHCP module
	+ Code typo fixes related to references in DNS.pm
>>>>>>> 75aca46d
	+ Write keys file with read access only to bind group
2.3.10
	+ Remove subdomain fields from hostnames and services models after
	  DLZ zones support. The samba records are no longer created in the
	  models but loaded from the DLZ zone.
	+ Add support for DLZ zones to load the Samba4 DNS zones stored in
	  LDB.
	+ samba is not longer a restore dependency
	+ Fixed some errors with array references
	+ Added modeldepends to yaml schema
2.3.9
	+ Fixed help strings
	+ Add method to set the domain's dynamic flag
	+ Read and apply the samba domain update policy
	+ Added message when a domain is added to clarify concepts
2.3.8
	+ Adapted DHCP ranges to reverse ip fix in Net::IP
	+ Fixed and improved facade method for management of domains,
	  hostname and alias
	+ Added foreign declarations in module schema
2.3.7
	+ Use FirewallObserver instead of deprecated addOutputRule
	+ Adapted to new Model management framework
2.3.6
	+ Add new field subdomain to hostnames and services  model,
	  needed to create some samba records
	+ API to add/delete A, SRV and TXT records to a domain
	+ Change the primary nameserver record from 'ns' to the hostname
	+ Change the IP address field on domain hosts to hasmany type.
	  This is needed by samba to add the global catalog server record
	+ Change the domain IP address to a hasmay type. This is needed
	  if the server has multiple internal networks attached.
	+ Server does not leak to the internet queries for unused rfc1918 zones
2.3.5
	+ Create tables with MyISAM engine by default
2.3.4
	+ Packaging fixes for precise
2.3.3
	+ Updated Standards-Version to 3.9.2
2.3.1
	+ Service name in uppercase and description is now translatable
	+ Fixed executable permissions in src/scripts
2.3
	+ Replaced autotools with zbuildtools
	+ Bugfix: Delete TXT record on a dynamic domain works again
2.2.1
	+ Do not set reverse resolution for domain if any hostname does
	  already has it
	+ Do not set reverse resolution for aliases
	+ Change main URL for breadcrumbs for Domains
	+ Set always five subdomains to reverse zones to avoid problems
	  with some networks like 10.0.0.0/24
	+ Adapted alias table and methods to multiple hostnames
	+ Use proper paths for PID files to be resilient on reboots in
	  upstart pre-script
2.1.6
	+ Prevent start of bind9 daemon after module is disabled
2.1.5
	+ Removed /zentyal prefix from URLs
	+ Avoid duplicated restart during postinst
2.1.4
	+ Workaround for parent deep-recursion problem
	+ Combine all models in the DNS menu entry and added missing help
2.1.3
	+ Give support for Round-Robin records, that is, the same name
	  points to different IP addresses
	+ Add transparent cache DNS when firewall module is enabled
	+ Add forwarders manual configuration
	+ Add wildcard for hostnames default value
	+ Add TXT records
	+ Add SRV records
2.1.2
	+ Use public API to get the Hostname model in NameServer and
	  MailExchanger models
2.1.1
	+ Set as hostmaster@domain the email address to report problems
	  and responsible for that domain
	+ Do not allow set custom NS or MX records to point CNAME records
	  in the same domain
	+ Do not allow to remove last NS record as it is mandatory
	+ Add a default NS record and A record when creating a domain
	+ Just one PTR record is written per IP address to avoid
	  problems in reverse resolution
	+ Remove no longer used zone files
	+ Give support to mix static direct resolution with dynamic one
	+ Give support to mix static reverse resolution with dynamic one
	+ Start init script using -f flag to send the named log to
	  daemon.log file
	+ Give support for dynamic DNS reverse resolution under
	  /var/lib/bind/ directory
2.1
	+ Use new standard enable-module script
	+ Replace migrations with initialSetup
	+ Replace /etc/ebox/80dns.conf with /etc/zentyal/dns.conf
2.0.1
	+ Bugfix: Comply apparmor profile by setting the updated dynamic
	  zones under /var/lib/bind
1.5.1
	+ BP: Set @ to all domain-wide records (A, NS) to avoid issues
	  regarding to order in the configuration file
	+ Added support for internal networks allowed to recurse
	  the caching server.
	+ Add support for topdomain record in addDomain method.
	+ Add TCP/53 to dns service
1.3.14
	+ Added migration script for configured modules
	+ Remove migration scripts 0001_import_to_data_table_model.pl
	  0002_fix_active_to_enabled.pl
	+ Move 0003_add_dns_service.pl to 0001_add_dns_service.pl
1.3.13
	+ Added support for dynamic zones to be updated using a shared
	  secret key available at `/etc/bind/keys`. This feature is
	  mainly used by dhcp module to implement dynamic DNS updates.
	+ Fixed structure of menu on language change
1.3.12
	+ Add breadcrumbs to UI
1.3.11
	+ Added report support
1.3.10
	+ Added support for NS records
	+ Check for FQDN in custom MX records
1.3.4
	+ Reversed record for domain IP address added
	+ Fixed bug when removing hostnames
1.3.1
	+ Comment out default configuration of source ports operations to stick
	  to the defaults provided by the  Ubuntu package.
1.1.10
	+ New release
1.1
	+ Use new row() and ids() API
0.12.101
	+ Check two hostnames or alias are equal using type method to do
	so
0.12.100
	+ Added optional IP address for domains
	+ Bugfix: Show correct message when editing a hostname
0.12.99
	+ New release
0.12.1
	+ Bugfix. Remove mail exchangers that reference a deleted host name.
0.12
	+ Use the new EBox::Model::Row api
	+ Load module capability in pre-start just like the bind9 init
	script does
	+ Don't add static entry `ns` to localhost if user has defined
	another IP address for the `ns` name0.11.102
	+ Check aliases are not nameserver records as well
0.11.101
	+ Added Mail Exchanger model to introduce MX records in domains.
	+ Added mail exchanger model related methods to the exposed API.
	+ Check consistencies among alias and hostnames within the same
	domain
	+ Updated remainder models to use lastest types HostIP and
	DomainName
	+ Added 'changeName', 'getHostNameByName', 'getHostNameByIP' and
	'findAlias' to improve DNS API to Perl scripts and SOAP clients
0.11.100
	+ add isRunning and enableService to set firewall properly
	+ onInstall() functionality moved to migration script
	+ Do not remove bind9 rc links
	+ Stop bind9 in pre-start in upstart script
0.11.99
	+ Added `getHostname` to the exposed API to interact with
	webserver module
	+ Now tables are shown sorted by 'name' attribute (domain,
	hostname and alias respectively)
0.11
	+ New release
0.10.99
	+ Expose methods in module's API
	+ Fix bug in migration pre0.9.100 installations
0.10
	+ New release
0.9.100
	+ Add reverse resolution
	+ Use new model/view framework. UI uses Ajax
0.9.99
	+ New release
0.9.3
	+ New release
0.9.2
	+ New release
0.9.1
	+ New release
0.9
	+ Added Polish translation
	+ Added Aragonese translation
	+ Added German    translation

0.8.99
        * Add DNS server functionality
0.7.1
	* Allow TCP queries
	* Use of ebox-sudoers-friendly
0.7
	* First public release
0.6
	* API documented using naturaldocs
	* Update install and depends
0.5.2
	* Fix some packaging issues

0.5.1
	* Convert module to new menu system

0.5
	* Initial release<|MERGE_RESOLUTION|>--- conflicted
+++ resolved
@@ -1,11 +1,8 @@
 HEAD
-<<<<<<< HEAD
+	+ Get domain dynamic status from DHCP module
+	+ Code typo fixes related to references in DNS.pm
 	+ Add x86_64 samba dlz library paths to apparmor profile
 	+ Removed unused sambaZone check
-=======
-	+ Get domain dynamic status from DHCP module
-	+ Code typo fixes related to references in DNS.pm
->>>>>>> 75aca46d
 	+ Write keys file with read access only to bind group
 2.3.10
 	+ Remove subdomain fields from hostnames and services models after
