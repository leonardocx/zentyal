<<<<<<< HEAD
HEAD
=======
2.3.10
	+ Remove subdomain fields from hostnames and services models after
	  DLZ zones support. The samba records are no longer created in the
	  models but loaded from the DLZ zone.
	+ Add support for DLZ zones to load the Samba4 DNS zones stored in
	  LDB.
>>>>>>> 6489a44e
	+ samba is not longer a restore dependency
	+ Fixed some errors with array references
	+ Added modeldepends to yaml schema
2.3.9
	+ Fixed help strings
	+ Add method to set the domain's dynamic flag
	+ Read and apply the samba domain update policy
	+ Added message when a domain is added to clarify concepts
2.3.8
	+ Adapted DHCP ranges to reverse ip fix in Net::IP
	+ Fixed and improved facade method for management of domains,
	  hostname and alias
	+ Added foreign declarations in module schema
2.3.7
	+ Use FirewallObserver instead of deprecated addOutputRule
	+ Adapted to new Model management framework
2.3.6
	+ Add new field subdomain to hostnames and services  model,
	  needed to create some samba records
	+ API to add/delete A, SRV and TXT records to a domain
	+ Change the primary nameserver record from 'ns' to the hostname
	+ Change the IP address field on domain hosts to hasmany type.
	  This is needed by samba to add the global catalog server record
	+ Change the domain IP address to a hasmay type. This is needed
	  if the server has multiple internal networks attached.
	+ Server does not leak to the internet queries for unused rfc1918 zones
2.3.5
	+ Create tables with MyISAM engine by default
2.3.4
	+ Packaging fixes for precise
2.3.3
	+ Updated Standards-Version to 3.9.2
2.3.1
	+ Service name in uppercase and description is now translatable
	+ Fixed executable permissions in src/scripts
2.3
	+ Replaced autotools with zbuildtools
	+ Bugfix: Delete TXT record on a dynamic domain works again
2.2.1
	+ Do not set reverse resolution for domain if any hostname does
	  already has it
	+ Do not set reverse resolution for aliases
	+ Change main URL for breadcrumbs for Domains
	+ Set always five subdomains to reverse zones to avoid problems
	  with some networks like 10.0.0.0/24
	+ Adapted alias table and methods to multiple hostnames
	+ Use proper paths for PID files to be resilient on reboots in
	  upstart pre-script
2.1.6
	+ Prevent start of bind9 daemon after module is disabled
2.1.5
	+ Removed /zentyal prefix from URLs
	+ Avoid duplicated restart during postinst
2.1.4
	+ Workaround for parent deep-recursion problem
	+ Combine all models in the DNS menu entry and added missing help
2.1.3
	+ Give support for Round-Robin records, that is, the same name
	  points to different IP addresses
	+ Add transparent cache DNS when firewall module is enabled
	+ Add forwarders manual configuration
	+ Add wildcard for hostnames default value
	+ Add TXT records
	+ Add SRV records
2.1.2
	+ Use public API to get the Hostname model in NameServer and
	  MailExchanger models
2.1.1
	+ Set as hostmaster@domain the email address to report problems
	  and responsible for that domain
	+ Do not allow set custom NS or MX records to point CNAME records
	  in the same domain
	+ Do not allow to remove last NS record as it is mandatory
	+ Add a default NS record and A record when creating a domain
	+ Just one PTR record is written per IP address to avoid
	  problems in reverse resolution
	+ Remove no longer used zone files
	+ Give support to mix static direct resolution with dynamic one
	+ Give support to mix static reverse resolution with dynamic one
	+ Start init script using -f flag to send the named log to
	  daemon.log file
	+ Give support for dynamic DNS reverse resolution under
	  /var/lib/bind/ directory
2.1
	+ Use new standard enable-module script
	+ Replace migrations with initialSetup
	+ Replace /etc/ebox/80dns.conf with /etc/zentyal/dns.conf
2.0.1
	+ Bugfix: Comply apparmor profile by setting the updated dynamic
	  zones under /var/lib/bind
1.5.1
	+ BP: Set @ to all domain-wide records (A, NS) to avoid issues
	  regarding to order in the configuration file
	+ Added support for internal networks allowed to recurse
	  the caching server.
	+ Add support for topdomain record in addDomain method.
	+ Add TCP/53 to dns service
1.3.14
	+ Added migration script for configured modules
	+ Remove migration scripts 0001_import_to_data_table_model.pl
	  0002_fix_active_to_enabled.pl
	+ Move 0003_add_dns_service.pl to 0001_add_dns_service.pl
1.3.13
	+ Added support for dynamic zones to be updated using a shared
	  secret key available at `/etc/bind/keys`. This feature is
	  mainly used by dhcp module to implement dynamic DNS updates.
	+ Fixed structure of menu on language change
1.3.12
	+ Add breadcrumbs to UI
1.3.11
	+ Added report support
1.3.10
	+ Added support for NS records
	+ Check for FQDN in custom MX records
1.3.4
	+ Reversed record for domain IP address added
	+ Fixed bug when removing hostnames
1.3.1
	+ Comment out default configuration of source ports operations to stick
	  to the defaults provided by the  Ubuntu package.
1.1.10
	+ New release
1.1
	+ Use new row() and ids() API
0.12.101
	+ Check two hostnames or alias are equal using type method to do
	so
0.12.100
	+ Added optional IP address for domains
	+ Bugfix: Show correct message when editing a hostname
0.12.99
	+ New release
0.12.1
	+ Bugfix. Remove mail exchangers that reference a deleted host name.
0.12
	+ Use the new EBox::Model::Row api
	+ Load module capability in pre-start just like the bind9 init
	script does
	+ Don't add static entry `ns` to localhost if user has defined
	another IP address for the `ns` name0.11.102
	+ Check aliases are not nameserver records as well
0.11.101
	+ Added Mail Exchanger model to introduce MX records in domains.
	+ Added mail exchanger model related methods to the exposed API.
	+ Check consistencies among alias and hostnames within the same
	domain
	+ Updated remainder models to use lastest types HostIP and
	DomainName
	+ Added 'changeName', 'getHostNameByName', 'getHostNameByIP' and
	'findAlias' to improve DNS API to Perl scripts and SOAP clients
0.11.100
	+ add isRunning and enableService to set firewall properly
	+ onInstall() functionality moved to migration script
	+ Do not remove bind9 rc links
	+ Stop bind9 in pre-start in upstart script
0.11.99
	+ Added `getHostname` to the exposed API to interact with
	webserver module
	+ Now tables are shown sorted by 'name' attribute (domain,
	hostname and alias respectively)
0.11
	+ New release
0.10.99
	+ Expose methods in module's API
	+ Fix bug in migration pre0.9.100 installations
0.10
	+ New release
0.9.100
	+ Add reverse resolution
	+ Use new model/view framework. UI uses Ajax
0.9.99
	+ New release
0.9.3
	+ New release
0.9.2
	+ New release
0.9.1
	+ New release
0.9
	+ Added Polish translation
	+ Added Aragonese translation
	+ Added German    translation

0.8.99
        * Add DNS server functionality
0.7.1
	* Allow TCP queries
	* Use of ebox-sudoers-friendly
0.7
	* First public release
0.6
	* API documented using naturaldocs
	* Update install and depends
0.5.2
	* Fix some packaging issues

0.5.1
	* Convert module to new menu system

0.5
	* Initial release<|MERGE_RESOLUTION|>--- conflicted
+++ resolved
@@ -1,13 +1,9 @@
-<<<<<<< HEAD
-HEAD
-=======
 2.3.10
 	+ Remove subdomain fields from hostnames and services models after
 	  DLZ zones support. The samba records are no longer created in the
 	  models but loaded from the DLZ zone.
 	+ Add support for DLZ zones to load the Samba4 DNS zones stored in
 	  LDB.
->>>>>>> 6489a44e
 	+ samba is not longer a restore dependency
 	+ Fixed some errors with array references
 	+ Added modeldepends to yaml schema
