<<<<<<< HEAD
3.3
	+ Switch from Error to TryCatch for exception handling
=======
HEAD
	+ Take in account virtual interfaces too when getting addresses
	  for a new domain
3.2.5
>>>>>>> 7e41b687
	+ Lowercase LDB domains for comparision
	+ Update TXT _kerberos record on domain rename
	+ Added missing EBox::Exceptions uses
	+ Read DNS zones from samba database while provisioning
	+ Enable sortlist option by default in /etc/zentyal/dns.conf
	+ Delete migration code from old versions
	+ Fix set of dynamic attribute in domain table when samba module is enabled
	  again
	+ Do not write reverse zone files if generate_reverse_zones is false
	+ Do not set localhost as primary resolver if users module is configured
	  in external AD mode. In this case, the AD DNS server must be used.
	+ Added network as enabledepend, needed by the resolvconf management
	+ Enable resolvconf updates when starting and stopping bind9 daemon
	+ Enforce include of 127.0.0.1 in DNS resolvers when enabling
	+ Set version to 3.3
3.2
	+ Set version to 3.2
3.1.5
	+ Override daemons when migrating from 3.0
3.1.4
	+ Use the new samba module state flag isProvisioning to set the samba
	  flag on DomainTable rows
	+ Do not try to update the zone while samba is provisioning the domain
3.1.3
	+ Adapted to new CSS styles
	+ Remove the setting desktop service in _preSetConf and initial-setup
3.1.2
	+ Added sortlist support.
3.1.1
	+ Adapted to updatedRowNotify call with no changes in values
	+ Added menu icon
	+ Adapt firewall rules to new accept chains
	+ Set transparent DNS cache firewall rules unless the module is
	  temporary stopped
	+ Set transparent DNS cache firewall rules in Firewall Helper
3.1
	+ Removed 3.0.X migration code
	+ Implemented _daemonsToDisable()
	+ Depend on zentyal-core 3.1
3.0.9
	+ Fixed bind9 dependency to allow to install it with higher versions
	+ Do not try to add duplicated interface addresses
3.0.8
	+ Fix intnets config key parsing and validation
	+ Fixed apparmor errors trying to access /dev/urandom
3.0.7
	+ Guard against interfaces with unset address
	+ Dynamic domains are now properly detected on _reverseData()
	+ Rename domain if exists when changing it in System -> General
	+ Remove depends on users and samba to avoid deep recursion
	+ Use API to retrieve foreign model value
3.0.6
	+ Improve management of DNS zones stored in samba LDAP
	+ Improve data generation for reverse zones.
	+ Only allow AXFR from internal networks
3.0.5
	+ Query samba module for zones stored in LDB. Those ones will override
	  the zones defined in the UI.
	+ Changes required by the bundled version of samba4.
	  Add paths to apparmor profile
	  Change DLZ library path
	+ Fixed bread crumbs for hostnames table
3.0.4
	+ Service zentyal-desktop-api is now added in initial-setup
	+ Better exception message when service not exists in /etc/services
	+ Fix apparmor profile to allow SDLZ driver to read session key
3.0.3
	+ Bump bind9 deps to new upstream version
	+ Add the 'zentyal-desktop-api' SRV entry to the domain of the host
	+ Add 'zentyal-desktop-api' to /etc/services in the _setConf
3.0.2
	+ Add method getTsigKeys to allow DHCP module write the ddns keys
	+ Do not add trailing dot to key names
	+ Update samba domain using TSIG keys, avoiding TSIG GSSAPI. Allow
	  updates even if samba daemon is stopped
	+ Depend on Zentyal patched version of bind to allow samba DLZ domain
	  to be updated using TSIG keys
	+ Remove dependence on libcrypt-openssl-random-perl and add on
	  libdigest-hmac-perl
	+ Change TSIG key generation algorithm to be compatible with bind
	  generated keys
	+ Add config key to disable automatic reverse zone generation. Useful
	  when samba4 is installed and reverse zones are managed by other DC,
	  replicated and loaded by DLZ plugin.
	+ Fixed bug which left PTRs unwritten in reverse file zones
	+ Allow to add host without IP addresses in addHost() method from
	  domain table
	+ Implement SysInfo::Observer to check that the new host name is not
	  defined in any domain, and update the hostname in the defined domains
3.0.1
	+ Fixed host name ip addition when it was more than one host in
	  the domain
3.0
	+ Removed invalid restoreDependencies
2.3.11
	+ Remove unused report sub
	+ Fix updating dynamic domains
	+ Allow modifiying models when domain is read only
	+ Fix enable/disable the DNS cache checkbox without restarting apache.
	  The enabled property depends on firewall enabled, now this check is
	  done at run time.
	+ Update the managed domain ip addresses when saving changes
	+ Implement Network observer to update the kerberos domain when
	  dhcp addresses are assigned
	+ Get domain dynamic status from DHCP module
	+ Code typo fixes related to references in DNS.pm
	+ Add x86_64 samba dlz library paths to apparmor profile
	+ Removed unused sambaZone check
	+ Write keys file with read access only to bind group
2.3.10
	+ Remove subdomain fields from hostnames and services models after
	  DLZ zones support. The samba records are no longer created in the
	  models but loaded from the DLZ zone.
	+ Add support for DLZ zones to load the Samba4 DNS zones stored in
	  LDB.
	+ samba is not longer a restore dependency
	+ Fixed some errors with array references
	+ Added modeldepends to yaml schema
2.3.9
	+ Fixed help strings
	+ Add method to set the domain's dynamic flag
	+ Read and apply the samba domain update policy
	+ Added message when a domain is added to clarify concepts
2.3.8
	+ Adapted DHCP ranges to reverse ip fix in Net::IP
	+ Fixed and improved facade method for management of domains,
	  hostname and alias
	+ Added foreign declarations in module schema
2.3.7
	+ Use FirewallObserver instead of deprecated addOutputRule
	+ Adapted to new Model management framework
2.3.6
	+ Add new field subdomain to hostnames and services  model,
	  needed to create some samba records
	+ API to add/delete A, SRV and TXT records to a domain
	+ Change the primary nameserver record from 'ns' to the hostname
	+ Change the IP address field on domain hosts to hasmany type.
	  This is needed by samba to add the global catalog server record
	+ Change the domain IP address to a hasmay type. This is needed
	  if the server has multiple internal networks attached.
	+ Server does not leak to the internet queries for unused rfc1918 zones
2.3.5
	+ Create tables with MyISAM engine by default
2.3.4
	+ Packaging fixes for precise
2.3.3
	+ Updated Standards-Version to 3.9.2
2.3.1
	+ Service name in uppercase and description is now translatable
	+ Fixed executable permissions in src/scripts
2.3
	+ Replaced autotools with zbuildtools
	+ Bugfix: Delete TXT record on a dynamic domain works again
2.2.1
	+ Do not set reverse resolution for domain if any hostname does
	  already has it
	+ Do not set reverse resolution for aliases
	+ Change main URL for breadcrumbs for Domains
	+ Set always five subdomains to reverse zones to avoid problems
	  with some networks like 10.0.0.0/24
	+ Adapted alias table and methods to multiple hostnames
	+ Use proper paths for PID files to be resilient on reboots in
	  upstart pre-script
2.1.6
	+ Prevent start of bind9 daemon after module is disabled
2.1.5
	+ Removed /zentyal prefix from URLs
	+ Avoid duplicated restart during postinst
2.1.4
	+ Workaround for parent deep-recursion problem
	+ Combine all models in the DNS menu entry and added missing help
2.1.3
	+ Give support for Round-Robin records, that is, the same name
	  points to different IP addresses
	+ Add transparent cache DNS when firewall module is enabled
	+ Add forwarders manual configuration
	+ Add wildcard for hostnames default value
	+ Add TXT records
	+ Add SRV records
2.1.2
	+ Use public API to get the Hostname model in NameServer and
	  MailExchanger models
2.1.1
	+ Set as hostmaster@domain the email address to report problems
	  and responsible for that domain
	+ Do not allow set custom NS or MX records to point CNAME records
	  in the same domain
	+ Do not allow to remove last NS record as it is mandatory
	+ Add a default NS record and A record when creating a domain
	+ Just one PTR record is written per IP address to avoid
	  problems in reverse resolution
	+ Remove no longer used zone files
	+ Give support to mix static direct resolution with dynamic one
	+ Give support to mix static reverse resolution with dynamic one
	+ Start init script using -f flag to send the named log to
	  daemon.log file
	+ Give support for dynamic DNS reverse resolution under
	  /var/lib/bind/ directory
2.1
	+ Use new standard enable-module script
	+ Replace migrations with initialSetup
	+ Replace /etc/ebox/80dns.conf with /etc/zentyal/dns.conf
2.0.1
	+ Bugfix: Comply apparmor profile by setting the updated dynamic
	  zones under /var/lib/bind
1.5.1
	+ BP: Set @ to all domain-wide records (A, NS) to avoid issues
	  regarding to order in the configuration file
	+ Added support for internal networks allowed to recurse
	  the caching server.
	+ Add support for topdomain record in addDomain method.
	+ Add TCP/53 to dns service
1.3.14
	+ Added migration script for configured modules
	+ Remove migration scripts 0001_import_to_data_table_model.pl
	  0002_fix_active_to_enabled.pl
	+ Move 0003_add_dns_service.pl to 0001_add_dns_service.pl
1.3.13
	+ Added support for dynamic zones to be updated using a shared
	  secret key available at `/etc/bind/keys`. This feature is
	  mainly used by dhcp module to implement dynamic DNS updates.
	+ Fixed structure of menu on language change
1.3.12
	+ Add breadcrumbs to UI
1.3.11
	+ Added report support
1.3.10
	+ Added support for NS records
	+ Check for FQDN in custom MX records
1.3.4
	+ Reversed record for domain IP address added
	+ Fixed bug when removing hostnames
1.3.1
	+ Comment out default configuration of source ports operations to stick
	  to the defaults provided by the  Ubuntu package.
1.1.10
	+ New release
1.1
	+ Use new row() and ids() API
0.12.101
	+ Check two hostnames or alias are equal using type method to do
	so
0.12.100
	+ Added optional IP address for domains
	+ Bugfix: Show correct message when editing a hostname
0.12.99
	+ New release
0.12.1
	+ Bugfix. Remove mail exchangers that reference a deleted host name.
0.12
	+ Use the new EBox::Model::Row api
	+ Load module capability in pre-start just like the bind9 init
	script does
	+ Don't add static entry `ns` to localhost if user has defined
	another IP address for the `ns` name0.11.102
	+ Check aliases are not nameserver records as well
0.11.101
	+ Added Mail Exchanger model to introduce MX records in domains.
	+ Added mail exchanger model related methods to the exposed API.
	+ Check consistencies among alias and hostnames within the same
	domain
	+ Updated remainder models to use lastest types HostIP and
	DomainName
	+ Added 'changeName', 'getHostNameByName', 'getHostNameByIP' and
	'findAlias' to improve DNS API to Perl scripts and SOAP clients
0.11.100
	+ add isRunning and enableService to set firewall properly
	+ onInstall() functionality moved to migration script
	+ Do not remove bind9 rc links
	+ Stop bind9 in pre-start in upstart script
0.11.99
	+ Added `getHostname` to the exposed API to interact with
	webserver module
	+ Now tables are shown sorted by 'name' attribute (domain,
	hostname and alias respectively)
0.11
	+ New release
0.10.99
	+ Expose methods in module's API
	+ Fix bug in migration pre0.9.100 installations
0.10
	+ New release
0.9.100
	+ Add reverse resolution
	+ Use new model/view framework. UI uses Ajax
0.9.99
	+ New release
0.9.3
	+ New release
0.9.2
	+ New release
0.9.1
	+ New release
0.9
	+ Added Polish translation
	+ Added Aragonese translation
	+ Added German translation

0.8.99
	* Add DNS server functionality
0.7.1
	* Allow TCP queries
	* Use of ebox-sudoers-friendly
0.7
	* First public release
0.6
	* API documented using naturaldocs
	* Update install and depends
0.5.2
	* Fix some packaging issues

0.5.1
	* Convert module to new menu system

0.5
	* Initial release<|MERGE_RESOLUTION|>--- conflicted
+++ resolved
@@ -1,12 +1,8 @@
-<<<<<<< HEAD
-3.3
-	+ Switch from Error to TryCatch for exception handling
-=======
 HEAD
 	+ Take in account virtual interfaces too when getting addresses
 	  for a new domain
-3.2.5
->>>>>>> 7e41b687
+3.3
+	+ Switch from Error to TryCatch for exception handling
 	+ Lowercase LDB domains for comparision
 	+ Update TXT _kerberos record on domain rename
 	+ Added missing EBox::Exceptions uses
