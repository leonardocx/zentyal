--- conflicted
+++ resolved
@@ -1,10 +1,7 @@
 HEAD
-<<<<<<< HEAD
+	+ Dynamic domains are now properly detected on _reverseData()
 	+ Rename domain if exists when changing it in System -> General
 	+ Remove depends on users and samba to avoid deep recursion
-=======
-	+ Dynamic domains are now properly detected on _reverseData()
->>>>>>> 89e1d071
 	+ Use API to retrieve foreign model value
 3.0.6
 	+ Improve management of DNS zones stored in samba LDAP
