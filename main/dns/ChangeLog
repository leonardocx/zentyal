--- conflicted
+++ resolved
@@ -1,13 +1,10 @@
 3.3
-<<<<<<< HEAD
 	+ Switch from Error to TryCatch for exception handling
-=======
 	+ Update TXT _kerberos record on domain rename
 	+ Added missing EBox::Exceptions uses
 	+ Read DNS zones from samba database while provisioning
 	+ Enable sortlist option by default in /etc/zentyal/dns.conf
 	+ Delete migration code from old versions
->>>>>>> 01138c11
 	+ Fix set of dynamic attribute in domain table when samba module is enabled
 	  again
 	+ Do not write reverse zone files if generate_reverse_zones is false
