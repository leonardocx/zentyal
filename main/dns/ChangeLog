HEAD
<<<<<<< HEAD
	+ Query samba module for zones stored in LDB. Those ones will override
	  the zones defined in the UI.
	+ Changes required by the bundled version of samba4.
	  Add paths to apparmor profile
	  Change DLZ library path
=======
	+ Fixed bread crumbs for hostnames table
>>>>>>> 51b22e3d
3.0.4
	+ Service zentyal-desktop-api is now added in initial-setup
	+ Better exception message when service not exists in /etc/services
	+ Fix apparmor profile to allow SDLZ driver to read session key
3.0.3
	+ Bump bind9 deps to new upstream version
	+ Add the 'zentyal-desktop-api' SRV entry to the domain of the host
	+ Add 'zentyal-desktop-api' to /etc/services in the _setConf
3.0.2
	+ Add method getTsigKeys to allow DHCP module write the ddns keys
	+ Do not add trailing dot to key names
	+ Update samba domain using TSIG keys, avoiding TSIG GSSAPI. Allow
	  updates even if samba daemon is stopped
	+ Depend on Zentyal patched version of bind to allow samba DLZ domain
	  to be updated using TSIG keys
	+ Remove dependence on libcrypt-openssl-random-perl and add on
	  libdigest-hmac-perl
	+ Change TSIG key generation algorithm to be compatible with bind
	  generated keys
	+ Add config key to disable automatic reverse zone generation. Useful
	  when samba4 is installed and reverse zones are managed by other DC,
	  replicated and loaded by DLZ plugin.
	+ Fixed bug which left PTRs unwritten in reverse file zones
	+ Allow to add host without IP addresses in addHost() method from
	  domain table
	+ Implement SysInfo::Observer to check that the new host name is not
	  defined in any domain, and update the hostname in the defined domains
3.0.1
	+ Fixed host name ip addition when it was more than one host in
	  the domain
3.0
	+ Removed invalid restoreDependencies
2.3.11
	+ Remove unused report sub
	+ Fix updating dynamic domains
	+ Allow modifiying models when domain is read only
	+ Fix enable/disable the DNS cache checkbox without restarting apache.
	  The enabled property depends on firewall enabled, now this check is
	  done at run time.
	+ Update the managed domain ip addresses when saving changes
	+ Implement Network observer to update the kerberos domain when
	  dhcp addresses are assigned
	+ Get domain dynamic status from DHCP module
	+ Code typo fixes related to references in DNS.pm
	+ Add x86_64 samba dlz library paths to apparmor profile
	+ Removed unused sambaZone check
	+ Write keys file with read access only to bind group
2.3.10
	+ Remove subdomain fields from hostnames and services models after
	  DLZ zones support. The samba records are no longer created in the
	  models but loaded from the DLZ zone.
	+ Add support for DLZ zones to load the Samba4 DNS zones stored in
	  LDB.
	+ samba is not longer a restore dependency
	+ Fixed some errors with array references
	+ Added modeldepends to yaml schema
2.3.9
	+ Fixed help strings
	+ Add method to set the domain's dynamic flag
	+ Read and apply the samba domain update policy
	+ Added message when a domain is added to clarify concepts
2.3.8
	+ Adapted DHCP ranges to reverse ip fix in Net::IP
	+ Fixed and improved facade method for management of domains,
	  hostname and alias
	+ Added foreign declarations in module schema
2.3.7
	+ Use FirewallObserver instead of deprecated addOutputRule
	+ Adapted to new Model management framework
2.3.6
	+ Add new field subdomain to hostnames and services  model,
	  needed to create some samba records
	+ API to add/delete A, SRV and TXT records to a domain
	+ Change the primary nameserver record from 'ns' to the hostname
	+ Change the IP address field on domain hosts to hasmany type.
	  This is needed by samba to add the global catalog server record
	+ Change the domain IP address to a hasmay type. This is needed
	  if the server has multiple internal networks attached.
	+ Server does not leak to the internet queries for unused rfc1918 zones
2.3.5
	+ Create tables with MyISAM engine by default
2.3.4
	+ Packaging fixes for precise
2.3.3
	+ Updated Standards-Version to 3.9.2
2.3.1
	+ Service name in uppercase and description is now translatable
	+ Fixed executable permissions in src/scripts
2.3
	+ Replaced autotools with zbuildtools
	+ Bugfix: Delete TXT record on a dynamic domain works again
2.2.1
	+ Do not set reverse resolution for domain if any hostname does
	  already has it
	+ Do not set reverse resolution for aliases
	+ Change main URL for breadcrumbs for Domains
	+ Set always five subdomains to reverse zones to avoid problems
	  with some networks like 10.0.0.0/24
	+ Adapted alias table and methods to multiple hostnames
	+ Use proper paths for PID files to be resilient on reboots in
	  upstart pre-script
2.1.6
	+ Prevent start of bind9 daemon after module is disabled
2.1.5
	+ Removed /zentyal prefix from URLs
	+ Avoid duplicated restart during postinst
2.1.4
	+ Workaround for parent deep-recursion problem
	+ Combine all models in the DNS menu entry and added missing help
2.1.3
	+ Give support for Round-Robin records, that is, the same name
	  points to different IP addresses
	+ Add transparent cache DNS when firewall module is enabled
	+ Add forwarders manual configuration
	+ Add wildcard for hostnames default value
	+ Add TXT records
	+ Add SRV records
2.1.2
	+ Use public API to get the Hostname model in NameServer and
	  MailExchanger models
2.1.1
	+ Set as hostmaster@domain the email address to report problems
	  and responsible for that domain
	+ Do not allow set custom NS or MX records to point CNAME records
	  in the same domain
	+ Do not allow to remove last NS record as it is mandatory
	+ Add a default NS record and A record when creating a domain
	+ Just one PTR record is written per IP address to avoid
	  problems in reverse resolution
	+ Remove no longer used zone files
	+ Give support to mix static direct resolution with dynamic one
	+ Give support to mix static reverse resolution with dynamic one
	+ Start init script using -f flag to send the named log to
	  daemon.log file
	+ Give support for dynamic DNS reverse resolution under
	  /var/lib/bind/ directory
2.1
	+ Use new standard enable-module script
	+ Replace migrations with initialSetup
	+ Replace /etc/ebox/80dns.conf with /etc/zentyal/dns.conf
2.0.1
	+ Bugfix: Comply apparmor profile by setting the updated dynamic
	  zones under /var/lib/bind
1.5.1
	+ BP: Set @ to all domain-wide records (A, NS) to avoid issues
	  regarding to order in the configuration file
	+ Added support for internal networks allowed to recurse
	  the caching server.
	+ Add support for topdomain record in addDomain method.
	+ Add TCP/53 to dns service
1.3.14
	+ Added migration script for configured modules
	+ Remove migration scripts 0001_import_to_data_table_model.pl
	  0002_fix_active_to_enabled.pl
	+ Move 0003_add_dns_service.pl to 0001_add_dns_service.pl
1.3.13
	+ Added support for dynamic zones to be updated using a shared
	  secret key available at `/etc/bind/keys`. This feature is
	  mainly used by dhcp module to implement dynamic DNS updates.
	+ Fixed structure of menu on language change
1.3.12
	+ Add breadcrumbs to UI
1.3.11
	+ Added report support
1.3.10
	+ Added support for NS records
	+ Check for FQDN in custom MX records
1.3.4
	+ Reversed record for domain IP address added
	+ Fixed bug when removing hostnames
1.3.1
	+ Comment out default configuration of source ports operations to stick
	  to the defaults provided by the  Ubuntu package.
1.1.10
	+ New release
1.1
	+ Use new row() and ids() API
0.12.101
	+ Check two hostnames or alias are equal using type method to do
	so
0.12.100
	+ Added optional IP address for domains
	+ Bugfix: Show correct message when editing a hostname
0.12.99
	+ New release
0.12.1
	+ Bugfix. Remove mail exchangers that reference a deleted host name.
0.12
	+ Use the new EBox::Model::Row api
	+ Load module capability in pre-start just like the bind9 init
	script does
	+ Don't add static entry `ns` to localhost if user has defined
	another IP address for the `ns` name0.11.102
	+ Check aliases are not nameserver records as well
0.11.101
	+ Added Mail Exchanger model to introduce MX records in domains.
	+ Added mail exchanger model related methods to the exposed API.
	+ Check consistencies among alias and hostnames within the same
	domain
	+ Updated remainder models to use lastest types HostIP and
	DomainName
	+ Added 'changeName', 'getHostNameByName', 'getHostNameByIP' and
	'findAlias' to improve DNS API to Perl scripts and SOAP clients
0.11.100
	+ add isRunning and enableService to set firewall properly
	+ onInstall() functionality moved to migration script
	+ Do not remove bind9 rc links
	+ Stop bind9 in pre-start in upstart script
0.11.99
	+ Added `getHostname` to the exposed API to interact with
	webserver module
	+ Now tables are shown sorted by 'name' attribute (domain,
	hostname and alias respectively)
0.11
	+ New release
0.10.99
	+ Expose methods in module's API
	+ Fix bug in migration pre0.9.100 installations
0.10
	+ New release
0.9.100
	+ Add reverse resolution
	+ Use new model/view framework. UI uses Ajax
0.9.99
	+ New release
0.9.3
	+ New release
0.9.2
	+ New release
0.9.1
	+ New release
0.9
	+ Added Polish translation
	+ Added Aragonese translation
	+ Added German    translation

0.8.99
        * Add DNS server functionality
0.7.1
	* Allow TCP queries
	* Use of ebox-sudoers-friendly
0.7
	* First public release
0.6
	* API documented using naturaldocs
	* Update install and depends
0.5.2
	* Fix some packaging issues

0.5.1
	* Convert module to new menu system

0.5
	* Initial release<|MERGE_RESOLUTION|>--- conflicted
+++ resolved
@@ -1,13 +1,9 @@
-HEAD
-<<<<<<< HEAD
 	+ Query samba module for zones stored in LDB. Those ones will override
 	  the zones defined in the UI.
 	+ Changes required by the bundled version of samba4.
 	  Add paths to apparmor profile
 	  Change DLZ library path
-=======
 	+ Fixed bread crumbs for hostnames table
->>>>>>> 51b22e3d
 3.0.4
 	+ Service zentyal-desktop-api is now added in initial-setup
 	+ Better exception message when service not exists in /etc/services
