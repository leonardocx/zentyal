--- conflicted
+++ resolved
@@ -1,17 +1,13 @@
 HEAD
-<<<<<<< HEAD
+	+ Fixed help strings
+	+ Add method to set the domain's dynamic flag
+	+ Read and apply the samba domain update policy
 	+ Added message when a domain is added to clarify concepts
 2.3.8
 	+ Adapted DHCP ranges to reverse ip fix in Net::IP
 	+ Fixed and improved facade method for management of domains,
 	  hostname and alias
 	+ Added foreign declarations in module schema
-=======
-	+ Fix foreign models in yaml
-	+ Fix help strings
-	+ Add method to set the domain's dynamic flag
-	+ Read and apply the samba domain update policy
->>>>>>> 4559649a
 2.3.7
 	+ Use FirewallObserver instead of deprecated addOutputRule
 	+ Adapted to new Model management framework
