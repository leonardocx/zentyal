--- conflicted
+++ resolved
@@ -1,7 +1,5 @@
 HEAD
-<<<<<<< HEAD
 	+ Adapted to new Model management framework
-=======
 	+ Add new field subdomain to hostnames and services  model,
 	  needed to create some samba records
 	+ API to add/delete A, SRV and TXT records to a domain
@@ -11,7 +9,6 @@
 	+ Change the domain IP address to a hasmay type. This is needed
 	  if the server has multiple internal networks attached.
 	+ Server does not leak to the internet queries for unused rfc1918 zones
->>>>>>> 5db5cc8f
 2.3.5
 	+ Create tables with MyISAM engine by default
 2.3.4
