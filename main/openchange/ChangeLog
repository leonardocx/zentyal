<<<<<<< HEAD
3.3
	+ Added a dependency on the zoctools package to handle the server migration
	+ Updated to use the new communication protocol with the upgrade tool
	+ Show new organization selector by default and block Provision submit
	  with empty Organization Names
	+ Added sieve features
	+ Added autodiscovery of server parameters
	+ Removed the deprovision option, it needs more work to be useful
	+ Extract the list of existing organization names from AD for better user
	  experience
	+ Removed the selector of Administrative Group using the default one for
	  existing organizations and falling back to the default 'First
	  Administrative Group' for new installations. Exchange 2007 deprecated
	  those kind of groups
	+ Added a way to retrieve existing Organization Names
	+ Use ou=Users as baseDN in sogo.conf if openchange_disable_multiou=yes
	+ Changed field names to use the same terminology on Exchange
	  installations
	+ Added the firstorg and firstou arguments also when provisioning the
	  openchangedb and newuser part
	+ Switch from Error to TryCatch for exception handling
	+ Use new enableInnoDbIfNeeded() from core
	+ Mailbox migration user interface
	+ Disable mode select when provisioned
3.1.1
	+ Implement additional openchange server deployment
	+ Ensure no unsaved changes are pending before provision
3.1.0
=======
HEAD
	+ Added basic deprovision option
3.2.1
	+ Use Error instead of TryCatch::Lite
3.2
>>>>>>> f8ee81c6
	+ Initial release<|MERGE_RESOLUTION|>--- conflicted
+++ resolved
@@ -1,4 +1,5 @@
-<<<<<<< HEAD
+HEAD
+	+ Added basic deprovision option
 3.3
 	+ Added a dependency on the zoctools package to handle the server migration
 	+ Updated to use the new communication protocol with the upgrade tool
@@ -27,11 +28,4 @@
 	+ Implement additional openchange server deployment
 	+ Ensure no unsaved changes are pending before provision
 3.1.0
-=======
-HEAD
-	+ Added basic deprovision option
-3.2.1
-	+ Use Error instead of TryCatch::Lite
-3.2
->>>>>>> f8ee81c6
 	+ Initial release