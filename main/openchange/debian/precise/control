Source: zentyal-openchange
Section: web
Priority: optional
Maintainer: José Antonio Calvo <jacalvo@zentyal.org>
Build-Depends: zbuildtools
Standards-Version: 3.9.2

Package: zentyal-openchange
Architecture: all
Depends: zentyal-core (>= 3.3), zentyal-core (<< 3.4),
 zentyal-mail, zentyal-samba,
<<<<<<< HEAD
 openchangeserver (>= 2:2.0+zentyal1),
 openchange-ocsmanager (>= 2:2.0+zentyal1),
 libstring-random-perl,
 sogo-openchange (>= 2.1.0-zentyal6),
 sope4.9-gdl1-mysql (>= 4.9-zentyal1),
 libuuid-tiny-perl,
 libanyevent-perl,
 libanyevent-rabbitmq-perl,
 libnet-rabbitfoot-perl,
 librabbitmq1,
 rabbitmq-server,
 zoctools (>= 0.1-4)
=======
 openchangeserver (>= 1:2.0+zentyal1),
 libstring-random-perl,
 sogo-openchange (>= 2.1.2-zentyal2),
 sope4.9-gdl1-mysql (>= 2.0.7-zentyal1),
 libuuid-tiny-perl
>>>>>>> 88eceb8e
Description: Zentyal - OpenChange Server
 Zentyal is a Linux small business server that can act as
 a Gateway, Unified Threat Manager, Office Server, Infrastructure
 Manager, Unified Communications Server or a combination of them. One
 single, easy-to-use platform to manage all your network services.
 .
 This module provides a complete solution to interoperate with Microsoft
 Outlook clients or Microsoft Exchange servers.<|MERGE_RESOLUTION|>--- conflicted
+++ resolved
@@ -9,7 +9,6 @@
 Architecture: all
 Depends: zentyal-core (>= 3.3), zentyal-core (<< 3.4),
  zentyal-mail, zentyal-samba,
-<<<<<<< HEAD
  openchangeserver (>= 2:2.0+zentyal1),
  openchange-ocsmanager (>= 2:2.0+zentyal1),
  libstring-random-perl,
@@ -21,14 +20,8 @@
  libnet-rabbitfoot-perl,
  librabbitmq1,
  rabbitmq-server,
+ libuuid-tiny-perl
  zoctools (>= 0.1-4)
-=======
- openchangeserver (>= 1:2.0+zentyal1),
- libstring-random-perl,
- sogo-openchange (>= 2.1.2-zentyal2),
- sope4.9-gdl1-mysql (>= 2.0.7-zentyal1),
- libuuid-tiny-perl
->>>>>>> 88eceb8e
 Description: Zentyal - OpenChange Server
  Zentyal is a Linux small business server that can act as
  a Gateway, Unified Threat Manager, Office Server, Infrastructure
