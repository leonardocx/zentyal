--- conflicted
+++ resolved
@@ -10,14 +10,8 @@
 Depends: zentyal-core (>= 3.4~1), zentyal-core (<< 3.5),
          zentyal-mail, zentyal-samba, zentyal-webserver,
          openchangeserver (>= 1:2.0-2~20140205-1~1),
-<<<<<<< HEAD
-         openchange-rpcproxy,
-# XXX disabled until package fixed: openchange-ocsmanager,
-         libstring-random-perl,
-=======
          openchange-rpcproxy, libstring-random-perl,
          openchange-ocsmanager, zoctools,
->>>>>>> 6bd83207
          sogo-openchange (>= 2.1.0-zentyal6),
          libuuid-tiny-perl, libanyevent-perl,
          libanyevent-rabbitmq-perl, libnet-rabbitfoot-perl,
